import { PikadayOptions } from 'pikaday';
import numbro from 'numbro';
import {
  CellType as HyperFormulaCellType,
  ConfigParams,
  HyperFormula,
} from 'hyperformula';

/**
 * @internal
 * Omit properties K from T
 */
type Omit<T, K extends keyof T> = Pick<T, ({ [P in keyof T]: P } & { [P in K]: never } & { [x: string]: never, [x: number]: never })[keyof T]>;
// type Omit<T, K extends keyof T> = Pick<T, Exclude<keyof T, K>>; // TS >= 2.8

declare namespace _Handsontable {
  class Core {
    addHook<K extends keyof Handsontable.Hooks.Events>(key: K, callback: Handsontable.Hooks.Events[K] | Handsontable.Hooks.Events[K][]): void;
    addHookOnce<K extends keyof Handsontable.Hooks.Events>(key: K, callback: Handsontable.Hooks.Events[K] | Handsontable.Hooks.Events[K][]): void;
    alter(action: 'insert_row' | 'insert_col' | 'remove_row' | 'remove_col', index?: number | Array<[number, number]>, amount?: number, source?: string, keepEmptyRows?: boolean): void;
    batch<R>(wrappedOperations: () => R): R;
    batchExecution<R>(wrappedOperations: () => R, forceFlushChanges: boolean): R;
    batchRender<R>(wrappedOperations: () => R): R;
    clear(): void;
    clearUndo(): void;
    colOffset(): number;
    colToProp(col: number): string | number;
    columnIndexMapper: Handsontable.RecordTranslation.IndexMapper;
    constructor(element: Element, options: Handsontable.GridSettings);
    container: HTMLElement;
    countCols(): number;
    countEmptyCols(ending?: boolean): number;
    countEmptyRows(ending?: boolean): number;
    countRenderedCols(): number;
    countRenderedRows(): number;
    countRows(): number;
    countSourceCols(): number;
    countSourceRows(): number;
    countVisibleCols(): number;
    countVisibleRows(): number;
    deselectCell(): void;
    destroy(): void;
    destroyEditor(revertOriginal?: boolean, prepareEditorIfNeeded?: boolean): void;
    emptySelectedCells(): void;
    forceFullRender: boolean;
    getActiveEditor<T extends Handsontable._editors.Base>(): T | undefined;
    getCell(row: number, col: number, topmost?: boolean): HTMLTableCellElement | null;
    getCellEditor<T extends Handsontable._editors.Base>(cellMeta: Handsontable.CellMeta): T;
    getCellEditor<T extends Handsontable._editors.Base>(row: number, col: number): T;
    getCellMeta(row: number, col: number): Handsontable.CellProperties;
    getCellMetaAtRow(row: number): Handsontable.CellProperties[];
    getCellRenderer(cellMeta: Handsontable.CellMeta): Handsontable.renderers.Base;
    getCellRenderer(row: number, col: number): Handsontable.renderers.Base;
    getCellsMeta(): Handsontable.CellProperties[];
    getCellValidator(cellMeta: Handsontable.CellMeta): Handsontable.validators.Base | RegExp | undefined;
    getCellValidator(row: number, col: number): Handsontable.validators.Base | RegExp | undefined;
    getColHeader(): (number | string)[];
    getColHeader(col: number): number | string;
    getColWidth(col: number): number;
    getCoords(elem: Element | null): Handsontable.wot.CellCoords;
    getCopyableData(row: number, column: number): string;
    getCopyableText(startRow: number, startCol: number, endRow: number, endCol: number): string;
    getData(row?: number, column?: number, row2?: number, column2?: number): Handsontable.CellValue[];
    getDataAtCell(row: number, column: number): Handsontable.CellValue;
    getDataAtCol(column: number): Handsontable.CellValue[];
    getDataAtProp(prop: string | number): Handsontable.CellValue[];
    getDataAtRow(row: number): Handsontable.CellValue[];
    getDataAtRowProp(row: number, prop: string): Handsontable.CellValue;
    getDataType(rowFrom: number, columnFrom: number, rowTo: number, columnTo: number): Handsontable.CellType | 'mixed';
    getInstance(): Handsontable;
    getPlugin<T extends keyof Handsontable.PluginsCollection>(pluginName: T): Handsontable.PluginsCollection[T];
    getRowHeader(): (string | number)[];
    getRowHeader(row: number): string | number;
    getRowHeight(row: number): number;
    getSchema(): Handsontable.RowObject;
    getSelected(): Array<[number, number, number, number]> | undefined;
    getSelectedLast(): number[] | undefined;
    getSelectedRange(): Handsontable.wot.CellRange[] | undefined;
    getSelectedRangeLast(): Handsontable.wot.CellRange | undefined;
    getSettings(): Handsontable.GridSettings;
    getSourceData(row?: number, column?: number, row2?: number, column2?: number): Handsontable.CellValue[][] | Handsontable.RowObject[];
    getSourceDataArray(row?: number, column?: number, row2?: number, ccolumn2?: number): Handsontable.CellValue[][];
    getSourceDataAtCell(row: number, column: number): Handsontable.CellValue;
    getSourceDataAtCol(column: number): Handsontable.CellValue[];
    getSourceDataAtRow(row: number): Handsontable.CellValue[] | Handsontable.RowObject;
    getTranslatedPhrase(dictionaryKey: string, extraArguments: any): string | null;
    getValue(): Handsontable.CellValue;
    hasColHeaders(): boolean;
    hasHook(key: keyof Handsontable.Hooks.Events): boolean;
    hasRowHeaders(): boolean;
    init(): () => void;
    isColumnModificationAllowed(): boolean;
    isDestroyed: boolean
    isEmptyCol(col: number): boolean;
    isEmptyRow(row: number): boolean;
<<<<<<< HEAD
=======
    isExecutionSuspended(): boolean;
>>>>>>> fc4423e1
    isListening(): boolean;
    isRedoAvailable(): boolean;
    isRenderSuspended(): boolean;
    isUndoAvailable(): boolean;
    listen(): void;
    loadData(data: Handsontable.CellValue[][] | Handsontable.RowObject[], source?: string): void;
    populateFromArray(row: number, col: number, input: Handsontable.CellValue[][], endRow?: number, endCol?: number, source?: string, method?: 'shift_down' | 'shift_right' | 'overwrite', direction?: 'left' | 'right' | 'up' | 'down', deltas?: any[]): void;
    propToCol(prop: string | number): number;
    redo(): void;
    refreshDimensions(): void;
    removeCellMeta(row: number, col: number, key: keyof Handsontable.CellMeta): void;
    removeCellMeta(row: number, col: number, key: string): void;
    removeHook<K extends keyof Handsontable.Hooks.Events>(key: K, callback: Handsontable.Hooks.Events[K]): void;
    render(): void;
    renderCall: boolean;
    resumeExecution(): void;
    resumeRender(): void;
    rootDocument: Document;
    rootElement: HTMLElement;
    rootWindow: Window;
    rowIndexMapper: Handsontable.RecordTranslation.IndexMapper;
    rowOffset(): number;
    runHooks(key: keyof Handsontable.Hooks.Events, p1?: any, p2?: any, p3?: any, p4?: any, p5?: any, p6?: any): any;
    // Requires TS 3.0:
    // runHooks<K extends keyof Handsontable.Events>(key: K, ...params: Parameters<Handsontable.Events[K]>): ReturnType<Handsontable.Events[K]>;
    scrollViewportTo(row?: number, column?: number, snapToBottom?: boolean, snapToRight?: boolean, considerHiddenIndexes?: boolean): boolean;
    selectAll(): void;
    selectCell(row: number, col: number, endRow?: number, endCol?: number, scrollToCell?: boolean, changeListener?: boolean): boolean;
    selectCellByProp(row: number, prop: string, endRow?: number, endProp?: string, scrollToCell?: boolean): boolean;
    selectCells(coords: Array<[number, number | string, number, number | string]> | Array<Handsontable.wot.CellRange>, scrollToCell?: boolean, changeListener?: boolean): boolean;
    selectColumns(startColumn: number | string, endColumn?: number | string): boolean;
    selectRows(startRow: number, endRow?: number): boolean;
    setCellMeta(row: number, col: number, key: string, val: any): void;
    setCellMeta<K extends keyof Handsontable.CellMeta>(row: number, col: number, key: K, val: Handsontable.CellMeta[K]): void;
    setCellMetaObject<T extends Handsontable.CellMeta>(row: number, col: number, prop: T): void;
    setDataAtCell(changes: Array<[number, string | number, Handsontable.CellValue]>, source?: string): void;
    setDataAtCell(row: number, col: string | number, value: Handsontable.CellValue, source?: string): void;
    setDataAtRowProp(changes: Array<[number, string | number, Handsontable.CellValue]>, source?: string): void;
    setDataAtRowProp(row: number, prop: string, value: Handsontable.CellValue, source?: string): void;
    setSourceDataAtCell(changes: [number, string | number, Handsontable.CellValue][]): void;
    setSourceDataAtCell(row: number, column: number | string, value: Handsontable.CellValue, source?: string): void;
    spliceCol(col: number, index: number, amount: number, ...elements: Handsontable.CellValue[]): void;
    spliceRow(row: number, index: number, amount: number, ...elements: Handsontable.CellValue[]): void;
    suspendExecution(): void;
    suspendRender(): void;
    table: HTMLTableElement;
    toHTML(): string;
    toPhysicalColumn(column: number): number;
    toPhysicalRow(row: number): number;
    toTableElement(): HTMLTableElement;
    toVisualColumn(column: number): number;
    toVisualRow(row: number): number;
    undo(): void;
    undoRedo: Handsontable.UndoRedo;
    unlisten(): void;
    updateSettings(settings: Handsontable.GridSettings, init?: boolean): void;
    validateCell(value: any, cellProperties: Handsontable.CellProperties, callback: (valid: boolean) => void, source: string): void;
    validateCells(callback?: (valid: boolean) => void): void;
    validateColumns(columns: number[], callback?: (valid: boolean) => void): void;
    validateRows(rows: number[], callback?: (valid: boolean) => void): void;
  }
}

declare namespace Handsontable {

  // These types represent default known values, but users can extend with their own, leading to the need for assertions.
  // Using type arguments (ex `GridSettings<CellValue, CellType, SourceData>`) would solve this and provide very strict
  // type-checking, but adds a lot of noise for no benefit in the most common use cases.

  /**
   * A cell value, which can be anything to support custom cell data types, but by default is `string | number | boolean | undefined`.
   */
  type CellValue = any;


  /**
   * A cell change represented by `[row, column, prevValue, nextValue]`.
   */
  type CellChange = [number, string | number, CellValue, CellValue];

  /**
   * A row object, one of the two ways to supply data to the table, the alternative being an array of values.
   * Row objects can have any data assigned to them, not just column data, and can define a `__children` array for nested rows.
   */
  type RowObject = { [prop: string]: any };

  /**
   * An object containing possible options to use in SelectEditor.
   */
  type SelectOptionsObject = { [prop: string]: string };

  /**
   * A single row of source data, which can be represented as an array of values, or an object with key/value pairs.
   */
  type SourceRowData = RowObject | CellValue[];

  /**
   * The default sources for which the table triggers hooks.
   */
<<<<<<< HEAD
  type ChangeSource = 'auto' | 'edit' | 'loadData' | 'populateFromArray' | 'spliceCol' | 'spliceRow' | 'timeValidate' | 'dateValidate' | 'validateCells' | 'Autofill.fill' | 'Autofill.fill' | 'ContextMenu.clearColumns' | 'ContextMenu.columnLeft' | 'ContextMenu.columnRight' | 'ContextMenu.removeColumn' | 'ContextMenu.removeRow' | 'ContextMenu.rowAbove' | 'ContextMenu.rowBelow' | 'CopyPaste.paste' | 'ObserveChanges.change' | 'UndoRedo.redo' | 'UndoRedo.undo' | 'ColumnSummary.set' | 'ColumnSummary.reset';

=======
  type ChangeSource = 'auto' | 'edit' | 'loadData' | 'populateFromArray' | 'spliceCol' | 'spliceRow' | 'timeValidate' | 'dateValidate' | 'validateCells' | 'Autofill.fill' | 'ContextMenu.clearColumns' | 'ContextMenu.columnLeft' | 'ContextMenu.columnRight' | 'ContextMenu.removeColumn' | 'ContextMenu.removeRow' | 'ContextMenu.rowAbove' | 'ContextMenu.rowBelow' | 'CopyPaste.paste' | 'UndoRedo.redo' | 'UndoRedo.undo' | 'ColumnSummary.set' | 'ColumnSummary.reset';
>>>>>>> fc4423e1
  /**
   * The default cell type aliases the table has built-in.
   */
  type CellType = 'autocomplete' | 'checkbox' | 'date' | 'dropdown' | 'handsontable' | 'numeric' | 'password' | 'text' | 'time';

  /**
   * The default editor aliases the table has built-in.
   */
  type EditorType = 'autocomplete' | 'checkbox' | 'date' | 'dropdown' | 'handsontable' | 'mobile' | 'password' | 'select' | 'text';

  /**
   * The default renderer aliases the table has built-in.
   */
  type RendererType = 'autocomplete' | 'checkbox' | 'html' | 'numeric' | 'password' | 'text';

  /**
   * The default validator aliases the table has built-in.
   */
  type ValidatorType = 'autocomplete' | 'date' | 'numeric' | 'time';

  namespace wot {
    interface CellCoords {
      col: number;
      row: number;
    }
    interface CellRange {
      highlight: CellCoords;
      from: CellCoords;
      to: CellCoords;
    }
    type OverlayType = 'top' | 'bottom' | 'left' | 'top_left_corner' | 'bottom_left_corner';
  }

  namespace cellTypes {
    interface Autocomplete {
      editor: typeof _editors.Autocomplete;
      renderer: renderers.Autocomplete;
      validator: validators.Autocomplete;
    }

    interface Checkbox {
      editor: typeof _editors.Checkbox;
      renderer: renderers.Checkbox;
    }

    interface Date {
      editor: typeof _editors.Date;
      renderer: renderers.Autocomplete;
      validator: validators.Date
    }

    interface Dropdown {
      editor: typeof _editors.Dropdown;
      renderer: renderers.Autocomplete;
      validator: validators.Autocomplete;
    }

    interface Handsontable {
      editor: typeof _editors.Handsontable;
      renderer: renderers.Autocomplete;
    }

    interface Numeric {
      dataType: string;
      editor: typeof _editors.Numeric;
      renderer: renderers.Numeric;
      validator: validators.Numeric;
    }

    interface Password {
      copyable: boolean;
      editor: typeof _editors.Password;
      renderer: renderers.Password;
    }

    interface Text {
      editor: typeof _editors.Text;
      renderer: renderers.Text;
    }

    interface Time {
      editor: typeof _editors.Text;
      renderer: renderers.Text;
      validator: validators.Time;
    }
  }


  /**
   * The "_editor" namespace is named to avoid circular reference conflict with "Handsontable.editors" namespace.
   * The other namespaces (renderers, validators, etc) don't need this because they don't expose values (classes), just types (interfaces).
   * Note that TS will think it can use the values defined here, ex `new Handsontable._editors.Base()` compiles, but this is wrong.
   * TODO: This would be better solved by moving all types outside the exported namespaces. (Separate type definition from type publication.)
   */
  namespace _editors {
    type EditorState =
      'STATE_VIRGIN' | // before editing
      'STATE_EDITING' |
      'STATE_WAITING' | // waiting for async validation
      'STATE_FINISHED';

    abstract class Base {
      hot: _Handsontable.Core;
      instance: _Handsontable.Core;
      row: number;
      col: number;
      prop: string | number;
      TD: HTMLTableCellElement;
      originalValue: any;
      cellProperties: CellProperties;
      state: EditorState;

      constructor(hotInstance: _Handsontable.Core, row: number, col: number, prop: string | number, TD: HTMLTableCellElement, cellProperties: CellProperties)

      beginEditing(initialValue?: any, event?: Event): void;
      cancelChanges(): void;
      checkEditorSection(): 'top-left-corner' | 'top' | 'bottom-left-corner' | 'bottom' | 'left' | '';
      abstract close(): void;
      discardEditor(validationResult?: boolean): void;
      enableFullEditMode(): void;
      extend<T extends _editors.Base>(): T;
      finishEditing(restoreOriginalValue?: boolean, ctrlDown?: boolean, callback?: () => void): void;
      abstract focus(): void;
      getEditedCell(): HTMLTableCellElement | null;
      getEditedCellsZIndex(): string;
      abstract getValue(): any;
      init(): void;
      isInFullEditMode(): boolean;
      isOpened(): boolean;
      isWaiting(): boolean;
      abstract open(event?: Event): void;
      prepare(row: number, col: number, prop: string | number, TD: HTMLTableCellElement, originalValue: any, cellProperties: CellProperties): void;
      saveValue(val?: any, ctrlDown?: boolean): void;
      abstract setValue(newValue?: any): void;
    }

    class Checkbox extends Base {
      close(): void;
      focus(): void;
      getValue(): any;
      open(): void;
      setValue(newValue?: any): void;
    }

    class Mobile extends Base {
      close(): void;
      focus(): void;
      getValue(): any;
      open(): void;
      setValue(newValue?: any): void;

      hideCellPointer(): void;
      onBeforeKeyDown(event?: KeyboardEvent): void;
      prepareAndSave(): void;
      scrollToView(): void;
      updateEditorData(): void;
      updateEditorPosition(x?: number, y?: number): void;
      valueChanged(): boolean;
    }

    class Select extends Base {
      close(): void;
      focus(): void;
      getValue(): any;
      open(): void;
      setValue(newValue?: any): void;

      prepareOptions(optionsToPrepare?: RowObject | CellValue[]): void;
      refreshDimensions(): void;
      refreshValue(): void;
      registerHooks(): void;
    }

    class Text extends Base {
      close(): void;
      focus(): void;
      getValue(): any;
      open(): void;
      setValue(newValue?: any): void;

      bindEvents(): void;
      createElements(): void;
      destroy(): void;
      hideEditableElement(): void;
      showEditableElement(): void;
      refreshDimensions(force?: boolean): void;
      refreshValue(): void;
      TEXTAREA: HTMLInputElement;
      TEXTAREA_PARENT: HTMLElement;
      textareaStyle: CSSStyleDeclaration;
    }

    class Date extends Text {
      destroyElements(): void;
      getDatePickerConfig(): PikadayOptions;
      hideDatepicker(): void;
      open(event?: Event): void;
      showDatepicker(event?: Event): void;
    }

    class Handsontable extends Text {
      assignHooks(): void;
    }

    class Numeric extends Text { }

    class Password extends Text { }

    class Autocomplete extends Handsontable {
      allowKeyEventPropagation(keyCode?: number): boolean;
      flipDropdown(dropdownHeight?: number): void;
      flipDropdownIfNeeded(): void;
      getDropdownHeight(): number;
      highlightBestMatchingChoice(index?: number): void;
      limitDropdownIfNeeded(spaceAvailable?: number, dropdownHeight?: number): void;
      queryChoices(query?: string): void;
      sortByRelevance(value?: CellValue, choices?: CellValue[], caseSensitive?: boolean): any[];
      setDropdownHeight(height?: number): void;
      updateChoicesList(choices?: CellValue[]): void;
      unflipDropdown(): void;
      updateDropdownHeight(): void;
    }

    class Dropdown extends Autocomplete { }
  }

  namespace plugins {
    // utils for Filters
    namespace FiltersPlugin {
      type OperationType = 'conjunction' | 'disjunction';
      type ConditionName = 'begins_with' | 'between' | 'by_value' | 'contains' | 'empty' | 'ends_with' | 'eq' | 'gt' |
        'gte' | 'lt' | 'lte' | 'not_between' | 'not_contains' | 'not_empty' | 'neq';

      type ColumnConditions = {
        column: number;
        conditions: Handsontable.plugins.FiltersPlugin.ConditionId[];
        operation: Handsontable.plugins.FiltersPlugin.OperationType;
      }

      interface ConditionId {
        args: any[];
        name?: ConditionName;
        command?: {
          key: ConditionName;
        }
      }

      interface Condition {
        name: ConditionName;
        args: any[];
        func: (dataRow: CellValue, values: any[]) => boolean;
      }

      interface CellLikeData {
        meta: {
          row: number;
          col: number;
          visualCol: number;
          visualRow: number;
          type: string;
          instance: _Handsontable.Core;
          dateFormat?: string;
        };
        value: string;
      }

      interface BaseComponent {
        hot: _Handsontable.Core;
        id: string;
        hidden: boolean;
        stateId: string;
        state: RecordTranslation.IndexMap;
        elements: any[];

        restoreState(): void;
        setState(state: any): void;
        saveState(physicalColumn: number): void;
        getState(): any;
        destroy(): boolean;
        hide(): void;
        isHidden(): boolean;
        reset(): void;
        show(): void;
      }
      interface ActionBarComponent extends BaseComponent {
        getMenuItemDescriptor(): object;
        accept(): void;
        cancel(): void;
      }
      interface ConditionComponent extends BaseComponent {
        getInputElement(index?: number): InputUI;
        getInputElements(): InputUI[];
        getMenuItemDescriptor(): object;
        getSelectElement(): SelectUI;
        getState(): object;
        setState(value: object): void;
        updateState(stateInfo: object): void;
      }
      interface ValueComponent extends BaseComponent {
        getMenuItemDescriptor(): object;
        getMultipleSelectElement(): MultipleSelectUI;
        getState(): object;
        setState(value: object): void;
        updateState(stateInfo: object): void;
      }

      interface BaseUI {
        buildState: boolean;
        eventManager: EventManager;
        hot: _Handsontable.Core;
        options: object;

        build(): void;
        destroy(): void;
        element(): Element;
        focus(): void;
        getValue(): any;
        hide(): void;
        isBuilt(): boolean;
        reset(): void;
        setValue(value: any): any;
        show(): void;
        update(): void;
      }
      interface InputUI extends BaseUI { }
      interface MultipleSelectUI extends BaseUI {
        clearAllUI: BaseUI;
        items: any[];
        itemsBox: _Handsontable.Core;
        searchInput: InputUI;
        selectAllUI: BaseUI;

        getItems(): void;
        getValue(): any[];
        isSelectedAllValues(): boolean;
        setItems(items: any[]): void;
      }
      interface SelectUI extends BaseUI {
        menu: Menu | void;
        items: any[];

        setItems(items: any[]): void;
        openOptions(): void;
        closeOptions(): void;
      }

      interface ConditionCollection {
        hot: _Handsontable.Core;
        isMapRegistrable: boolean;
        filteringStates: RecordTranslation.IndexMap;
        addCondition(column: number, conditionDefinition: ConditionId, operation?: OperationType, position?: number): void;
        clean(): void;
        destroy(): void;
        exportAllConditions(): ConditionId[];
        getConditions(column: number): Condition[];
        getFilteredColumns(): number[];
        getColumnStackPosition(column: number): number | void;
        getOperation(column: number): void | OperationType;
        hasConditions(column: number, name: string): boolean;
        isEmpty(): boolean;
        isMatch(value: CellLikeData, column: number): boolean;
        isMatchInConditions(conditions: Condition[], value: CellLikeData, operationType?: OperationType): boolean;
        importAllConditions(conditions: ConditionId[]): void;
        removeConditions(column: number): void;
      }

      interface ConditionUpdateObserver {
        hot: _Handsontable.Core;
        changes: number[];
        columnDataFactory: (column: number) => object[];
        conditionCollection: ConditionCollection;
        grouping: boolean;
        latestEditedColumnPosition: number;
        latestOrderStack: number[];

        destroy(): void;
        flush(): void;
        groupChanges(): void;
        updateStatesAtColumn(column: number, conditionArgsChange: object): void;
      }
    }

    interface BindStrategy {
      klass: () => void;
      strategy: string | void;

      clearMap(): void;
      createMap(length: number): void;
      createRow(params: any): void;
      destroy(): void;
      removeRow(params: any): void;
      setStrategy(name: string): void;
      translate(params: any): void;
    }

    interface CommandExecutor {
      hot: _Handsontable.Core;
      commands: object;
      commonCallback: (() => void) | void;

      registerCommand(name: string, commandDescriptor: object): void;
      setCommonCallback(callback: () => void): void;
      execute(commandName: string, ...params: any[]): void;
    }

    interface Cursor {
      cellHeight: number;
      cellWidth: number;
      left: number;
      leftRelative: number;
      rootWindow: Window;
      scrollLeft: number;
      scrollTop: number;
      top: number;
      topRelative: number;
      type: string;

      fitsAbove(element: HTMLElement): boolean;
      fitsBelow(element: HTMLElement, viewportHeight?: number): boolean;
      fitsOnLeft(element: HTMLElement): boolean;
      fitsOnRight(element: HTMLElement, viewportHeight?: number): boolean;
      getSourceType(object: any): string;
    }

    interface Endpoints {
      plugin: plugins.ColumnSummary;
      hot: _Handsontable.Core;
      endpoints: Endpoint[];
      settings: object | (() => void);
      settingsType: string;
      currentEndpoint: object | void;

      assignSetting(settings: object, endpoint: object, name: string, defaultValue: any): void;
      getAllEndpoints(): any[];
      getEndpoint(index: number): object;
      parseSettings(settings: any[]): void;
      refreshAllEndpoints(init: boolean): void;
      refreshChangedEndpoints(changes: any[]): void;
      refreshEndpoint(endpoint: object): void;
      resetAllEndpoints(endpoints: any[], useOffset?: boolean): void;
      resetEndpointValue(endpoint: object, useOffset?: boolean): void;
      setEndpointValue(endpoint: object, source: string, render?: boolean): void;
    }

    interface Endpoint {
      destinationRow: number;
      destinationColumn: number;
      forceNumeric: boolean;
      reversedRowCoords: boolean;
      suppressDataTypeErrors: boolean;
      readOnly: boolean;
      roundFloat: boolean;
      ranges: number[][];
      sourceColumn: number;
      type: 'sum' | 'min' | 'max' | 'count' | 'average' | 'custom';
      result: number;
      customFunction: ((this: ColumnSummary, endpoint: Endpoint) => number) | null;
    }

    interface EventManager {
      context?: object;

      addEventListener(element: Element, eventName: string, callback: (event: Event) => void): () => void;
      removeEventListener(element: Element, eventName: string, callback: (event: Event) => void): void;
      clearEvents(): void;
      clear(): void;
      destroy(): void;
      fireEvent(element: Element, eventName: string): void;
      extendEvent(context: object, event: Event): any;
    }

    interface GhostTable {
      columns: number[];
      container: HTMLElement | null;
      hot: _Handsontable.Core;
      injected: boolean;
      rows: object[];
      samples: object | null;
      settings: object;

      addRow(row: number, samples: object): void;
      addColumn(column: number, samples: object): void;
      addColumnHeadersRow(samples: object): void;
      clean(): void;
      createCol(column: number): DocumentFragment;
      createColElement(column: number): HTMLElement;
      createColGroupsCol(): DocumentFragment;
      createColumnHeadersRow(): DocumentFragment;
      createContainer(className?: string): object;
      createRow(row: number): DocumentFragment;
      createTable(className?: string): object;
      getHeights(callback: (row: number, height: number) => void): void;
      getWidths(callback: (row: number, height: number) => void): void;
      getSettings(): object | void;
      getSetting(name: string): boolean | void;
      injectTable(parent?: HTMLElement | void): void;
      isHorizontal(): boolean;
      isVertical(): boolean;
      removeTable(): void;
      setSettings(settings: GridSettings): void;
      setSetting(name: string, value: any): void;
    }

    interface ItemsFactory {
      defaultOrderPattern: any[] | void;
      hot: _Handsontable.Core;
      predefinedItems: object;

      getItems(pattern?: any[] | object | boolean): any[];
      setPredefinedItems(predefinedItems: any[]): void;
    }

    interface Menu {
      container: HTMLElement;
      eventManager: EventManager;
      hot: _Handsontable.Core;
      hotMenu: _Handsontable.Core;
      hotSubMenus: object;
      keyEvent: boolean;
      menuItems: any[] | null;
      offset: object;
      options: object;
      origOutsideClickDeselects: boolean | (() => void);
      parentMenu: Menu | null;

      close(closeParent?: boolean): void;
      closeSubMenu(row: number): void;
      closeAllSubMenus(): void;
      destroy(): void;
      executeCommand(event: Event): void;
      isOpened(): boolean;
      isSubMenu(): boolean;
      open(): void;
      openSubMenu(row: number): Menu | boolean;
      setMenuItems(menuItems: any[]): void;
      setOffset(area: string, offset?: number): void;
      selectLastCell(): void;
      selectFirstCell(): void;
      selectPrevCell(row: number, col: number): void;
      selectNextCell(row: number, col: number): void;
      setPosition(coords: Event | object): void;
      setPositionAboveCursor(cursor: Cursor): void;
      setPositionBelowCursor(cursor: Cursor): void;
      setPositionOnLeftOfCursor(cursor: Cursor): void;
      setPositionOnRightOfCursor(cursor: Cursor): void;
    }

    interface SamplesGenerator {
      allowDuplicates: boolean | null;
      customSampleCount: boolean | null;
      dataFactory: () => void;
      samples: object | null;

      generateColumnSamples(colRange: object, rowRange: object): object;
      generateRowSamples(rowRange: object | number, colRange: object): object;
      generateSamples(type: string, range: object, specifierRange: object | number): object;
      generateSample(type: string, range: object, specifierValue: number): object
      getSampleCount(): number;
      setAllowDuplicates(allowDuplicates: boolean): void;
      setSampleCount(sampleCount: number): void;
    }

    class Base {
      pluginName: string;
      pluginsInitializedCallback: any[];
      isPluginsReady: boolean;
      enabled: boolean;
      initialized: boolean;
      hot: _Handsontable.Core;

      constructor(hotInstance?: _Handsontable.Core)

      addHook(name: string, callback: (...args: any[]) => any): void;
      callOnPluginsReady(callback: () => void): void;
      clearHooks(): void;
      destroy(): void;
      isEnabled(): boolean;
      disablePlugin(): void;
      enablePlugin(): void;
      updatePlugin(): void;
      init(): void;
      removeHooks(name: string): void;
    }

    interface Base {
      new(hotInstance?: _Handsontable.Core): Base;
    }

    interface AutoColumnSize extends Base {
      firstCalculation: boolean;
      ghostTable: GhostTable;
      inProgress: boolean;
      measuredRows: number;
      samplesGenerator: SamplesGenerator;

      calculateAllColumnsWidth(rowRange?: number | object): void;
      calculateColumnsWidth(colRange?: number | object, rowRange?: number | object, force?: boolean): void;
      calculateVisibleColumnsWidth(): void;
      clearCache(columns?: any[]): void;
      findColumnsWhereHeaderWasChanged(): any[];
      getColumnWidth(col: number, defaultWidth?: number, keepMinimum?: boolean): number;
      getFirstVisibleColumn(): number;
      getLastVisibleColumn(): number;
      getSyncCalculationLimit(): number;
      isNeedRecalculate(): boolean;
      recalculateAllColumnsWidth(): void;
    }

    interface AutoRowSize extends Base {
      firstCalculation: boolean;
      heights: any[];
      ghostTable: GhostTable;
      inProgress: boolean;
      measuredColumns: number;
      sampleGenerator: SamplesGenerator;

      calculateAllRowsHeight(colRange?: number | object): void;
      calculateRowsHeight(rowRange?: number | object, colRange?: number | object, force?: boolean): void;
      clearCache(): void;
      clearCacheByRange(range: number | object): void;
      findColumnsWhereHeaderWasChanged(): any[];
      getColumnHeaderHeight(): number | void;
      getFirstVisibleRow(): number;
      getLastVisibleRow(): number;
      getRowHeight(col: number, defaultHeight?: number): number;
      getSyncCalculationLimit(): number;
      isNeedRecalculate(): boolean;
      recalculateAllRowsHeight(): void;
    }

    interface Autofill extends Base {
      addingStarted: boolean;
      autoInsertRow: boolean;
      directions: string[];
      eventManager: EventManager;
      handleDraggedCells: number;
      mouseDownOnCellCorner: boolean;
      mouseDragOutside: boolean;
    }

    interface BindRowsWithHeaders extends Base {
      bindStrategy: BindStrategy;
      removeRows: any[];
    }

    interface CollapsibleColumns extends Base {
      collapseAll(): void;
      collapseSection(coords: { row: number, col: number }): void;
      expandAll(): void;
      expandSection(coords: { row: number, col: number }): void;
      toggleAllCollapsibleSections(action: 'collapse' | 'expand'): void;
      toggleCollapsibleSection(coords: { row: number, col: number }, action: 'collapse' | 'expand'): void;
    }

    interface ColumnSorting extends Base {
      clearSort(): void;
      destroy(): void;
      getSortConfig(column: number): void | columnSorting.Config
      getSortConfig(): Array<columnSorting.Config>
      isSorted(): boolean;
      setSortConfig(sortConfig?: columnSorting.Config | Array<columnSorting.Config>): void;
      sort(sortConfig?: columnSorting.Config): void;
    }

    interface ColumnSummary extends Base {
      endpoints: Endpoints | void;

      calculate(endpoint: Endpoints): void;
      calculateAverage(endpoint: Endpoints): number;
      calculateMinMax(endpoint: Endpoints, type: string): number;
      calculateSum(endpoint: Endpoints): void;
      countEmpty(rowRange: any[], col: number): number;
      countEntries(endpoint: Endpoints): number;
      getCellValue(row: number, col: number): string;
      getPartialMinMax(rowRange: any[], col: number, type: string): number;
      getPartialSum(rowRange: any[], col: number): number;
    }

    type CommentsRangeObject = {
      from: wot.CellCoords;
      to?: wot.CellCoords;
    }

    interface Comments extends Base {
      contextMenuEvent: boolean;
      displayDelay: number;
      editor: CommentEditor;
      eventManager: EventManager;
      mouseDown: boolean;
      range: CommentsRangeObject;
      timer: any;

      clearRange(): void;
      getComment(): string;
      getCommentAtCell(row: number, column: number): string | undefined;
      getCommentMeta(row: number, column: number, property: string): any;
      hide(): void;
      refreshEditor(force?: boolean): void;
      removeComment(forceRender?: boolean): void;
      removeCommentAtCell(row: number, col: number, forceRender?: boolean): void;
      setComment(value: string): void;
      setCommentAtCell(row: number, col: number, value: string): void;
      setRange(range: CommentsRangeObject): void;
      show(): boolean;
      showAtCell(row: number, col: number): boolean;
      targetIsCellWithComment(event: Event): boolean;
      targetIsCommentTextArea(event: Event): boolean;
      updateCommentMeta(row: number, column: number, metaObject: object): void;
    }

    interface CommentEditor {
      editor: HTMLElement;
      editorStyle: CSSStyleDeclaration;
      hidden: boolean;
      rootDocument: Document;

      setPosition(x: number, y: number): void;
      setSize(width: number, height: number): void;
      resetSize(): void;
      setReadOnlyState(state: boolean): void;
      show(): void;
      hide(): void;
      isVisible(): boolean;
      setValue(value?: string): void;
      getValue(): string;
      isFocused(): boolean;
      focus(): void;
      createEditor(): HTMLElement;
      getInputElement(): HTMLElement;
      destroy(): void;
    }

    interface ContextMenu extends Base {
      DEFAULT_ITEMS: contextMenu.PredefinedMenuItemKey[];
      SEPARATOR: SeparatorObject;
      eventManager: EventManager;
      commandExecutor: CommandExecutor;
      itemsFactory: ItemsFactory | void;
      menu: Menu | void;

      close(): void;
      executeCommand(commandName: string, ...params: any[]): void;
      open(event: Event): void;
    }

    interface FocusableWrapper {
      eventManager: EventManager;
      listenersCount: WeakSet<HTMLElement>;
      mainElement: HTMLElement;
      rootDocument: Document;

      useSecondaryElement(): void;
      setFocusableElement(element: HTMLElement): void;
      getFocusableElement(): HTMLElement;
      focus(): void;
    }

    type PasteModeType = 'overwrite' | 'shift_down' | 'shift_right';
    type RangeType = { startRow: number, startCol: number, endRow: number, endCol: number };

    interface CopyPaste extends Base {
      columnsLimit: number;
      copyableRanges: any[];
      focusableElement: FocusableWrapper;
      pasteMode: PasteModeType;
      rowsLimit: number;
      uiContainer: HTMLElement;

      copy(): void;
      cut(): void;
      getRangedCopyableData(ranges: RangeType[]): string;
      getRangedData(ranges: RangeType[]): any[];
      paste(pastableText?: string, pastableHtml?: string): void;
      setCopyableText(): void;
    }

    interface CustomBorders extends Base {
      savedBorderSettings: any[];

      setBorders(selection: Range[] | Array<[number, number, number, number]>, borderObject: object): void;
      getBorders(selection: Range[] | Array<[number, number, number, number]>): Array<[object]>;
      clearBorders(selection: Range[] | Array<[number, number, number, number]>): void;
    }

    interface DragToScroll extends Base {
      boundaries: object | void;
      callback: (() => void) | void;

      check(x: number, y: number): void;
      setBoundaries(boundaries: object): void;
      setCallback(callback: () => void): void;
    }

    type SeparatorObject = {
      name: string;
    }

    interface DropdownMenu extends Base {
      eventManager: EventManager;
      commandExecutor: CommandExecutor;
      itemsFactory: ItemsFactory | void;
      menu: Menu | void;
      SEPARATOR: SeparatorObject

      close(): void;
      executeCommand(commandName: string, ...params: any[]): void;
      open(event: Event): void;
    }

    interface ExportFile extends Base {
      downloadFile(format: string, options: object): void;
      exportAsString(format: string, options?: object): string;
      exportAsBlob(format: string, options?: object): Blob;
    }

    interface Filters extends Base {
      actionBarComponent: FiltersPlugin.ActionBarComponent | void;
      dropdownMenuPlugin: DropdownMenu | void;
      eventManager: EventManager;
      conditionComponent: FiltersPlugin.ConditionComponent | void;
      conditionCollection: FiltersPlugin.ConditionCollection | void;
      conditionUpdateObserver: FiltersPlugin.ConditionUpdateObserver | void;
      lastSelectedColumn?: number | void;
      trimRowsPlugin: TrimRows | void;
      valueComponent: FiltersPlugin.ValueComponent | void;

      addCondition(column: number, name: string, args: any[], operationId?: FiltersPlugin.OperationType): void;
      clearColumnSelection(): void;
      clearConditions(column?: number | void): void;
      getDataMapAtColumn(column: number): FiltersPlugin.CellLikeData[];
      getSelectedColumn(): number | void;
      filter(): void;
      removeConditions(column: number): void;
    }

    interface DataProvider {
      changes: object;
      hot: _Handsontable.Core;

      clearChanges(): void;
      collectChanges(row: number, column: number, value: any): void;
      destroy(): void;
      getDataAtCell(row: number, column: number): any;
      getDataByRange(row1: number, column1: number, row2: number, column2: number): any[];
      getRawDataAtCell(row: number, column: number): any;
      getRawDataByRange(row1: number, column1: number, row2: number, column2: number): any[];
      getSourceDataByRange(row1: number, column1: number, row2: number, column2: number): any[];
      getSourceDataAtCell(row: number, column: number): any;
      isInDataRange(row: number, column: number): boolean;
      updateSourceData(row: number, column: number, value: any): void;
    }

    interface AlterManager {
      sheet: Sheet;
      hot: _Handsontable.Core;
      dataProvider: DataProvider;
      matrix: Matrix;

      prepareAlter(action: string, args: any): void;
      triggerAlter(action: string, args: any): void;
      destroy(): void;
    }

    interface Matrix {
      data: any[];
      cellReferences: any[];

      getCellAt(row: number, column: number): CellValue | void;
      getOutOfDateCells(): any[];
      add(cellValue: CellValue | object): void;
      remove(cellValue: CellValue | object | any[]): void;
      getDependencies(cellCoord: object): void;
      registerCellRef(cellReference: CellReference | object): void;
      removeCellRefsAtRange(start: object, end: object): any[];
      reset(): void;
    }

    interface BaseCell {
      columnAbsolute: boolean;
      columnOffset: number;
      rowAbsolute: boolean;
      rowOffset: number;

      isEqual(cell: BaseCell): boolean;
      toString(): string;
      translateTo(rowOffset: number, columnOffset: number): void;
    }

    interface CellReference extends BaseCell { }

    interface CellValue extends BaseCell {
      error: string | void;
      precedents: any[];
      state: string;
      value: any;

      addPrecedent(cellReference: CellReference): void;
      clearPrecedents(): void;
      getError(): string | void;
      getPrecedents(): any[];
      getValue(): any;
      hasError(): boolean;
      hasPrecedent(cellReference: CellReference): boolean;
      hasPrecedents(): boolean;
      isState(state: number): boolean;
      removePrecedent(cellReference: CellReference): void;
      setError(error: string): void;
      setState(state: number): void;
      setValue(value: any): void;
    }

    type Parser = {};

    interface Sheet {
      alterManager: AlterManager
      dataProvider: DataProvider;
      hot: _Handsontable.Core;
      matrix: Matrix;
      parser: Parser;

      applyChanges(row: number, column: number, newValue: any): void;
      destroy(): void;
      getCellAt(row: number, column: number): CellValue | void;
      getCellDependencies(row: number, column: number): any[];
      getVariable(name: string): any;
      parseExpression(cellValue: CellValue | object, formula: string): void;
      recalculate(): void;
      recalculateFull(): void;
      recalculateOptimized(): void;
      setVariable(name: string, value: any): void;
    }

    interface Stack {
      items: any[];

      isEmpty(): boolean;
      peek(): any;
      pop(): any;
      push(items: any): void;
      size(): number;
    }

    interface UndoRedoSnapshot {
      sheet: Sheet;
      stack: Stack;

      destroy(): void;
      restore(): void;
      save(axis: string, index: number, amount: number): void;
    }

    namespace UndoRedoAction {
      type Change = {
        actionType: 'change';
        changes: CellChange[];
        selected: [number, number][]
      };
      type InsertRow = {
        actionType: 'insert_row';
        amount: number;
        index: number;
      }
      type RemoveRow = {
        actionType: 'remove_row';
        index: number;
        data: CellValue[][];
      }
      type InsertCol = {
        actionType: 'insert_col';
        amount: number;
        index: number;
      }
      type RemoveCol = {
        actionType: 'remove_col';
        amount: number;
        columnPositions: number[];
        index: number;
        indexes: number[];
        headers: string[];
        data: CellValue[][];
      }
      type Filter = {
        actionType: 'filter';
        conditionsStack: FiltersPlugin.ColumnConditions[];
      }
    }

    type UndoRedoAction = UndoRedoAction.Change | UndoRedoAction.InsertRow | UndoRedoAction.RemoveRow | UndoRedoAction.InsertCol | UndoRedoAction.RemoveCol | UndoRedoAction.Filter;

    interface Formulas extends Base {
      engine: HyperFormula | null;
      sheetName: string | null;
      sheetId: number | null;

      addSheet(sheetName?: string | null, sheetData?: CellValue[][]): boolean | string;
      getCellType(row: number, col: number, sheet?: number): HyperFormulaCellType;
      switchSheet(sheetName: string): void;
    }

    interface HiddenColumns extends Base {
      isHidden(column: number): boolean;
      hideColumn(column: number): void;
      hideColumns(columns: number[]): void;
      showColumn(column: number): void;
      showColumns(columns: number[]): void;
      getHiddenColumns(): number[];
      isValidConfig(hiddenColumns: number[]): boolean;
    }

    interface HiddenRows extends Base {
      isHidden(row: number): boolean;
      hideRow(row: number): void;
      hideRows(rows: number[]): void;
      showRow(row: number): void;
      showRows(rows: number[]): void;
      getHiddenRows(): number[];
      isValidConfig(hiddenRows: number[]): boolean;
    }

    interface ManualColumnFreeze extends Base {
      freezeColumn(column: number): void;
      unfreezeColumn(column: number): void;
    }

    interface MultiColumnSorting extends Base {
      clearSort(): void;
      destroy(): void;
      getSortConfig(column: number): void | columnSorting.Config;
      getSortConfig(): Array<columnSorting.Config>;
      isSorted(): boolean;
      setSortConfig(sortConfig?: columnSorting.Config | Array<columnSorting.Config>): void;
      sort(sortConfig?: columnSorting.Config | Array<columnSorting.Config>): void;
    }

    namespace moveUI {
      interface BaseUI {
        hot: _Handsontable.Core;
        state: number;

        appendTo(wrapper: HTMLElement): void;
        build(): void;
        destroy(): void;
        getOffset(): object;
        getPosition(): object;
        getSize(): object;
        isAppended(): boolean;
        isBuilt(): boolean;
        setOffset(top: number, left: number): void;
        setPosition(top: number, left: number): void;
        setSize(width: number, height: number): void;
      }

      interface BacklightUI extends BaseUI { }
      interface GuidelineUI extends BaseUI { }
    }

    interface MergeCells extends Base {
      mergedCellsCollection: MergeCellsPlugin.MergedCellsCollection;
      autofillCalculations: MergeCellsPlugin.AutofillCalculations;
      selectionCalculations: MergeCellsPlugin.SelectionCalculations;

      clearCollections(): void;
      mergeSelection(cellRange: wot.CellRange): void;
      merge(startRow: number, startColumn: number, endRow: number, endColumn: number): void;
      unmerge(startRow: number, startColumn: number, endRow: number, endColumn: number): void;
    }

    namespace MergeCellsPlugin {
      interface AutofillCalculations {
        plugin: MergeCells;
        mergedCellsCollection: MergeCellsPlugin.MergedCellsCollection;
        currentFillData: object;

        correctSelectionAreaSize(selectionArea: number[]): void;
        getDirection(selectionArea: number[], finalArea: number[]): string;
        snapDragArea(baseArea: number[], dragArea: number[], dragDirection: string, foundMergedCells: MergeCellsPlugin.MergedCellCoords[]): number[];
        recreateAfterDataPopulation(changes: any[]): void;
        dragAreaOverlapsCollections(baseArea: number[], fullArea: number[], direction: string): boolean;
      }

      interface SelectionCalculations {
        snapDelta(delta: object, selectionRange: wot.CellRange, mergedCell: MergeCellsPlugin.MergedCellCoords): void;
        getUpdatedSelectionRange(oldSelectionRange: wot.CellRange, delta: object): wot.CellRange;
      }

      interface MergedCellCoords {
        row: number;
        col: number;
        rowspan: number;
        colspan: number;
        removed: boolean;

        normalize(hotInstance: _Handsontable.Core): void;
        includes(row: number, column: number): boolean;
        includesHorizontally(column: number): boolean;
        includesVertically(row: number): boolean;
        shift(shiftVector: number[], indexOfChange: number): boolean;
        isFarther(mergedCell: MergeCellsPlugin.MergedCellCoords, direction: string): boolean | void;
        getLastRow(): number;
        getLastColumn(): number;
        getRange(): wot.CellRange;
      }

      interface MergedCellsCollection {
        plugin: MergeCells;
        mergedCells: MergeCellsPlugin.MergedCellCoords[];
        hot: _Handsontable.Core;

        get(row: number, column: number): MergeCellsPlugin.MergedCellCoords | boolean;
        getByRange(range: wot.CellRange | object): MergeCellsPlugin.MergedCellCoords | boolean;
        getWithinRange(range: wot.CellRange | object, countPartials: boolean): MergeCellsPlugin.MergedCellCoords[] | boolean;
        add(mergedCellInfo: object): MergeCellsPlugin.MergedCellCoords | boolean;
        remove(row: number, column: number): MergeCellsPlugin.MergedCellCoords | boolean;
        clear(): void;
        isOverlapping(mergedCell: MergeCellsPlugin.MergedCellCoords): boolean;
        isFirstRenderableMergedCell(row: number, column: number): boolean;
        shiftCollections(direction: string, index: number, count: number): void;
      }
    }

    interface ManualColumnMove extends Base {
      backlight: moveUI.BacklightUI;
      eventManager: EventManager;
      guideline: moveUI.GuidelineUI;

      moveColumn(column: number, finalIndex: number): boolean;
      moveColumns(columns: number[], finalIndex: number): boolean;
      dragColumn(column: number, dropIndex: number): boolean;
      dragColumns(columns: number[], dropIndex: number): boolean;
      isMovePossible(columns: number[], finalIndex: number): boolean;
    }

    interface ManualColumnResize extends Base {
      autoresizeTimeout: (() => void) | void;
      currentCol: number | void;
      currentTH: HTMLElement | void;
      currentWidth: number | void;
      dblclick: number;
      eventManager: EventManager;
      guide: HTMLElement;
      handle: HTMLElement;
      manualColumnWidths: any[];
      newSize: number | void;
      pressed: _Handsontable.Core | void;
      selectedCols: any[];
      startOffset: number | void;
      startWidth: number | void;
      startY: number | void;

      checkIfColumnHeader(element: HTMLElement): boolean;
      clearManualSize(column: number): void;
      getClosestTHParent(element: HTMLElement): HTMLElement;
      hideHandleAndGuide(): void;
      loadManualColumnWidths(): (number | null)[];
      refreshGuidePosition(): void;
      refreshHandlePosition(): void;
      saveManualColumnWidths(): void;
      setManualSize(column: number, width: number): number;
      setupGuidePosition(): void;
      setupHandlePosition(TH: HTMLElement): boolean | void;
    }

    interface ManualRowMove extends Base {
      backlight: moveUI.BacklightUI;
      eventManager: EventManager;
      guideline: moveUI.GuidelineUI;

      moveRow(row: number, finalIndex: number): boolean;
      moveRows(rows: number[], finalIndex: number): boolean;
      dragRow(row: number, dropIndex: number): boolean;
      dragRows(rows: number[], dropIndex: number): boolean;
      isMovePossible(rows: number[], finalIndex: number): boolean;
    }

    interface ManualRowResize extends Base {
      autoresizeTimeout: (() => void) | void;
      currentRow: number | void;
      currentTH: HTMLElement | void;
      currentWidth: number | void;
      dblclick: number;
      eventManager: EventManager;
      guide: HTMLElement;
      handle: HTMLElement;
      manualRowHeights: any[];
      newSize: number | void;
      pressed: _Handsontable.Core | void;
      selectedRows: any[];
      startOffset: number | void;
      startWidth: number | void;
      startY: number | void;

      checkIfRowHeader(element: HTMLElement): boolean;
      clearManualSize(column: number): void;
      getClosestTHParent(element: HTMLElement): HTMLElement;
      hideHandleAndGuide(): void;
      loadManualRowHeights(): (number|null)[];
      refreshGuidePosition(): void;
      refreshHandlePosition(): void;
      saveManualRowHeights(): void;
      setManualSize(column: number, width: number): number;
      setupGuidePosition(): void;
      setupHandlePosition(TH: HTMLElement): boolean | void;
    }

    interface MultipleSelectionHandles extends Base {
      dragged: any[];
      eventManager: EventManager;
      lastSetCell: HTMLElement | void;

      getCurrentRangeCoords(selectedRange: wot.CellRange, currentTouch: wot.CellCoords, touchStartDirection: string, currentDirection: string, draggedHandle: string): object;
      isDragged(): boolean;
    }

    interface NestedHeaders extends Base {
      detectedOverlappedHeaders: boolean;
    }

    interface DataManager {
      cache: object;
      data: object;
      hot: _Handsontable.Core;
      parentReference: any; //WeakMap
      plugin: NestedRows;

      addChild(parent: object, element?: object): void;
      addChildAtIndex(parent: object, index: number, element?: object, globalIndex?: number): void;
      addSibling(index: number, where?: string): void;
      countAllRows(): number;
      countChildren(parent: object | number): number;
      detachFromParent(elements: object | any[], forceRender?: boolean): void;
      getDataObject(row: number): any | void;
      getRowIndex(rowObj: object): number | void;
      getRowIndexWithinParent(row: number | object): number;
      getRowLevel(row: number): number | void;
      getRowParent(row: number | object): object | void;
      hasChildren(row: number | object): boolean;
      isParent(row: number | object): boolean;
      moveRow(fromIndex: number, toIndex: number): void;
      rewriteCache(): void;
    }

    interface NestedRows extends Base {
      bindRowsWithHeadersPlugin: BindRowsWithHeaders | void;
      dataManager: DataManager | void;
      headersUI: object | void;
      collapsingUI: object | void;
      sourceData: object | void;
      trimRowsPlugin: TrimRows | void;
    }

    interface DataObserver {
      observedData: any[];
      observer: object;
      paused: boolean;

      destroy(): void;
      isPaused(): boolean;
      pause(): void;
      resume(): void;
      setObservedData(observedData: any): void;
    }

    interface TouchScroll extends Base {
      clones: any[];
      lockedCollection: boolean;
      scrollbars: any[];
    }

    interface TrimRows extends Base {
      trimmedRows: any[];
      removedRows: any[];

      isTrimmed(row: number): boolean;
      getTrimmedRows(): number[];
      trimRow(row: number): void;
      trimRows(rows: number[]): void;
      untrimAll(): void;
      untrimRow(row: number): void;
      untrimRows(rows: number[]): void;
    }

    interface Storage {
      prefix: string;
      rootWindow: Window;
      savedKeys: string[];

      clearSavedKeys(): void;
      loadSavedKeys(): void;
      loadValue(key: string, defaultValue: object): any;
      resetAll(): void;
      saveSavedKeys(): void;
      saveValue(key: string, value: any): void;
    }

    interface PersistenState extends Base {
      storage: Storage;

      loadValue(key: string, saveTo: object): void;
      saveValue(key: string, value: any): void;
      resetValue(key: string): void;
    }

    interface Search extends Base {
      callback: search.SearchCallback;
      queryMethod: search.SearchQueryMethod;
      searchResultClass: string;

      query(queryStr: string, callback?: search.SearchCallback, queryMethod?: search.SearchQueryMethod): SearchResult[];
      getCallback(): search.SearchCallback;
      setCallback(newCallback: search.SearchCallback): void;
      getQueryMethod(): search.SearchQueryMethod;
      setQueryMethod(newQueryMethod: search.SearchQueryMethod): void;
      getSearchResultClass(): string;
      setSearchResultClass(newElementClass: string): void;
    }

    type SearchResult = { row: number; col: number; data: CellValue };
  }

  namespace renderers {
    interface Base {
      (instance: _Handsontable.Core, TD: HTMLTableCellElement, row: number, col: number, prop: string | number, value: CellValue, cellProperties: CellProperties): HTMLTableCellElement | void;
    }

    interface Autocomplete extends Base { }

    interface Checkbox extends Base { }

    interface Html extends Base { }

    interface Numeric extends Base { }

    interface Password extends Base { }

    interface Text extends Base { }
  }

  namespace validators {
    interface Base {
      (this: CellProperties, value: CellValue, callback: (valid: boolean) => void): void;
    }

    interface Autocomplete extends Base { }

    interface Date extends Base { }

    interface Numeric extends Base { }

    interface Time extends Base { }
  }

  interface EventManager {
    new(context: object): plugins.EventManager;
  }

  /**
   * A rendered cell object with computed properties.
   */
  interface CellProperties extends CellMeta {
    row: number;
    col: number;
    instance: Handsontable;
    visualRow: number;
    visualCol: number;
    prop: string | number;
  }

  /**
   * Additional cell-specific meta data.
   */
  interface CellMeta extends ColumnSettings {
    valid?: boolean;
    comment?: comments.CommentObject;
    isSearchResult?: boolean;
    hidden?: boolean;
    skipRowOnPaste?: boolean;
  }

  /**
   * Column settings inherit grid settings but overload the meaning of `data` to be specific to each column.
   */
  interface ColumnSettings extends Omit<GridSettings, "data"> {
    data?: string | number | ColumnDataGetterSetterFunction;
    /**
     * Column and cell meta data is extensible, developers can add any properties they want.
     */
    [key: string]: any;
  }

  interface ColumnDataGetterSetterFunction {
    (row: RowObject | CellValue[]): CellValue;
    (row: RowObject | CellValue[], value: CellValue): void;
  }

  interface UndoRedo {
    doneActions: plugins.UndoRedoAction[];
    instance: Handsontable;
    ignoreNewActions: boolean;
    undoneActions: plugins.UndoRedoAction[];

    clear(): void;
    done(action: plugins.UndoRedoAction): void;
    isRedoAvailable(): boolean;
    isUndoAvailable(): boolean;
    redo(): void;
    undo(): void;
  }

  /**
 * Base table settings that will cascade to columns and cells.
 */
  interface GridSettings extends Hooks.Events {
    activeHeaderClassName?: string;
    allowEmpty?: boolean;
    allowHtml?: boolean;
    allowInsertColumn?: boolean;
    allowInsertRow?: boolean;
    allowInvalid?: boolean;
    allowRemoveColumn?: boolean;
    allowRemoveRow?: boolean;
    autoColumnSize?: autoColumnSize.Settings | boolean;
    autoRowSize?: autoRowSize.Settings | boolean;
    autoWrapCol?: boolean;
    autoWrapRow?: boolean;
    bindRowsWithHeaders?: boolean | 'loose' | 'strict';
    cell?: CellSettings[];
    cells?: (this: CellProperties, row: number, column: number, prop: string | number) => CellMeta;
    checkedTemplate?: boolean | string | number;
    className?: string | string[];
    colHeaders?: boolean | string[] | ((index: number) => string);
    collapsibleColumns?: boolean | collapsibleColumns.Settings[];
    columnHeaderHeight?: number | (number | undefined)[];
    columns?: ColumnSettings[] | ((index: number) => ColumnSettings);
    columnSorting?: boolean | columnSorting.Settings;
    columnSummary?: columnSummary.Settings[] | (() => columnSummary.Settings[]);
    colWidths?: number | string | number[] | string[] | undefined[] | (number | string | undefined)[] | ((index: number) => string | number | undefined);
    commentedCellClassName?: string;
    comments?: boolean | comments.Settings | comments.CommentConfig[];
    contextMenu?: boolean | contextMenu.PredefinedMenuItemKey[] | contextMenu.Settings;
    copyable?: boolean;
    copyPaste?: boolean | copyPaste.Settings;
    correctFormat?: boolean;
    currentColClassName?: string;
    currentHeaderClassName?: string;
    currentRowClassName?: string;
    customBorders?: boolean | customBorders.Settings[];
    data?: CellValue[][] | RowObject[];
    dataSchema?: RowObject | CellValue[] | ((row: number) => RowObject | CellValue[]);
    dateFormat?: string;
    datePickerConfig?: PikadayOptions;
    defaultDate?: string;
    disableVisualSelection?: boolean | 'current' | 'area' | 'header' | ('current' | 'area' | 'header')[];
    dragToScroll?: boolean;
    dropdownMenu?: boolean | contextMenu.PredefinedMenuItemKey[] | contextMenu.Settings;
    editor?: EditorType | typeof _editors.Base | boolean | string;
    enterBeginsEditing?: boolean;
    enterMoves?: wot.CellCoords | ((event: KeyboardEvent) => wot.CellCoords);
    fillHandle?: boolean | 'vertical' | 'horizontal' | autoFill.Settings;
    filter?: boolean;
    filteringCaseSensitive?: boolean;
    filters?: boolean;
    fixedColumnsLeft?: number;
    fixedRowsBottom?: number;
    fixedRowsTop?: number;
    formulas?: boolean | formulas.Settings;
    fragmentSelection?: boolean | 'cell';
    height?: number | string | (() => number | string);
    hiddenColumns?: boolean | hiddenColumns.Settings;
    hiddenRows?: boolean | hiddenRows.Settings;
    invalidCellClassName?: string;
    isEmptyCol?: (this: _Handsontable.Core, col: number) => boolean;
    isEmptyRow?: (this: _Handsontable.Core, row: number) => boolean;
    label?: LabelOptions;
    language?: string;
    licenseKey?: string | 'non-commercial-and-evaluation';
    manualColumnFreeze?: boolean;
    manualColumnMove?: boolean | number[];
    manualColumnResize?: boolean | number[];
    manualRowMove?: boolean | number[];
    manualRowResize?: boolean | number[];
    maxCols?: number;
    maxRows?: number;
    mergeCells?: boolean | mergeCells.Settings[];
    minCols?: number;
    minRows?: number;
    minSpareCols?: number;
    minSpareRows?: number;
    multiColumnSorting?: boolean | multiColumnSorting.Settings;
    nestedHeaders?: (string | nestedHeaders.NestedHeader)[][];
    nestedRows?: boolean;
    noWordWrapClassName?: string;
    numericFormat?: NumericFormatOptions;
    observeDOMVisibility?: boolean;
    outsideClickDeselects?: boolean | ((target: HTMLElement) => boolean);
    persistentState?: boolean;
    placeholder?: string;
    placeholderCellClassName?: string;
    preventOverflow?: boolean | 'vertical' | 'horizontal';
    preventWheel?: boolean;
    readOnly?: boolean;
    readOnlyCellClassName?: string;
    renderAllRows?: boolean;
    renderer?: RendererType | string | renderers.Base;
    rowHeaders?: boolean | string[] | ((index: number) => string);
    rowHeaderWidth?: number | number[];
    rowHeights?: number | string | number[] | string[] | undefined[] | (number | string | undefined)[] | ((index: number) => string | number | undefined);
    search?: boolean | search.Settings;
    selectionMode?: 'single' | 'range' | 'multiple';
    selectOptions?: string[] | SelectOptionsObject | ((visualRow: number, visualColumn: number, prop: string | number) => string[] | SelectOptionsObject);
    skipColumnOnPaste?: boolean;
    skipRowOnPaste?: boolean;
    sortByRelevance?: boolean;
    source?: string[] | number[] | ((this: CellProperties, query: string, callback: (items: string[]) => void) => void);
    startCols?: number;
    startRows?: number;
    stretchH?: 'none' | 'all' | 'last';
    strict?: boolean;
    tableClassName?: string | string[];
    tabMoves?: wot.CellCoords | ((event: KeyboardEvent) => wot.CellCoords);
    title?: string;
    trimDropdown?: boolean;
    trimRows?: boolean | number[];
    trimWhitespace?: boolean;
    type?: CellType | string;
    uncheckedTemplate?: boolean | string | number;
    undo?: boolean;
    validator?: validators.Base | RegExp | ValidatorType | string;
    viewportColumnRenderingOffset?: number | 'auto';
    viewportRowRenderingOffset?: number | 'auto';
    visibleRows?: number;
    width?: number | string | (() => number | string);
    wordWrap?: boolean;
  }

  namespace Hooks {
    interface HookHighlightRowHeaderMeta {
      selectionType: string;
      rowCursor: number;
      selectionHeight: number;
      classNames: string[];
    }
    interface HookHighlightColumnHeaderMeta {
      selectionType: string;
      columnCursor: number;
      selectionWidth: number;
      classNames: string[];
    }

    interface Events {
      afterAddChild?: (parent: RowObject, element: RowObject | void, index: number | void) => void;
      afterAutofill?: (fillData: CellValue[][], sourceRange: wot.CellRange, targetRange: wot.CellRange, direction: 'up' | 'down' | 'left' | 'right') => void;
      afterBeginEditing?: (row: number, column: number) => void;
      afterCellMetaReset?: () => void;
      afterChange?: (changes: CellChange[] | null, source: ChangeSource) => void;
      afterChangesObserved?: () => void;
      afterColumnCollapse?: (currentCollapsedColumns: number[], destinationCollapsedColumns: number[], collapsePossible: boolean, successfullyCollapsed: boolean) => void;
      afterColumnExpand?: (currentCollapsedColumns: number[], destinationCollapsedColumns: number[], expandPossible: boolean, successfullyExpanded: boolean) => void;
      afterColumnMove?: (movedColumns: number[], finalIndex: number, dropIndex: number | void, movePossible: boolean, orderChanged: boolean) => void;
      afterColumnResize?: (newSize: number, column: number, isDoubleClick: boolean) => void;
      afterColumnSort?: (currentSortConfig: columnSorting.Config[], destinationSortConfigs: columnSorting.Config[]) => void;
      afterContextMenuDefaultOptions?: (predefinedItems: (contextMenu.PredefinedMenuItemKey | contextMenu.MenuItemConfig)[]) => void;
      afterContextMenuHide?: (context: plugins.ContextMenu) => void;
      afterContextMenuShow?: (context: plugins.ContextMenu) => void;
      afterCopy?: (data: CellValue[][], coords: plugins.RangeType[]) => void;
      afterCopyLimit?: (selectedRows: number, selectedColumns: number, copyRowsLimit: number, copyColumnsLimit: number) => void;
      afterCreateCol?: (index: number, amount: number, source?: ChangeSource) => void;
      afterCreateRow?: (index: number, amount: number, source?: ChangeSource) => void;
      afterCut?: (data: CellValue[][], coords: plugins.RangeType[]) => void;
      afterDeselect?: () => void;
      afterDestroy?: () => void;
      afterDetachChild?: (parent: RowObject, element: RowObject) => void;
      afterDocumentKeyDown?: (event: KeyboardEvent) => void;
      afterDrawSelection?: (currentRow: number, currentColumn: number, cornersOfSelection: number[], layerLevel: number | void) => string | void
      afterDropdownMenuDefaultOptions?: (predefinedItems: (contextMenu.PredefinedMenuItemKey | contextMenu.MenuItemConfig)[]) => void;
      afterDropdownMenuHide?: (instance: plugins.DropdownMenu) => void;
      afterDropdownMenuShow?: (instance: plugins.DropdownMenu) => void;
      afterFilter?: (conditionsStack: plugins.FiltersPlugin.ColumnConditions[]) => void;
      afterFormulasValuesUpdate?: (changes: object[]) => void;
      afterGetCellMeta?: (row: number, column: number, cellProperties: CellProperties) => void;
      afterGetColHeader?: (column: number, TH: HTMLTableHeaderCellElement) => void;
      afterGetColumnHeaderRenderers?: (renderers: ((col: number, TH: HTMLTableHeaderCellElement) => void)[]) => void;
      afterGetRowHeader?: (row: number, TH: HTMLTableHeaderCellElement) => void;
      afterGetRowHeaderRenderers?: (renderers: ((row: number, TH: HTMLTableHeaderCellElement) => void)[]) => void;
      afterHideColumns?: (currentHideConfig: number[], destinationHideConfig: number[], actionPossible: boolean, stateChanged: boolean) => void;
      afterHideRows?: (currentHideConfig: number[], destinationHideConfig: number[], actionPossible: boolean, stateChanged: boolean) => void;
      afterInit?: () => void;
      afterLanguageChange?: (languageCode: string) => void;
      afterListen?: () => void;
      afterLoadData?: (sourceData: Handsontable.CellValue[], initialLoad: boolean, source: string | undefined) => void;
      afterMergeCells?: (cellRange: wot.CellRange, mergeParent: mergeCells.Settings, auto: boolean) => void;
      afterModifyTransformEnd?: (coords: wot.CellCoords, rowTransformDir: -1 | 0, colTransformDir: -1 | 0) => void;
      afterModifyTransformStart?: (coords: wot.CellCoords, rowTransformDir: -1 | 0, colTransformDir: -1 | 0) => void;
      afterMomentumScroll?: () => void;
      afterNamedExpressionAdded?: (namedExpressionName: string, changes: object[]) => void;
      afterNamedExpressionRemoved?: (namedExpressionName: string, changes: object[]) => void;
      afterOnCellContextMenu?: (event: MouseEvent, coords: wot.CellCoords, TD: HTMLTableCellElement) => void;
      afterOnCellCornerDblClick?: (event: MouseEvent) => void;
      afterOnCellCornerMouseDown?: (event: MouseEvent) => void;
      afterOnCellMouseDown?: (event: MouseEvent, coords: wot.CellCoords, TD: HTMLTableCellElement) => void;
      afterOnCellMouseOver?: (event: MouseEvent, coords: wot.CellCoords, TD: HTMLTableCellElement) => void;
      afterOnCellMouseOut?: (event: MouseEvent, coords: wot.CellCoords, TD: HTMLTableCellElement) => void;
      afterOnCellMouseUp?: (event: MouseEvent, coords: wot.CellCoords, TD: HTMLTableCellElement) => void;
      afterPaste?: (data: CellValue[][], coords: plugins.RangeType[]) => void;
      afterPluginsInitialized?: () => void;
      afterRedo?: (action: plugins.UndoRedoAction) => void;
      afterRedoStackChange?: (undoneActionsBefore: plugins.UndoRedoAction[], undoneActionsAfter: plugins.UndoRedoAction[]) => void;
      afterRefreshDimensions?: (previousDimensions: object, currentDimensions: object, stateChanged: boolean) => void;
      afterRemoveCellMeta?: (row: number, column: number, key: string, value: any) => void;
      afterRemoveCol?: (index: number, amount: number, physicalColumns: number[], source?: ChangeSource) => void;
      afterRemoveRow?: (index: number, amount: number, physicalRows: number[], source?: ChangeSource) => void;
      afterRender?: (isForced: boolean) => void;
      afterRenderer?: (TD: HTMLTableCellElement, row: number, column: number, prop: string | number, value: string, cellProperties: CellProperties) => void;
      afterRowMove?: (movedRows: number[], finalIndex: number, dropIndex: number | void, movePossible: boolean, orderChanged: boolean) => void;
      afterRowResize?: (newSize: number, row: number, isDoubleClick: boolean) => void;
      afterScrollHorizontally?: () => void;
      afterScrollVertically?: () => void;
      afterSelection?: (row: number, column: number, row2: number, column2: number, preventScrolling: { value: boolean }, selectionLayerLevel: number) => void;
      afterSelectionByProp?: (row: number, prop: string, row2: number, prop2: string, preventScrolling: { value: boolean }, selectionLayerLevel: number) => void;
      afterSelectionEnd?: (row: number, column: number, row2: number, column2: number, selectionLayerLevel: number) => void;
      afterSelectionEndByProp?: (row: number, prop: string, row2: number, prop2: string, selectionLayerLevel: number) => void;
      afterSetCellMeta?: (row: number, column: number, key: string, value: any) => void;
      afterSetDataAtCell?: (changes: CellChange[], source?: ChangeSource) => void;
      afterSetDataAtRowProp?: (changes: CellChange[], source?: ChangeSource) => void;
      afterSetSourceDataAtCell?: (changes: CellChange[], source?: ChangeSource) => void;
      afterSheetAdded?: (addedSheetDisplayName: string) => void;
      afterSheetRemoved?: (removedSheetDisplayName: string, changes: object[]) => void;
      afterSheetRenamed?: (oldDisplayName: string, newDisplayName: string) => void;
      afterTrimRow?: (currentTrimConfig: number[], destinationTrimConfig: number[], actionPossible: boolean, stateChanged: boolean) => void;
      afterUndo?: (action: plugins.UndoRedoAction) => void;
      afterUndoStackChange?: (doneActionsBefore: plugins.UndoRedoAction[], doneActionsAfter: plugins.UndoRedoAction[]) => void;
      afterUnhideColumns?: (currentHideConfig: number[], destinationHideConfig: number[], actionPossible: boolean, stateChanged: boolean) => void;
      afterUnhideRows?: (currentHideConfig: number[], destinationHideConfig: number[], actionPossible: boolean, stateChanged: boolean) => void;
      afterUnlisten?: () => void;
      afterUnmergeCells?: (cellRange: wot.CellRange, auto: boolean) => void;
      afterUntrimRow?: (currentTrimConfig: number[], destinationTrimConfig: number[], actionPossible: boolean, stateChanged: boolean) => void;
      afterUpdateSettings?: (newSettings: GridSettings) => void;
      afterValidate?: (isValid: boolean, value: CellValue, row: number, prop: string | number, source: ChangeSource) => void | boolean;
      afterViewportColumnCalculatorOverride?: (calc: ViewportColumnsCalculator) => void;
      afterViewportRowCalculatorOverride?: (calc: ViewportColumnsCalculator) => void;
      afterViewRender?: (isForced: boolean) => void;
      beforeAddChild?: (parent: RowObject, element: RowObject | void, index: number | void) => void;
      beforeAutofill?: (selectionData: CellValue[][], sourceRange: wot.CellRange, targetRange: wot.CellRange, direction: 'up' | 'down' | 'left' | 'right') => CellValue[][] | boolean | void;
      beforeAutofillInsidePopulate?: (index: wot.CellCoords, direction: 'up' | 'down' | 'left' | 'right', input: CellValue[][], deltas: any[]) => void;
      beforeCellAlignment?: (stateBefore: { [row: number]: string[] }, range: wot.CellRange[], type: 'horizontal' | 'vertical', alignmentClass: 'htLeft' | 'htCenter' | 'htRight' | 'htJustify' | 'htTop' | 'htMiddle' | 'htBottom') => void;
      beforeChange?: (changes: CellChange[], source: ChangeSource) => void | boolean;
      beforeChangeRender?: (changes: CellChange[], source: ChangeSource) => void;
      beforeColumnCollapse?: (currentCollapsedColumn: number[], destinationCollapsedColumns: number[], collapsePossible: boolean) => void | boolean;
      beforeColumnExpand?: (currentCollapsedColumn: number[], destinationCollapsedColumns: number[], expandPossible: boolean) => void | boolean;
      beforeColumnMove?: (movedColumns: number[], finalIndex: number, dropIndex: number | void, movePossible: boolean) => void | boolean;
      beforeColumnResize?: (newSize: number, column: number, isDoubleClick: boolean) => void | number;
      beforeColumnSort?: (currentSortConfig: columnSorting.Config[], destinationSortConfigs: columnSorting.Config[]) => void | boolean;
      beforeContextMenuSetItems?: (menuItems: contextMenu.MenuItemConfig[]) => void;
      beforeContextMenuShow?: (context: plugins.ContextMenu) => void;
      beforeCopy?: (data: CellValue[][], coords: plugins.RangeType[]) => void | boolean;
      beforeCreateCol?: (index: number, amount: number, source?: ChangeSource) => void | boolean;
      beforeCreateRow?: (index: number, amount: number, source?: ChangeSource) => void;
      beforeCut?: (data: CellValue[][], coords: plugins.RangeType[]) => void | boolean;
      beforeDetachChild?: (parent: RowObject, element: RowObject) => void;
      beforeDrawBorders?: (corners: number[], borderClassName: 'current' | 'area' | 'highlight' | undefined) => void;
      beforeDropdownMenuSetItems?: (menuItems: contextMenu.MenuItemConfig[]) => void;
      beforeDropdownMenuShow?: (instance: plugins.DropdownMenu) => void;
      beforeFilter?: (conditionsStack: plugins.FiltersPlugin.ColumnConditions[]) => void | boolean;
      beforeGetCellMeta?: (row: number, col: number, cellProperties: CellProperties) => void;
      beforeHideColumns?: (currentHideConfig: number[], destinationHideConfig: number[], actionPossible: boolean) => void | boolean;
      beforeHideRows?: (currentHideConfig: number[], destinationHideConfig: number[], actionPossible: boolean) => void | boolean;
      beforeHighlightingColumnHeader?: (column: number, headerLevel: number, highlightMeta: HookHighlightColumnHeaderMeta) => number | void;
      beforeHighlightingRowHeader?: (row: number, headerLevel: number, highlightMeta: HookHighlightRowHeaderMeta) => number | void;
      beforeInit?: () => void;
      beforeInitWalkontable?: (walkontableConfig: object) => void;
      beforeKeyDown?: (event: KeyboardEvent) => void;
      beforeLanguageChange?: (languageCode: string) => void;
      beforeLoadData?: (sourceData: Handsontable.CellValue[], initialLoad: boolean, source: string | undefined) => void;
      beforeMergeCells?: (cellRange: wot.CellRange, auto: boolean) => void;
      beforeOnCellContextMenu?: (event: MouseEvent, coords: wot.CellCoords, TD: HTMLTableCellElement) => void;
      beforeOnCellMouseDown?: (event: MouseEvent, coords: wot.CellCoords, TD: HTMLTableCellElement, controller: SelectionController) => void;
      beforeOnCellMouseOut?: (event: MouseEvent, coords: wot.CellCoords, TD: HTMLTableCellElement) => void;
      beforeOnCellMouseOver?: (event: MouseEvent, coords: wot.CellCoords, TD: HTMLTableCellElement, controller: SelectionController) => void;
      beforeOnCellMouseUp?: (event: MouseEvent, coords: wot.CellCoords, TD: HTMLTableCellElement) => void;
      beforePaste?: (data: CellValue[][], coords: plugins.RangeType[]) => void | boolean;
      beforeRedo?: (action: plugins.UndoRedoAction) => void;
      beforeRedoStackChange?: (undoneActions: plugins.UndoRedoAction[]) => void;
      beforeRefreshDimensions?: (previousDimensions: object, currentDimensions: object, actionPossible: boolean) => boolean | void;
      beforeRemoveCellClassNames?: () => string[] | void;
      beforeRemoveCellMeta?: (row: number, column: number, key: string, value: any) => void;
      beforeRemoveCol?: (index: number, amount: number, physicalColumns: number[], source?: ChangeSource) => void;
      beforeRemoveRow?: (index: number, amount: number, physicalColumns: number[], source?: ChangeSource) => void;
      beforeRender?: (isForced: boolean) => void;
      beforeRenderer?: (TD: HTMLTableCellElement, row: number, column: number, prop: string | number, value: CellValue, cellProperties: CellProperties) => void;
      beforeRowMove?: (movedRows: number[], finalIndex: number, dropIndex: number | void, movePossible: boolean) => void;
      beforeRowResize?: (newSize: number, row: number, isDoubleClick: boolean) => number | void;
      beforeSetCellMeta?: (row: number, col: number, key: string, value: any) => boolean | void;
      beforeSetRangeEnd?: (coords: wot.CellCoords) => void;
      beforeSetRangeStart?: (coords: wot.CellCoords) => void;
      beforeSetRangeStartOnly?: (coords: wot.CellCoords) => void;
      beforeStretchingColumnWidth?: (stretchedWidth: number, column: number) => void | number;
      beforeTouchScroll?: () => void;
      beforeTrimRow?: (currentTrimConfig: number[], destinationTrimConfig: number[], actionPossible: boolean) => void | boolean;
      beforeUndo?: (action: plugins.UndoRedoAction) => void;
      beforeUndoStackChange?: (doneActions: plugins.UndoRedoAction[], source?: string) => void;
      beforeUnhideColumns?: (currentHideConfig: number[], destinationHideConfig: number[], actionPossible: boolean) => void | boolean;
      beforeUnhideRows?: (currentHideConfig: number[], destinationHideConfig: number[], actionPossible: boolean) => void | boolean;
      beforeUnmergeCells?: (cellRange: wot.CellRange, auto: boolean) => void;
      beforeUntrimRow?: (currentTrimConfig: number[], destinationTrimConfig: number[], actionPossible: boolean) => void | boolean;
      beforeValidate?: (value: CellValue, row: number, prop: string | number, source?: ChangeSource) => void;
      beforeValueRender?: (value: CellValue, cellProperties: CellProperties) => void;
      beforeViewRender?: (isForced: boolean, skipRender: { skipRender?: boolean }) => void;
      construct?: () => void;
      init?: () => void;
      modifyAutoColumnSizeSeed?: (seed: string, cellProperties: CellProperties, cellValue: CellValue) => string | void;
      modifyAutofillRange?: (startArea: [number, number, number, number][], entireArea: [number, number, number, number][]) => void;
      modifyColHeader?: (column: number) => void;
      modifyColumnHeaderHeight?: () => void;
      modifyColWidth?: (width: number, column: number) => void;
      modifyCopyableRange?: (copyableRanges: plugins.RangeType[]) => void;
      modifyData?: (row: number, column: number, valueHolder: { value: CellValue }, ioMode: 'get' | 'set') => void;
      modifyGetCellCoords?: (row: number, column: number, topmost: boolean) => void | [number, number] | [number, number, number, number];
      modifyRowData?: (row: number) => void;
      modifyRowHeader?: (row: number) => void;
      modifyRowHeaderWidth?: (rowHeaderWidth: number) => void;
      modifyRowHeight?: (height: number, row: number) => void;
      modifyRowSourceData?: (row: number) => void;
      modifySourceData?: (row: number, column: number, valueHolder: { value: CellValue }, ioMode: 'get' | 'set') => void;
      modifyTransformEnd?: (delta: wot.CellCoords) => void;
      modifyTransformStart?: (delta: wot.CellCoords) => void;
      persistentStateLoad?: (key: string, valuePlaceholder: { value: any }) => void;
      persistentStateReset?: (key: string) => void;
      persistentStateSave?: (key: string, value: any) => void;
    }
    interface Methods {
      add<K extends keyof Hooks.Events>(key: K, callback: Hooks.Events[K] | Hooks.Events[K][], context?: Handsontable): Hooks.Methods;
      createEmptyBucket(): Bucket;
      deregister(key: string): void;
      destroy(context?: Handsontable): void;
      getBucket(context?: Handsontable): Bucket;
      getRegistered(): (keyof Hooks.Events)[];
      has(key: keyof Hooks.Events, context?: Handsontable): boolean;
      isDeprecated(key: keyof Hooks.Events): boolean;
      isRegistered(key: keyof Hooks.Events): boolean;
      once<K extends keyof Hooks.Events>(key: K, callback: Hooks.Events[K] | Hooks.Events[K][], context?: Handsontable): void;
      register(key: string): void;
      remove(key: keyof Hooks.Events, callback: Function, context?: Handsontable): boolean;
      run(context: Handsontable, key: keyof Hooks.Events, p1?: any, p2?: any, p3?: any, p4?: any, p5?: any, p6?: any): any;
      // Requires TS 3.0:
      // run<K extends keyof Events>(context: Handsontable, key: K, ...params: Parameters<Events[K]>): ReturnType<Events[K]>;
    }
  }

  type Bucket = {
    [P in keyof Hooks.Events]: Hooks.Events[P][];
  };

  interface NumericFormatOptions {
    pattern: string | numbro.Format;
    culture?: string;
  }

  interface CellSettings extends CellMeta {
    row: number;
    col: number;
  }

  interface LabelOptions {
    property?: string;
    position?: 'before' | 'after';
    value?: string | (() => string);
  }

  interface ViewportColumnsCalculator {
    count: number;
    startColumn: number | null;
    endColumn: number | null;
    startPosition: number | null;
    startRow?: number;
    endRow?: number;
    stretchAllRatio: number;
    stretchLastWidth: number;
    stretch: 'none' | 'all' | 'last';
    totalTargetWidth: number;
    needVerifyLastColumnWidth: boolean;
    stretchAllColumnsWidth: number[];
    calculate(): void;
    refreshStretching(totalWidth: number): void;
    getStretchedColumnWidth(column: number, baseWidth: number): number | null;
  }

  interface SelectionController {
    row: boolean;
    column: boolean;
    cell: boolean;
  }

  namespace RecordTranslation {
    interface IndexMap {
      getValues(): any[],
      getValueAtIndex(i: number): any;
      setValues(v: any[]): void;
      setValueAtIndex(i: number, value: any): boolean;
      clear(): void;
      getLength(): number;
    }

    interface ChangesEventData {
      op: 'replace' | 'insert' | 'remove';
      index: number;
      oldValue: any;
      newValue: any;
    }

    interface ChangesObserver {
      subscribe(callback: (changes: ChangesEventData[]) => void): ChangesObserver;
      unsubscribe(): ChangesObserver;
    }

    type MapTypes = 'hidden' | 'index' | 'linkedPhysicalIndexToValue' | 'physicalIndexToValue' | 'trimming';

    interface IndexMapper {
      suspendOperations(): void;
      resumeOperations(): void;
      createChangesObserver(indexMapType: 'hiding'): ChangesObserver;
      createAndRegisterIndexMap(indexName: string, mapType: MapTypes, initValueOrFn?: any): IndexMap;
      registerMap(uniqueName: string, indexMap: IndexMap): IndexMap;
      unregisterMap(name: string): void;
      unregisterAll(): void;
      getPhysicalFromVisualIndex(visualIndex: number): number | null;
      getPhysicalFromRenderableIndex(renderableIndex: number): number | null;
      getVisualFromPhysicalIndex(physicalIndex: number): number | null;
      getVisualFromRenderableIndex(renderableIndex: number): number | null;
      getRenderableFromVisualIndex(visualIndex: number): number | null;
      getFirstNotHiddenIndex(fromVisualIndex: number, incrementBy: number, searchAlsoOtherWayAround?: boolean, indexForNextSearch?: number): number | null;
      initToLength(length?: number): void;
      getIndexesSequence(): number[];
      setIndexesSequence(indexes: number[]): void;
      getNotTrimmedIndexes(readFromCache?: boolean): number[];
      getNotTrimmedIndexesLength(): number;
      getNotHiddenIndexes(readFromCache?: boolean): number[];
      getNotHiddenIndexesLength(): number;
      getRenderableIndexes(readFromCache?: boolean): number[];
      getRenderableIndexesLength(): number;
      getNumberOfIndexes(): number;
      moveIndexes(movedIndexes: number | number[], finalIndex: number): void;
      isTrimmed(physicalIndex: number): boolean;
      isHidden(physicalIndex: number): boolean;
    }
  }

  namespace I18n {
    type LanguageDictionary = {
      [phraseKey: string]: string | string[];
      languageCode: string;
    };
    interface Internationalization {
      dictionaryKeys: I18n.LanguageDictionary;
      registerLanguageDictionary(languageCodeOrDictionary: LanguageDictionary | string, dictionary?: LanguageDictionary): LanguageDictionary;
      getTranslatedPhrase(dictionaryKey: string, extraArguments?: any): string | null;
      getLanguagesDictionaries(): LanguageDictionary[];
      getLanguageDictionary(languageCode: string): LanguageDictionary;
    }
  }

  interface CellTypes {
    autocomplete: cellTypes.Autocomplete;
    checkbox: cellTypes.Checkbox;
    date: cellTypes.Date;
    dropdown: cellTypes.Dropdown;
    handsontable: cellTypes.Handsontable;
    numeric: cellTypes.Numeric;
    password: cellTypes.Password;
    text: cellTypes.Text;
    time: cellTypes.Time;
    getCellType(name: string): CellTypeObject;
    registerCellType(name: string, type: CellTypeObject): void;
  }

  interface CellTypeObject extends GridSettings {
    renderer?: renderers.Base;
    editor?: typeof _editors.Base;
    validator?: validators.Base;
    /**
     * Custom properties which will be accessible in `cellProperties`
     */
    [key: string]: any;
  }

  interface Editors {
    AutocompleteEditor: typeof _editors.Autocomplete;
    BaseEditor: typeof _editors.Base;
    CheckboxEditor: typeof _editors.Checkbox;
    DateEditor: typeof _editors.Date;
    DropdownEditor: typeof _editors.Dropdown;
    HandsontableEditor: typeof _editors.Handsontable;
    MobileEditor: typeof _editors.Mobile;
    NumericEditor: typeof _editors.Numeric;
    PasswordEditor: typeof _editors.Password;
    SelectEditor: typeof _editors.Select;
    TextEditor: typeof _editors.Text;
    TimeEditor: typeof _editors.Text;
    getEditor(editorName: string): typeof _editors.Base;
    registerEditor(editorName: string, editorClass: typeof _editors.Base): void;
  }

  interface Renderers {
    AutocompleteRenderer: renderers.Autocomplete;
    BaseRenderer: renderers.Base;
    CheckboxRenderer: renderers.Checkbox;
    DateRenderer: renderers.Autocomplete;
    DropdownRenderer: renderers.Autocomplete;
    HandsontableRenderer: renderers.Autocomplete;
    HtmlRenderer: renderers.Html;
    NumericRenderer: renderers.Numeric;
    PasswordRenderer: renderers.Password;
    TextRenderer: renderers.Text;
    TimeRenderer: renderers.Text;
    getRenderer(name: string): renderers.Base;
    registerRenderer(name: string, renderer: renderers.Base): void;
  }

  interface Validators {
    AutocompleteValidator: validators.Autocomplete;
    DateValidator: validators.Date;
    DropdownValidator: validators.Autocomplete;
    NumericValidator: validators.Numeric;
    TimeValidator: validators.Time;
    getValidator(name: string): validators.Base;
    registerValidator(name: string, validatotr: validators.Base): void;
  }

  interface Helper {
    readonly KEY_CODES: {
      A: number,
      ALT: number,
      ARROW_DOWN: number,
      ARROW_LEFT: number,
      ARROW_RIGHT: number,
      ARROW_UP: number,
      BACKSPACE: number,
      C: number,
      CAPS_LOCK: number,
      COMMA: number,
      COMMAND_LEFT: number,
      COMMAND_RIGHT: number,
      CONTROL_LEFT: number,
      DELETE: number,
      END: number,
      ENTER: number,
      ESCAPE: number,
      F1: number,
      F2: number,
      F3: number,
      F4: number,
      F5: number,
      F6: number,
      F7: number,
      F8: number,
      F9: number,
      F10: number,
      F11: number,
      F12: number,
      HOME: number,
      INSERT: number,
      MOUSE_LEFT: number,
      MOUSE_MIDDLE: number,
      MOUSE_RIGHT: number,
      PAGE_DOWN: number,
      PAGE_UP: number,
      PERIOD: number,
      SHIFT: number,
      SPACE: number,
      TAB: number,
      V: number,
      X: number
    },
    arrayAvg(array: any[]): number,
    arrayEach(array: any[], iteratee: (value: any, index: number, array: any[]) => void): any[],
    arrayFilter(array: any[], predicate: (value: any, index: number, array: any[]) => void): any[],
    arrayFlatten(array: any[]): any[],
    arrayIncludes(array: any[], searchElement: any, fromIndex: number): any[],
    arrayMap(array: any[], iteratee: (value: any, index: number, array: any[]) => void): any[],
    arrayMax(array: any[]): number,
    arrayMin(array: any[]): number,
    arrayReduce(array: any[], iteratee: (value: any, index: number, array: any[]) => void, accumulator: any, initFromArray: boolean): any,
    arraySum(array: any[]): number,
    arrayUnique(array: any[]): any[],
    cancelAnimationFrame(id: number): void,
    cellMethodLookupFactory(methodName: string, allowUndefined: boolean): void,
    clone(object: object): object,
    columnFactory(GridSettings: GridSettings, conflictList: any[]): object,
    stringToArray(value: string): string[],
    countFirstRowKeys(data: Handsontable.CellValue[][] | object[]): number,
    createEmptySpreadsheetData(rows: number, columns: number): any[],
    createObjectPropListener(defaultValue?: any, propertyToListen?: string): object,
    createSpreadsheetData(rows?: number, columns?: number): any[],
    createSpreadsheetObjectData(rows?: number, colCount?: number): any[],
    curry(func: () => void): () => void,
    curryRight(func: () => void): () => void,
    dataRowToChangesArray(dataRow: Handsontable.CellValue[] | object, rowOffset?: number): [number, number | string, Handsontable.CellValue][]
    debounce(func: () => void, wait?: number): () => void,
    deepClone(obj: object): object,
    deepExtend(target: object, extension: object): void,
    deepObjectSize(object: object): number,
    defineGetter(object: object, property: any, value: any, options: object): void,
    duckSchema(object: any[] | object): any[] | object,
    endsWith(string: string, needle: string): boolean,
    equalsIgnoreCase(...string: string[]): boolean,
    extend(target: object, extension: object): void,
    extendArray(arr: any[], extension: any[]): void,
    getComparisonFunction(language: string, options?: object): any | void,
    getDifferenceOfArrays(...arrays: (string | number)[][]): string[] | number[],
    getIntersectionOfArrays(...arrays: (string | number)[][]): string[] | number[],
    getNormalizedDate(dateString: string): Date,
    getProperty(object: object, name: string): any | void,
    getPrototypeOf(obj: object): any | void,
    getUnionOfArrays(...arrays: (string | number)[][]): string[] | number[],
    hasCaptionProblem(): boolean | void,
    htmlToGridSettings(element: HTMLTableElement | string, rootDocument?: Document): GridSettings,
    inherit(Child: object, Parent: object): object,
    instanceToHTML(instance: _Handsontable.Core): string,
    isChrome(): boolean,
    isClassListSupported(): boolean;
    isCtrlKey(keyCode: number): boolean,
    isDefined(variable: any): boolean,
    isEdge(): boolean,
    isEmpty(variable: any): boolean,
    isFirefox(): boolean,
    isFunction(func: any): boolean,
    isGetComputedStyleSupported(): boolean,
    isIE(): boolean,
    isIE9(): boolean,
    isKey(keyCode: number, baseCode: string): boolean
    isMetaKey(keyCode: number): boolean,
    isMobileBrowser(): boolean,
    isMSBrowser(): boolean,
    isNumeric(n: any): boolean,
    isObject(obj: any): boolean,
    isObjectEqual(object1: object | any[], object2: object | any[]): boolean,
    isPercentValue(value: string): boolean,
    isPrintableChar(keyCode: number): boolean,
    isSafari(): boolean,
    isTextContentSupported(): boolean,
    isTouchSupported(): boolean,
    isUndefined(variable: any): boolean,
    mixin(Base: object, ...mixins: object[]): object,
    objectEach(object: object, iteratee: (value: any, key: any, object: object) => void): object,
    padStart(string: string, maxLength: number, fillString?: string): string,
    partial(func: () => void, ...params: any[]): () => void,
    pipe(...functions: (() => void)[]): () => void,
    pivot(arr: any[]): any[],
    randomString(): string,
    rangeEach(rangeFrom: number, rangeTo: number, iteratee: (index: number) => void): void,
    rangeEachReverse(rangeFrom: number, rangeTo: number, iteratee: (index: number) => void): void,
    requestAnimationFrame(callback: () => void): number,
    setProperty(object: object, name: string, value: any): void,
    spreadsheetColumnIndex(label: string): number,
    spreadsheetColumnLabel(index: number): string,
    startsWith(string: string, needle: string): boolean,
    stringify(value: any): string,
    stripTags(string: string): string,
    substitute(template: string, variables?: object): string,
    throttle(func: () => void, wait?: number): () => void,
    throttleAfterHits(func: () => void, wait?: number, hits?: number): () => void,
    to2dArray(arr: any[]): void,
    toUpperCaseFirst(string: string): string,
    translateRowsToColumns(input: any[]): any[],
    valueAccordingPercent(value: number, percent: string | number): number
  }

  interface Dom {
    HTML_CHARACTERS: RegExp;
    addClass: (element: HTMLElement, className: string | any[]) => void;
    addEvent: (element: HTMLElement, event: string, callback: (event: Event) => void) => void;
    clearTextSelection: (rootWindow?: Window) => void;
    closest: (element: HTMLElement, nodes: any[], until?: HTMLElement) => HTMLElement | void;
    closestDown: (element: HTMLElement, nodes: any[], until?: HTMLElement) => HTMLElement | void;
    empty: (element: HTMLElement) => void;
    fastInnerHTML: (element: HTMLElement, content: string) => void;
    fastInnerText: (element: HTMLElement, content: string) => void;
    getCaretPosition: (el: HTMLElement) => number;
    getComputedStyle: (element: HTMLElement, rootWindow?: Window) => CSSStyleDeclaration | object;
    getCssTransform: (element: HTMLElement) => number | void;
    getFrameElement: (frame: Window) => HTMLIFrameElement | null;
    getParent: (element: HTMLElement, level?: number) => HTMLElement | void;
    getParentWindow: (frame: Window) => Window | null;
    getScrollLeft: (element: HTMLElement, rootWindow?: Window) => number;
    getScrollTop: (element: HTMLElement, rootWindow?: Window) => number;
    getScrollableElement: (element: HTMLElement) => HTMLElement;
    getScrollbarWidth: (rootDocument?: Document) => number;
    getSelectionEndPosition: (el: HTMLElement) => number;
    getSelectionText: (rootWindow?: Window) => string;
    getStyle: (element: HTMLElement, prop: string, rootWindow?: Window) => string;
    getTrimmingContainer: (base: HTMLElement) => HTMLElement;
    getWindowScrollLeft: (rootWindow?: Window) => number;
    getWindowScrollTop: (rootWindow?: Window) => number;
    hasAccessToParentWindow: (frame: Window) => boolean;
    hasClass: (element: HTMLElement, className: string) => boolean;
    hasHorizontalScrollbar: (element: HTMLElement) => boolean;
    hasVerticalScrollbar: (element: HTMLElement) => boolean;
    index: (element: Element) => number;
    innerHeight: (element: HTMLElement) => number;
    innerWidth: (element: HTMLElement) => number;
    isChildOf: (child: HTMLElement, parent: object | string) => boolean;
    isDetached: (element: HTMLElement) => boolean;
    isImmediatePropagationStopped: (event: Event) => boolean;
    isInput: (element: HTMLElement) => boolean;
    isLeftClick: (event: Event) => boolean;
    isOutsideInput: (element: HTMLElement) => boolean;
    isRightClick: (event: Event) => boolean;
    isVisible: (elem: HTMLElement) => boolean;
    matchesCSSRules: (elem: HTMLElement, rule: CSSRule) => boolean;
    offset: (elem: HTMLElement) => object;
    outerHeight: (elem: HTMLElement) => number;
    outerWidth: (element: HTMLElement) => number;
    overlayContainsElement: (overlayType: wot.OverlayType, element: HTMLElement, root: HTMLElement) => boolean;
    removeClass: (element: HTMLElement, className: string | any[]) => void;
    removeEvent: (element: HTMLElement, event: string, callback: () => void) => void;
    removeTextNodes: (element: HTMLElement, parent: HTMLElement) => void;
    resetCssTransform: (element: HTMLElement) => void;
    setCaretPosition: (element: HTMLElement, pos: number, endPos: number) => void;
    selectElementIfAllowed: (element: HTMLElement) => void;
    setOverlayPosition: (overlayElem: HTMLElement, left: number, top: number) => void;
    stopImmediatePropagation: (event: Event) => void;
  }

  interface Plugins {
    AutoColumnSize: plugins.AutoColumnSize;
    Autofill: plugins.Autofill;
    AutoRowSize: plugins.AutoRowSize;
    BasePlugin: plugins.Base;
    BindRowsWithHeaders: plugins.BindRowsWithHeaders;
    CollapsibleColumns: plugins.CollapsibleColumns;
    ColumnSorting: plugins.ColumnSorting;
    ColumnSummary: plugins.ColumnSummary;
    Comments: plugins.Comments;
    ContextMenu: plugins.ContextMenu;
    CopyPaste: plugins.CopyPaste;
    CustomBorders: plugins.CustomBorders;
    DragToScroll: plugins.DragToScroll;
    DropdownMenu: plugins.DropdownMenu;
    ExportFile: plugins.ExportFile;
    Filters: plugins.Filters;
    Formulas: plugins.Formulas;
    HiddenColumns: plugins.HiddenColumns;
    HiddenRows: plugins.HiddenRows;
    ManualColumnFreeze: plugins.ManualColumnFreeze;
    ManualColumnMove: plugins.ManualColumnMove;
    ManualColumnResize: plugins.ManualColumnResize;
    ManualRowMove: plugins.ManualRowMove;
    ManualRowResize: plugins.ManualRowResize;
    MergeCells: plugins.MergeCells;
    MultiColumnSorting: plugins.MultiColumnSorting;
    MultipleSelectionHandles: plugins.MultipleSelectionHandles;
    NestedHeaders: plugins.NestedHeaders;
    NestedRows: plugins.NestedRows;
    Search: plugins.Search;
    TouchScroll: plugins.TouchScroll;
    TrimRows: plugins.TrimRows;
    getPlugin<T extends keyof PluginsCollection>(pluginName: T): PluginsCollection[T];
    registerPlugin(pluginName: string, pluginClass: { new(hotInstance?: _Handsontable.Core): plugins.Base }): void;
    registerPlugin(pluginClass: { new(hotInstance?: _Handsontable.Core): plugins.Base }): void;
  }

  // Plugin collection, map for getPlugin method
  interface PluginsCollection {
    autoColumnSize: plugins.AutoColumnSize;
    autofill: plugins.Autofill;
    autoRowSize: plugins.AutoRowSize;
    basePlugin: plugins.Base;
    bindRowsWithHeaders: plugins.BindRowsWithHeaders;
    collapsibleColumns: plugins.CollapsibleColumns;
    columnSorting: plugins.ColumnSorting;
    columnSummary: plugins.ColumnSummary;
    comments: plugins.Comments;
    contextMenu: plugins.ContextMenu;
    copyPaste: plugins.CopyPaste;
    customBorders: plugins.CustomBorders;
    dragToScroll: plugins.DragToScroll;
    dropdownMenu: plugins.DropdownMenu;
    exportFile: plugins.ExportFile;
    filters: plugins.Filters;
    formulas: plugins.Formulas;
    hiddenColumns: plugins.HiddenColumns;
    hiddenRows: plugins.HiddenRows;
    manualColumnFreeze: plugins.ManualColumnFreeze;
    manualColumnMove: plugins.ManualColumnMove;
    manualColumnResize: plugins.ManualColumnResize;
    manualRowMove: plugins.ManualRowMove;
    manualRowResize: plugins.ManualRowResize;
    mergeCells: plugins.MergeCells;
    multiColumnSorting: plugins.MultiColumnSorting;
    multipleSelectionHandles: plugins.MultipleSelectionHandles;
    nestedHeaders: plugins.NestedHeaders;
    nestedRows: plugins.NestedRows;
    persistentState: plugins.PersistenState;
    search: plugins.Search;
    touchScroll: plugins.TouchScroll;
    trimRows: plugins.TrimRows;
  }

  // Plugin options
  namespace comments {
    interface CommentObject {
      value?: string;
      readOnly?: boolean;
      style?: {
        height?: number;
        width?: number;
      }
    }
    interface Settings {
      displayDelay?: number;
    }
    interface CommentConfig {
      row: number,
      col: number,
      comment: CommentObject
    }
  }

  namespace contextMenu {
    interface Selection {
      start: wot.CellCoords;
      end: wot.CellCoords;
    }
    interface Settings {
      callback?: (key: string, selection: Selection[], clickEvent: MouseEvent) => void;
      items: PredefinedMenuItemKey[] | MenuConfig;
    }
    type PredefinedMenuItemKey = 'row_above' | 'row_below' | 'col_left' | 'col_right' | '---------' | 'remove_row' | 'remove_col' | 'clear_column' | 'undo' | 'redo' | 'make_read_only' | 'alignment' | 'cut' | 'copy' | 'freeze_column' | 'unfreeze_column' | 'borders' | 'commentsAddEdit' | 'commentsRemove' | 'commentsReadOnly' | 'mergeCells' | 'add_child' | 'detach_from_parent' | 'hidden_columns_hide' | 'hidden_columns_show' | 'hidden_rows_hide' | 'hidden_rows_show' | 'filter_by_condition' | 'filter_operators' | 'filter_by_condition2' | 'filter_by_value' | 'filter_action_bar';

    interface MenuConfig {
      [key: string]: MenuItemConfig;
    }

    interface MenuItemConfig {
      name?: string | ((this: _Handsontable.Core) => string);
      key?: string;
      hidden?: boolean | ((this: _Handsontable.Core) => boolean | void);
      disabled?: boolean | ((this: _Handsontable.Core) => boolean | void);
      disableSelection?: boolean;
      isCommand?: boolean;
      callback?(this: _Handsontable.Core, key: string, selection: Selection[], clickEvent: MouseEvent): void;
      renderer?(this: MenuItemConfig, hot: _Handsontable.Core, wrapper: HTMLElement, row: number, col: number, prop: number | string, itemValue: string): HTMLElement;
      submenu?: SubmenuConfig;
    }

    interface SubmenuConfig {
      items: SubmenuItemConfig[];
    }

    interface SubmenuItemConfig extends Omit<MenuItemConfig, "key"> {
      /**
       * Submenu item `key` must be defined as "parent_key:sub_key" where "parent_key" is the parent MenuItemConfig key.
       */
      key: string;
    }
  }

  namespace columnSorting {
    type SortOrderType = 'asc' | 'desc';
    type Config = { column: number; sortOrder: SortOrderType }

    interface Settings {
      initialConfig?: Config;
      sortEmptyCells?: boolean;
      indicator?: boolean;
      headerAction?: boolean;
      compareFunctionFactory?: ((sortOrder: SortOrderType, columnMeta: GridSettings) =>
        (value: any, nextValue: any) => -1 | 0 | 1);
    }
  }

  namespace multiColumnSorting {
    interface Settings {
      initialConfig?: columnSorting.Config | Array<columnSorting.Config>;
      sortEmptyCells?: boolean;
      indicator?: boolean;
      headerAction?: boolean;
      compareFunctionFactory?: ((sortOrder: columnSorting.SortOrderType, columnMeta: GridSettings) =>
        (value: any, nextValue: any) => -1 | 0 | 1);
    }
  }

  namespace search {
    interface Settings {
      callback?: SearchCallback;
      queryMethod?: SearchQueryMethod;
      searchResultClass?: string;
    }

    type SearchCallback = (instance: Handsontable, row: number, column: number, value: CellValue, result: boolean) => void;

    type SearchQueryMethod = (queryStr: string, value: CellValue, cellProperties: CellProperties) => boolean;
  }

  namespace autoColumnSize {
    interface Settings {
      syncLimit?: string | number;
      useHeaders?: boolean;
    }
  }

  namespace autoRowSize {
    interface Settings {
      syncLimit?: string | number;
    }
  }

  namespace collapsibleColumns {
    interface Settings {
      row: number;
      col: number;
      collapsible: boolean;
    }
  }

  namespace columnSummary {
    type Settings = {
      destinationRow: number;
      destinationColumn: number;
      forceNumeric?: boolean;
      reversedRowCoords?: boolean;
      suppressDataTypeErrors?: boolean;
      readOnly?: boolean;
      roundFloat?: boolean;
      ranges?: number[][];
      sourceColumn?: number;
    } & ({
      type: 'sum' | 'min' | 'max' | 'count' | 'average';
    } | {
      type: 'custom';
      customFunction: (this: plugins.ColumnSummary, endpoint: plugins.Endpoint) => number;
    });
  }

  namespace copyPaste {
    interface Settings {
      pasteMode?: plugins.PasteModeType;
      rowsLimit?: number;
      columnsLimit?: number;
    }
  }

  namespace customBorders {
    type BorderOptions = {
      width?: number;
      color?: string;
      hide?: boolean;
    }
    type BorderRange = {
      range: {
        from: wot.CellCoords;
        to: wot.CellCoords;
      }
    }
    type Settings = (wot.CellCoords | BorderRange) & {
      left?: BorderOptions | string;
      right?: BorderOptions | string;
      top?: BorderOptions | string;
      bottom?: BorderOptions | string;
    }
  }

  namespace autoFill {
    interface Settings {
      autoInsertRow?: boolean;
      direction?: 'vertical' | 'horizontal';
    }
  }

  namespace formulas {
    interface HyperFormulaSettings extends Partial<ConfigParams> {
      hyperformula: typeof HyperFormula | HyperFormula
    }
    interface Settings {
      engine: typeof HyperFormula | HyperFormula | HyperFormulaSettings
    }
  }

  namespace hiddenColumns {
    interface Settings {
      columns?: number[];
      indicators?: boolean;
    }
  }

  namespace hiddenRows {
    interface Settings {
      rows?: number[];
      indicators?: boolean;
    }
  }

  namespace mergeCells {
    interface Settings {
      row: number;
      col: number;
      rowspan: number;
      colspan: number;
    }
  }

  namespace nestedHeaders {
    interface NestedHeader {
      label: string;
      colspan: number;
    }
  }
}


declare class Handsontable extends _Handsontable.Core {
  static baseVersion: string;
  static buildDate: string;
  static packageName: 'handsontable';
  static version: string;
  static cellTypes: Handsontable.CellTypes;
  static languages: Handsontable.I18n.Internationalization;
  static dom: Handsontable.Dom;
  static editors: Handsontable.Editors;
  static helper: Handsontable.Helper;
  static hooks: Handsontable.Hooks.Methods;
  static plugins: Handsontable.Plugins;
  static renderers: Handsontable.Renderers;
  static validators: Handsontable.Validators;
  static Core: typeof _Handsontable.Core;
  static EventManager: Handsontable.EventManager;
  static DefaultSettings: Handsontable.GridSettings;
}

export default Handsontable;<|MERGE_RESOLUTION|>--- conflicted
+++ resolved
@@ -93,10 +93,7 @@
     isDestroyed: boolean
     isEmptyCol(col: number): boolean;
     isEmptyRow(row: number): boolean;
-<<<<<<< HEAD
-=======
     isExecutionSuspended(): boolean;
->>>>>>> fc4423e1
     isListening(): boolean;
     isRedoAvailable(): boolean;
     isRenderSuspended(): boolean;
@@ -196,12 +193,7 @@
   /**
    * The default sources for which the table triggers hooks.
    */
-<<<<<<< HEAD
-  type ChangeSource = 'auto' | 'edit' | 'loadData' | 'populateFromArray' | 'spliceCol' | 'spliceRow' | 'timeValidate' | 'dateValidate' | 'validateCells' | 'Autofill.fill' | 'Autofill.fill' | 'ContextMenu.clearColumns' | 'ContextMenu.columnLeft' | 'ContextMenu.columnRight' | 'ContextMenu.removeColumn' | 'ContextMenu.removeRow' | 'ContextMenu.rowAbove' | 'ContextMenu.rowBelow' | 'CopyPaste.paste' | 'ObserveChanges.change' | 'UndoRedo.redo' | 'UndoRedo.undo' | 'ColumnSummary.set' | 'ColumnSummary.reset';
-
-=======
   type ChangeSource = 'auto' | 'edit' | 'loadData' | 'populateFromArray' | 'spliceCol' | 'spliceRow' | 'timeValidate' | 'dateValidate' | 'validateCells' | 'Autofill.fill' | 'ContextMenu.clearColumns' | 'ContextMenu.columnLeft' | 'ContextMenu.columnRight' | 'ContextMenu.removeColumn' | 'ContextMenu.removeRow' | 'ContextMenu.rowAbove' | 'ContextMenu.rowBelow' | 'CopyPaste.paste' | 'UndoRedo.redo' | 'UndoRedo.undo' | 'ColumnSummary.set' | 'ColumnSummary.reset';
->>>>>>> fc4423e1
   /**
    * The default cell type aliases the table has built-in.
    */
