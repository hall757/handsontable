--- conflicted
+++ resolved
@@ -78,13 +78,8 @@
 ## Running your first build
 
 To run your first build:
-<<<<<<< HEAD
-1. Install [Node.js](https://nodejs.org/) (version **16.15**+).
-2. Install [npm](https://www.npmjs.com/) (version **8.11**+).
-=======
 1. Install [Node.js](https://nodejs.org/) (version **16.17**+).
 2. Install [npm](https://www.npmjs.com/) (version **8.15**+).
->>>>>>> 405c1a48
 3. Clone the [Handsontable repository](https://github.com/handsontable/handsontable).
 4. From the root directory, run `npm install`.<br>All the required dependencies get installed.
 5. From the root directory, run `npm run build`.<br>All the Handsontable packages get built.
