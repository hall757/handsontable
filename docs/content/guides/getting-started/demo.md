--- conflicted
+++ resolved
@@ -20,7 +20,6 @@
 ::: only-for javascript
 Play around with a demo of Handsontable, in your favorite framework.
 
-<<<<<<< HEAD
 <DemoJS fullVersionNumber="12.1.1" />
 :::
 
@@ -29,14 +28,6 @@
 
 <DemoReact fullVersionNumber="12.1.1" />
 :::
-=======
-<div class="example-container"><iframe
-    src="https://handsontable.github.io/handsontable/examples/next/docs/js/demo/"
-    allow="accelerometer; ambient-light-sensor; camera; encrypted-media; geolocation; gyroscope; hid; microphone;
-      midi; payment; usb; vr; xr-spatial-tracking"
-    sandbox="allow-forms allow-modals allow-popups allow-presentation allow-same-origin allow-scripts"
-  ></iframe></div>
->>>>>>> ab2b08e2
 
 ## Find the code on GitHub
 
