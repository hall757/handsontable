--- conflicted
+++ resolved
@@ -8,7 +8,6 @@
 const { buildCode } = require('./code-builder');
 const { jsfiddle } = require('./jsfiddle');
 const { getContainerFramework } = require('../helpers');
-const { parseVersion } = require('../../helpers');
 
 const tab = (tabName, token) => {
   if (!token) return [];
@@ -72,73 +71,6 @@
   };
 };
 
-<<<<<<< HEAD
-module.exports = {
-  type: 'example',
-  render(tokens, index, opts, env) {
-    const token = tokens[index];
-    const m = token.info.trim().match(EXAMPLE_REGEX);
-    const version = parseVersion(env.relativePath);
-
-    if (token.nesting === 1 && m) { // open preview
-      let [, , id, klass, preset, args] = m;
-
-      id = id ? id.substring(1) : 'example1';
-      klass = klass ? klass.substring(1) : '';
-      preset = preset ? preset.substring(1) : 'hot';
-      args = args || '';
-
-      const htmlPos = args.match(/--html (\d*)/)?.[1];
-      const htmlIndex = htmlPos ? index + Number.parseInt(htmlPos, 10) : 0;
-      const htmlToken = htmlPos ? tokens[htmlIndex] : undefined;
-      const htmlContent = htmlToken
-        ? htmlToken.content
-        : `<div id="${id}" class="hot ${klass}"></div>`;
-      const htmlContentRoot = `<div data-preset-type="${preset}">${htmlContent}</div>`;
-
-      const cssPos = args.match(/--css (\d*)/)?.[1];
-      const cssIndex = cssPos ? index + Number.parseInt(cssPos, 10) : 0;
-      const cssToken = cssPos ? tokens[cssIndex] : undefined;
-      const cssContent = cssToken ? cssToken.content : '';
-
-      const jsPos = args.match(/--js (\d*)/)?.[1] || 1;
-      const jsIndex = index + Number.parseInt(jsPos, 10);
-      const jsToken = tokens[jsIndex];
-      const jsContent = jsToken.content;
-
-      const filePath = env.relativePath;
-      const framework = getContainerFramework(filePath);
-
-      const activeTab = args.match(/--tab (code|html|css|preview)/)?.[1] || 'code';
-      const noEdit = !!args.match(/--no-edit/)?.[0];
-
-      const code = buildCode(id + (preset.includes('angular') ? '.ts' : '.jsx'), jsContent, env.relativePath);
-      const encodedCode = encodeURI(`useHandsontable('${version}', function(){${code}}, '${preset}')`);
-
-      [htmlIndex, jsIndex, cssIndex].filter(x => !!x).sort().reverse().forEach((x) => {
-        tokens.splice(x, 1);
-      });
-
-      const newTokens = [
-        ...tab('Code', jsToken),
-        ...tab('HTML', htmlToken),
-        ...tab('CSS', cssToken),
-        getPreviewTab(id, cssContent, htmlContentRoot, encodedCode)
-      ];
-
-      tokens.splice(index + 1, 0, ...newTokens);
-
-      return `
-          ${!noEdit ? jsfiddle(id, htmlContent, jsContent, cssContent, version, preset, framework) : ''}
-          <tabs
-            :options="{ useUrlFragment: false, defaultTabHash: '${activeTab}' }"
-            cache-lifetime="0"
-            @changed="$parent.$parent.codePreviewTabChanged(...arguments, '${id}')"
-          >
-        `;
-    } else { // close preview
-      return '</tabs>';
-=======
 module.exports = function(docsVersion) {
   return {
     type: 'example',
@@ -170,6 +102,8 @@
         const jsPos = args.match(/--js (\d*)/)?.[1] || 1;
         const jsIndex = index + Number.parseInt(jsPos, 10);
         const jsToken = tokens[jsIndex];
+        const filePath = env.relativePath;
+        const framework = getContainerFramework(filePath);
 
         jsToken.content = jsToken.content.replaceAll('{{$page.currentVersion}}', docsVersion);
 
@@ -193,7 +127,7 @@
         tokens.splice(index + 1, 0, ...newTokens);
 
         return `
-            ${!noEdit ? jsfiddle(id, htmlContent, jsToken.content, cssContent, docsVersion, preset) : ''}
+            ${!noEdit ? jsfiddle(id, htmlContent, jsToken.content, cssContent, docsVersion, preset, framework) : ''}
             <tabs
               :options="{ useUrlFragment: false, defaultTabHash: '${activeTab}' }"
               cache-lifetime="0"
@@ -203,7 +137,6 @@
       } else { // close preview
         return '</tabs>';
       }
->>>>>>> 18f18470
     }
   };
 };