--- conflicted
+++ resolved
@@ -7,40 +7,29 @@
 
 /* Table of contents */
 @import 'table-of-contents'
-<<<<<<< HEAD
 
 /* Temporary stylesheet for random elements */
 @import 'quirks'
 
 
-=======
-
-/* Temporary stylesheet for random elements */
-@import 'quirks'
-
-
->>>>>>> b68e0001
 body {
   font-size: 15px;
 }
 
 body, html, #app {
   min-height 100vh;
-<<<<<<< HEAD
-}
-  
+}
+
 .hidden{
   display none
 }
-  
+
 a.source-code-link{
   font-size 12px
   float right
   top -34px
   position relative
   color #444
-=======
->>>>>>> b68e0001
 }
 
 body div {
@@ -81,21 +70,12 @@
   @media (min-width: $MQNarrow) {
     padding: 0 2.5rem 0 5rem!important;
   }
-<<<<<<< HEAD
 }
   
 .page-nav {
   margin-top: 1rem!important;
 }
   
-=======
-}
-  
-.page-nav {
-  margin-top: 1rem!important;
-}
-  
->>>>>>> b68e0001
 .page-edit {
   margin-top: 20px!important;
 }
@@ -321,15 +301,6 @@
   background-color: #fafbff;
 }
 
-<<<<<<< HEAD
-/* Keyboard formatting */
-kbd {
-  padding: 0 0.25em;
-  font-size :13px;
-  font-weight: 600;
-  border: 1px solid #bbc6d3;
-  background: #fafbff;
-=======
 /* Keyboard keys names formatting */
 
 kbd {
@@ -368,5 +339,4 @@
     font-size: 12px;
     text-align: center;
   }
->>>>>>> b68e0001
 }