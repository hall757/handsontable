describe('Core_selection', () => {
  const id = 'testContainer';

  beforeEach(function() {
    this.$container = $(`<div id="${id}"></div>`).appendTo('body');
  });

  afterEach(function() {
    if (this.$container) {
      destroy();
      this.$container.remove();
    }
  });

  it('should correctly render the selection using event simulation', () => {
    handsontable({
      data: Handsontable.helper.createSpreadsheetObjectData(9, 8),
      selectionMode: 'multiple',
      colHeaders: true,
      rowHeaders: true,
    });

    $(getCell(5, 4)).simulate('mousedown');
    $(getCell(1, 1)).simulate('mouseover');
    $(getCell(1, 1)).simulate('mouseup');

    keyDown('ctrl');

    $(getCell(0, 2)).simulate('mousedown');
    $(getCell(8, 2)).simulate('mouseover');
    $(getCell(7, 2)).simulate('mouseup');

    $(getCell(2, 4)).simulate('mousedown');
    $(getCell(2, 4)).simulate('mouseover');
    $(getCell(2, 4)).simulate('mouseup');

    $(getCell(7, 6)).simulate('mousedown');
    $(getCell(8, 7)).simulate('mouseover');
    $(getCell(8, 7)).simulate('mouseup');

    expect(`
      |   ║   : - : - : - : - :   : - : - |
      |===:===:===:===:===:===:===:===:===|
      | - ║   :   : 0 :   :   :   :   :   |
      | - ║   : 0 : 1 : 0 : 0 :   :   :   |
      | - ║   : 0 : 1 : 0 : 1 :   :   :   |
      | - ║   : 0 : 1 : 0 : 0 :   :   :   |
      | - ║   : 0 : 1 : 0 : 0 :   :   :   |
      | - ║   : 0 : 1 : 0 : 0 :   :   :   |
      | - ║   :   : 0 :   :   :   :   :   |
      | - ║   :   : 0 :   :   :   : A : 0 |
      | - ║   :   : 0 :   :   :   : 0 : 0 |
      `).toBeMatchToSelectionPattern();
  });

  it('should focus external textarea when clicked during editing', () => {
    const textarea = $('<input type="text">').prependTo($('body'));

    handsontable();
    selectCell(0, 0);

    keyDown('enter');
    // $("html").triggerHandler('mouseup');
    $('html').simulate('mouseup');
    textarea.focus();

    expect(document.activeElement).toBe(textarea[0]);
    textarea.remove();
  });

  it('should deselect currently selected cell', () => {
    handsontable();
    selectCell(0, 0);

    $('html').simulate('mousedown');

    expect(getSelected()).toBeUndefined();
    expect(`
    |   :   :   :   :   |
    |   :   :   :   :   |
    |   :   :   :   :   |
    |   :   :   :   :   |
    |   :   :   :   :   |
    `).toBeMatchToSelectionPattern();
  });

  it('should fix start range if provided is out of bounds (to the left)', () => {
    handsontable({
      rowHeaders: true,
      colHeaders: true,
      startRows: 5,
      startCols: 5,
      autoWrapCol: false,
      autoWrapRow: false
    });
    selectCell(0, 0);
    keyDownUp('arrow_left');

    expect(getSelected()).toEqual([[0, 0, 0, 0]]);
    expect(`
    |   ║ - :   :   :   :   |
    |===:===:===:===:===:===|
    | - ║ # :   :   :   :   |
    |   ║   :   :   :   :   |
    |   ║   :   :   :   :   |
    |   ║   :   :   :   :   |
    |   ║   :   :   :   :   |
    `).toBeMatchToSelectionPattern();
  });

  it('should fix start range if provided is out of bounds (to the top)', () => {
    handsontable({
      rowHeaders: true,
      colHeaders: true,
      startRows: 5,
      startCols: 5,
      autoWrapCol: false,
      autoWrapRow: false
    });
    selectCell(0, 0);
    keyDownUp('arrow_up');

    expect(getSelected()).toEqual([[0, 0, 0, 0]]);
    expect(`
    |   ║ - :   :   :   :   |
    |===:===:===:===:===:===|
    | - ║ # :   :   :   :   |
    |   ║   :   :   :   :   |
    |   ║   :   :   :   :   |
    |   ║   :   :   :   :   |
    |   ║   :   :   :   :   |
    `).toBeMatchToSelectionPattern();
  });

  it('should fix start range if provided is out of bounds (to the right)', () => {
    handsontable({
      rowHeaders: true,
      colHeaders: true,
      startRows: 5,
      startCols: 5,
      autoWrapCol: false,
      autoWrapRow: false
    });
    selectCell(0, 4);
    keyDownUp('arrow_right');

    expect(getSelected()).toEqual([[0, 4, 0, 4]]);
    expect(`
    |   ║   :   :   :   : - |
    |===:===:===:===:===:===|
    | - ║   :   :   :   : # |
    |   ║   :   :   :   :   |
    |   ║   :   :   :   :   |
    |   ║   :   :   :   :   |
    |   ║   :   :   :   :   |
    `).toBeMatchToSelectionPattern();
  });

  it('should fix start range if provided is out of bounds (to the bottom)', () => {
    handsontable({
      rowHeaders: true,
      colHeaders: true,
      startRows: 5,
      startCols: 5,
      autoWrapCol: false,
      autoWrapRow: false
    });
    selectCell(4, 0);
    keyDownUp('arrow_down');

    expect(getSelected()).toEqual([[4, 0, 4, 0]]);
    expect(`
    |   ║ - :   :   :   :   |
    |===:===:===:===:===:===|
    |   ║   :   :   :   :   |
    |   ║   :   :   :   :   |
    |   ║   :   :   :   :   |
    |   ║   :   :   :   :   |
    | - ║ # :   :   :   :   |
    `).toBeMatchToSelectionPattern();
  });

  it('should fix end range if provided is out of bounds (to the left)', () => {
    handsontable({
      rowHeaders: true,
      colHeaders: true,
      startRows: 5,
      startCols: 5
    });
    selectCell(0, 1);
    keyDownUp('shift+arrow_left');
    keyDownUp('shift+arrow_left');

    expect(getSelected()).toEqual([[0, 1, 0, 0]]);
    expect(`
    |   ║ - : - :   :   :   |
    |===:===:===:===:===:===|
    | - ║ 0 : A :   :   :   |
    |   ║   :   :   :   :   |
    |   ║   :   :   :   :   |
    |   ║   :   :   :   :   |
    |   ║   :   :   :   :   |
    `).toBeMatchToSelectionPattern();
  });

  it('should fix end range if provided is out of bounds (to the top)', () => {
    handsontable({
      rowHeaders: true,
      colHeaders: true,
      startRows: 5,
      startCols: 5
    });
    selectCell(1, 0);
    keyDownUp('shift+arrow_up');
    keyDownUp('shift+arrow_up');

    expect(getSelected()).toEqual([[1, 0, 0, 0]]);
    expect(`
    |   ║ - :   :   :   :   |
    |===:===:===:===:===:===|
    | - ║ 0 :   :   :   :   |
    | - ║ A :   :   :   :   |
    |   ║   :   :   :   :   |
    |   ║   :   :   :   :   |
    |   ║   :   :   :   :   |
    `).toBeMatchToSelectionPattern();
  });

  it('should fix end range if provided is out of bounds (to the right)', () => {
    handsontable({
      rowHeaders: true,
      colHeaders: true,
      startRows: 5,
      startCols: 5
    });
    selectCell(0, 3);
    keyDownUp('shift+arrow_right');
    keyDownUp('shift+arrow_right');

    expect(getSelected()).toEqual([[0, 3, 0, 4]]);
    expect(`
    |   ║   :   :   : - : - |
    |===:===:===:===:===:===|
    | - ║   :   :   : A : 0 |
    |   ║   :   :   :   :   |
    |   ║   :   :   :   :   |
    |   ║   :   :   :   :   |
    |   ║   :   :   :   :   |
    `).toBeMatchToSelectionPattern();
  });

  it('should fix end range if provided is out of bounds (to the bottom)', () => {
    handsontable({
      rowHeaders: true,
      colHeaders: true,
      startRows: 5,
      startCols: 5
    });
    selectCell(3, 0);
    keyDownUp('shift+arrow_down');
    keyDownUp('shift+arrow_down');
    keyDownUp('shift+arrow_down');

    expect(getSelected()).toEqual([[3, 0, 4, 0]]);
    expect(`
    |   ║ - :   :   :   :   |
    |===:===:===:===:===:===|
    |   ║   :   :   :   :   |
    |   ║   :   :   :   :   |
    |   ║   :   :   :   :   |
    | - ║ A :   :   :   :   |
    | - ║ 0 :   :   :   :   |
    `).toBeMatchToSelectionPattern();
  });

  it('should select multiple cells', () => {
    handsontable({
      rowHeaders: true,
      colHeaders: true,
      startRows: 5,
      startCols: 5
    });
    selectCell(3, 0, 4, 1);

    expect(getSelected()).toEqual([[3, 0, 4, 1]]);
    expect(`
    |   ║ - : - :   :   :   |
    |===:===:===:===:===:===|
    |   ║   :   :   :   :   |
    |   ║   :   :   :   :   |
    |   ║   :   :   :   :   |
    | - ║ A : 0 :   :   :   |
    | - ║ 0 : 0 :   :   :   |
    `).toBeMatchToSelectionPattern();
  });

  it('should call onSelectionEnd as many times as onSelection when `selectCell` is called', () => {
    let tick = 0;
    let tickEnd = 0;

    handsontable({
      startRows: 5,
      startCols: 5,
      afterSelection() {
        tick += 1;
      },
      afterSelectionEnd() {
        tickEnd += 1;
      }
    });
    selectCell(3, 0);
    selectCell(1, 1);

    expect(tick).toEqual(2);
    expect(tickEnd).toEqual(2);
  });

  it('should call onSelectionEnd when user finishes selection by releasing SHIFT key (3 times)', () => {
    let tick = 0;

    handsontable({
      rowHeaders: true,
      colHeaders: true,
      startRows: 5,
      startCols: 5,
      afterSelectionEnd() {
        tick += 1;
      }
    });
    selectCell(3, 0); // makes tick++
    keyDownUp('shift+arrow_down'); // makes tick++
    keyDownUp('shift+arrow_down'); // makes tick++
    keyDownUp('shift+arrow_down'); // makes tick++

    expect(getSelected()).toEqual([[3, 0, 4, 0]]);
    expect(`
    |   ║ - :   :   :   :   |
    |===:===:===:===:===:===|
    |   ║   :   :   :   :   |
    |   ║   :   :   :   :   |
    |   ║   :   :   :   :   |
    | - ║ A :   :   :   :   |
    | - ║ 0 :   :   :   :   |
    `).toBeMatchToSelectionPattern();
    expect(tick).toEqual(4);
  });

  it('should call onSelectionEnd when user finishes selection by releasing SHIFT key (1 time)', () => {
    let tick = 0;

    handsontable({
      rowHeaders: true,
      colHeaders: true,
      startRows: 5,
      startCols: 5,
      afterSelectionEnd() {
        tick += 1;
      }
    });
    selectCell(3, 0); // makes tick++
    keyDown('shift+arrow_down');
    keyDown('shift+arrow_down');
    keyDownUp('shift+arrow_down'); // makes tick++

    expect(getSelected()).toEqual([[3, 0, 4, 0]]);
    expect(`
    |   ║ - :   :   :   :   |
    |===:===:===:===:===:===|
    |   ║   :   :   :   :   |
    |   ║   :   :   :   :   |
    |   ║   :   :   :   :   |
    | - ║ A :   :   :   :   |
    | - ║ 0 :   :   :   :   |
    `).toBeMatchToSelectionPattern();
    expect(tick).toEqual(2);
  });

  it('should select columns by click on header with SHIFT key', () => {
    handsontable({
      rowHeaders: true,
      colHeaders: true,
      startRows: 5,
      startCols: 5,
    });

    spec().$container.find('.ht_clone_top tr:eq(0) th:eq(2)').simulate('mousedown');
    spec().$container.find('.ht_clone_top tr:eq(0) th:eq(2)').simulate('mouseup');

    spec().$container.find('.ht_clone_top tr:eq(0) th:eq(5)').simulate('mousedown', { shiftKey: true });
    spec().$container.find('.ht_clone_top tr:eq(0) th:eq(5)').simulate('mouseup');

    expect(getSelected()).toEqual([[0, 1, 4, 4]]);
    expect(`
    |   ║   : * : * : * : * |
    |===:===:===:===:===:===|
    | - ║   : A : 0 : 0 : 0 |
    | - ║   : 0 : 0 : 0 : 0 |
    | - ║   : 0 : 0 : 0 : 0 |
    | - ║   : 0 : 0 : 0 : 0 |
    | - ║   : 0 : 0 : 0 : 0 |
    `).toBeMatchToSelectionPattern();
  });

  it('should select rows by click on header with SHIFT key', () => {
    handsontable({
      rowHeaders: true,
      colHeaders: true,
      startRows: 5,
      startCols: 5,
    });

    spec().$container.find('.ht_clone_left tr:eq(2) th:eq(0)').simulate('mousedown');
    spec().$container.find('.ht_clone_left tr:eq(2) th:eq(0)').simulate('mouseup');

    spec().$container.find('.ht_clone_left tr:eq(5) th:eq(0)').simulate('mousedown', { shiftKey: true });
    spec().$container.find('.ht_clone_left tr:eq(5) th:eq(0)').simulate('mouseup');

    expect(getSelected()).toEqual([[1, 0, 4, 4]]);
    expect(`
    |   ║ - : - : - : - : - |
    |===:===:===:===:===:===|
    |   ║   :   :   :   :   |
    | * ║ A : 0 : 0 : 0 : 0 |
    | * ║ 0 : 0 : 0 : 0 : 0 |
    | * ║ 0 : 0 : 0 : 0 : 0 |
    | * ║ 0 : 0 : 0 : 0 : 0 |
    `).toBeMatchToSelectionPattern();
  });

  it('should change selection after click on column header with SHIFT key', () => {
    handsontable({
      rowHeaders: true,
      colHeaders: true,
      startRows: 5,
      startCols: 5,
    });

    selectCell(1, 1, 3, 3);

    spec().$container.find('.ht_clone_top tr:eq(0) th:eq(5)').simulate('mousedown', { shiftKey: true });
    spec().$container.find('.ht_clone_top tr:eq(0) th:eq(5)').simulate('mouseup');

    expect(getSelected()).toEqual([[0, 1, 4, 4]]);
    expect(`
    |   ║   : * : * : * : * |
    |===:===:===:===:===:===|
    | - ║   : A : 0 : 0 : 0 |
    | - ║   : 0 : 0 : 0 : 0 |
    | - ║   : 0 : 0 : 0 : 0 |
    | - ║   : 0 : 0 : 0 : 0 |
    | - ║   : 0 : 0 : 0 : 0 |
    `).toBeMatchToSelectionPattern();
  });

  it('should change selection after click on row header with SHIFT key', () => {
    handsontable({
      rowHeaders: true,
      colHeaders: true,
      startRows: 5,
      startCols: 5,
    });

    selectCell(1, 1, 3, 3);

    spec().$container.find('.ht_clone_left tr:eq(5) th:eq(0)').simulate('mousedown', { shiftKey: true });
    spec().$container.find('.ht_clone_left tr:eq(5) th:eq(0)').simulate('mouseup');

    expect(getSelected()).toEqual([[1, 0, 4, 4]]);
    expect(`
    |   ║ - : - : - : - : - |
    |===:===:===:===:===:===|
    |   ║   :   :   :   :   |
    | * ║ A : 0 : 0 : 0 : 0 |
    | * ║ 0 : 0 : 0 : 0 : 0 |
    | * ║ 0 : 0 : 0 : 0 : 0 |
    | * ║ 0 : 0 : 0 : 0 : 0 |
    `).toBeMatchToSelectionPattern();
  });

  it('should call onSelection while user selects cells with mouse; onSelectionEnd when user finishes selection', () => {
    let tick = 0;
    let tickEnd = 0;

    handsontable({
      rowHeaders: true,
      colHeaders: true,
      startRows: 5,
      startCols: 5,
      afterSelection() {
        tick += 1;
      },
      afterSelectionEnd() {
        tickEnd += 1;
      }
    });

    spec().$container.find('tr:eq(1) td:eq(0)').simulate('mousedown');
    spec().$container.find('tr:eq(1) td:eq(1)').simulate('mouseover');
    spec().$container.find('tr:eq(2) td:eq(3)').simulate('mouseover');

    spec().$container.find('tr:eq(2) td:eq(3)').simulate('mouseup');

    expect(getSelected()).toEqual([[0, 0, 1, 3]]);
    expect(`
    |   ║ - : - : - : - :   |
    |===:===:===:===:===:===|
    | - ║ A : 0 : 0 : 0 :   |
    | - ║ 0 : 0 : 0 : 0 :   |
    |   ║   :   :   :   :   |
    |   ║   :   :   :   :   |
    |   ║   :   :   :   :   |
    `).toBeMatchToSelectionPattern();
    expect(tick).toEqual(3);
    expect(tickEnd).toEqual(1);
  });

  it('should properly select columns, when the user moves the cursor over column headers across two overlays', () => {
    handsontable({
      rowHeaders: true,
      colHeaders: true,
      startRows: 5,
      startCols: 5,
      fixedColumnsLeft: 2
    });

    spec().$container.find('.ht_clone_left tr:eq(0) th:eq(2)').simulate('mousedown');
    spec().$container.find('.ht_clone_left tr:eq(0) th:eq(2)').simulate('mouseover');
    spec().$container.find('.ht_clone_top tr:eq(0) th:eq(3)').simulate('mouseover');
    spec().$container.find('.ht_clone_left tr:eq(0) th:eq(2)').simulate('mouseover');
    spec().$container.find('.ht_clone_left tr:eq(0) th:eq(2)').simulate('mouseup');

    expect(getSelected()).toEqual([[0, 1, 4, 1]]);
    expect(`
    |   ║   : * |   :   :   |
    |===:===:===:===:===:===|
    | - ║   : A |   :   :   |
    | - ║   : 0 |   :   :   |
    | - ║   : 0 |   :   :   |
    | - ║   : 0 |   :   :   |
    | - ║   : 0 |   :   :   |
    `).toBeMatchToSelectionPattern();
  });

  it('should move focus to selected cell', () => {
    const $input = $('<input>').appendTo(document.body);

    handsontable({
      startRows: 5,
      startCols: 5
    });
    $input[0].focus();
    selectCell(0, 0);

    keyDownUp('enter');
    expect(isEditorVisible()).toEqual(true);
    $input.remove();
  });

  // This test should cover the #893 case, but it always passes. It seems like the keydown event (with CTRL key pressed) isn't delivered.
  it('should not move focus from outside elements on CTRL keydown event, when no cell is selected', () => {
    const $input = $('<input type="text"/>');

    $('body').append($input);
    handsontable();
    selectCell(0, 0);

    expect(document.activeElement.nodeName).toBeInArray(['TEXTAREA', 'BODY', 'HTML']);

    $input.focus();
    expect(document.activeElement.nodeName).toBe('INPUT');

    $input.simulate('keydown', { ctrlKey: true, metaKey: true });
    expect(document.activeElement.nodeName).toBe('INPUT');

    $input.remove();
  });

  it('should select the entire column after column header is clicked', () => {
    handsontable({
      width: 200,
      height: 100,
      startRows: 10,
      startCols: 5,
      colHeaders: true
    });

    spec().$container.find('thead th:eq(0)').simulate('mousedown');

    expect(getSelected()).toEqual([[0, 0, 9, 0]]);
    expect(`
      | * :   :   :   :   |
      |===:===:===:===:===|
      | A :   :   :   :   |
      | 0 :   :   :   :   |
      | 0 :   :   :   :   |
      | 0 :   :   :   :   |
      | 0 :   :   :   :   |
      | 0 :   :   :   :   |
      | 0 :   :   :   :   |
      | 0 :   :   :   :   |
      | 0 :   :   :   :   |
      | 0 :   :   :   :   |
      `).toBeMatchToSelectionPattern();
  });

  it('should select the entire column and row after column header and row header is clicked', () => {
    handsontable({
      width: 200,
      height: 100,
      startRows: 10,
      startCols: 5,
      colHeaders: true,
      rowHeaders: true,
    });

    spec().$container.find('thead th:eq(3)').simulate('mousedown');
    keyDown('ctrl');
    spec().$container.find('tr:eq(2) th:eq(0)').simulate('mousedown');

    expect(`
      |   ║ - : - : * : - : - |
      |===:===:===:===:===:===|
      | - ║   :   : 0 :   :   |
      | * ║ A : 0 : 1 : 0 : 0 |
      | - ║   :   : 0 :   :   |
      | - ║   :   : 0 :   :   |
      | - ║   :   : 0 :   :   |
      | - ║   :   : 0 :   :   |
      | - ║   :   : 0 :   :   |
      | - ║   :   : 0 :   :   |
      | - ║   :   : 0 :   :   |
      | - ║   :   : 0 :   :   |
      `).toBeMatchToSelectionPattern();
  });

  it('should select the entire column and row after column header and row header is clicked when cell editor is open', () => {
    handsontable({
      width: 200,
      height: 100,
      startRows: 5,
      startCols: 5,
      colHeaders: true,
      rowHeaders: true,
    });

    selectCell(0, 0);
    keyDownUp('enter');

    expect(getActiveEditor()).not.toBeUndefined();

    keyDown('ctrl');
    spec().$container.find('thead th:eq(3)').simulate('mousedown');
    spec().$container.find('tr:eq(3) th:eq(0)').simulate('mousedown');

    expect(`
      |   ║ - : - : * : - : - |
      |===:===:===:===:===:===|
      | - ║ 0 :   : 0 :   :   |
      | - ║   :   : 0 :   :   |
      | * ║ A : 0 : 1 : 0 : 0 |
      | - ║   :   : 0 :   :   |
      | - ║   :   : 0 :   :   |
      `).toBeMatchToSelectionPattern();
  });

  it('should not overwrite background color of the cells with custom CSS classes', () => {
    handsontable({
      width: 300,
      height: 150,
      startRows: 5,
      startCols: 5,
      cells: (row, col) => (row === 1 && col === 1 ? { className: 'red-background' } : void 0)
    });

    $(getCell(0, 0)).simulate('mousedown');
    $(getCell(4, 4)).simulate('mouseover');
    $(getCell(4, 4)).simulate('mouseup');

    expect(window.getComputedStyle(getCell(1, 1))['background-color']).toBe('rgb(255, 0, 0)');
  });

  it('should select the entire column after column header is clicked (in fixed rows/cols corner)', () => {
    handsontable({
      width: 200,
      height: 100,
      startRows: 10,
      startCols: 5,
      colHeaders: true,
      rowHeaders: true,
      fixedRowsTop: 2,
      fixedColumnsLeft: 2
    });

    spec().$container.find('.ht_clone_top_left_corner thead th:eq(1)').simulate('mousedown');

    expect(getSelected()).toEqual([[0, 0, 9, 0]]);
    expect(`
      |   ║ * :   |   :   :   |
      |===:===:===:===:===:===|
      | - ║ A :   |   :   :   |
      | - ║ 0 :   |   :   :   |
      |---:---:---:---:---:---|
      | - ║ 0 :   |   :   :   |
      | - ║ 0 :   |   :   :   |
      | - ║ 0 :   |   :   :   |
      | - ║ 0 :   |   :   :   |
      | - ║ 0 :   |   :   :   |
      | - ║ 0 :   |   :   :   |
      | - ║ 0 :   |   :   :   |
      | - ║ 0 :   |   :   :   |
      `).toBeMatchToSelectionPattern();
  });

  it('should select the entire fixed column after column header is clicked, after scroll horizontally', () => {
    const hot = handsontable({
      width: 200,
      height: 100,
      startRows: 10,
      startCols: 10,
      colHeaders: true,
      rowHeaders: true,
      fixedColumnsLeft: 2
    });

    hot.render();
    hot.scrollViewportTo(void 0, hot.countCols() - 1);

    spec().$container.find('.ht_master thead th:eq(2)').simulate('mousedown');
    spec().$container.find('.ht_master thead th:eq(2)').simulate('mouseup');

    expect(getSelected()).toEqual([[0, 1, 9, 1]]);
    expect(`
      |   ║   : * |   :   :   :   :   :   :   :   |
      |===:===:===:===:===:===:===:===:===:===:===|
      | - ║   : A |   :   :   :   :   :   :   :   |
      | - ║   : 0 |   :   :   :   :   :   :   :   |
      | - ║   : 0 |   :   :   :   :   :   :   :   |
      | - ║   : 0 |   :   :   :   :   :   :   :   |
      | - ║   : 0 |   :   :   :   :   :   :   :   |
      | - ║   : 0 |   :   :   :   :   :   :   :   |
      `).toBeMatchToSelectionPattern();
  });

  it('should scroll viewport after partially visible column\'s header is clicked, without vertical scroll manipulation', () => {
    const hot = handsontable({
      width: 200,
      height: 100,
      startRows: 40,
      startCols: 40,
      colWidths: 73,
      colHeaders: true,
      rowHeaders: true,
    });

    const mainHolder = hot.view.wt.wtTable.holder;

    mainHolder.scrollTop = 200;

    const firstLastVisibleColumn = hot.view.wt.wtTable.getLastVisibleColumn();
    const headerElement = hot.view.wt.wtTable.getColumnHeader(firstLastVisibleColumn + 1);

    $(headerElement).simulate('mousedown');

    expect(hot.view.wt.wtTable.getLastVisibleColumn()).toBe(firstLastVisibleColumn + 1);
    expect(mainHolder.scrollTop).toBe(200);
  });

  it('should set the selection end to the first visible row, when dragging the selection from a cell to a column header', async() => {
    const hot = handsontable({
      width: 200,
      height: 200,
      startRows: 20,
      startCols: 20,
      colHeaders: true,
      rowHeaders: true
    });

    hot.scrollViewportTo(10, 10);
    hot.render();

    await sleep(30);

    $(getCell(12, 11)).simulate('mousedown');
    spec().$container.find('.ht_clone_top thead th:eq(2)').simulate('mouseover');

    await sleep(30);

    expect(getSelected()).toEqual([[12, 11, 10, 11]]);
    expect(`
    |   ║   : - :   :   :   :   :   :   :   :   |
    |===:===:===:===:===:===:===:===:===:===:===|
    |   ║   :   :   :   :   :   :   :   :   :   |
    |   ║   :   :   :   :   :   :   :   :   :   |
    |   ║   :   :   :   :   :   :   :   :   :   |
    |   ║   :   :   :   :   :   :   :   :   :   |
    |   ║   :   :   :   :   :   :   :   :   :   |
    |   ║   :   :   :   :   :   :   :   :   :   |
    |   ║   :   :   :   :   :   :   :   :   :   |
    |   ║   :   :   :   :   :   :   :   :   :   |
    |   ║   :   :   :   :   :   :   :   :   :   |
    |   ║   :   :   :   :   :   :   :   :   :   |
    | - ║   : 0 :   :   :   :   :   :   :   :   |
    | - ║   : 0 :   :   :   :   :   :   :   :   |
    | - ║   : A :   :   :   :   :   :   :   :   |
    |   ║   :   :   :   :   :   :   :   :   :   |
    |   ║   :   :   :   :   :   :   :   :   :   |
    |   ║   :   :   :   :   :   :   :   :   :   |
    |   ║   :   :   :   :   :   :   :   :   :   |
    |   ║   :   :   :   :   :   :   :   :   :   |
    |   ║   :   :   :   :   :   :   :   :   :   |
    |   ║   :   :   :   :   :   :   :   :   :   |
      `).toBeMatchToSelectionPattern();
  });

  it('should render selection borders with set proper z-indexes', () => {
    const hot = handsontable({
      width: 200,
      height: 200,
      startRows: 20,
      startCols: 20,
      colHeaders: true,
      rowHeaders: true
    });

    hot.selectCell(1, 1, 2, 2);

    expect(Handsontable.dom.getComputedStyle(hot.rootElement.querySelector('.ht_master .htBorders .current')).zIndex)
      .toBe('10');
    expect(Handsontable.dom.getComputedStyle(hot.rootElement.querySelector('.ht_master .htBorders .area')).zIndex)
      .toBe('8');
  });

  it('should set the selection end to the first visible column, when dragging the selection from a cell to a row header', async() => {
    const hot = handsontable({
      width: 200,
      height: 200,
      startRows: 20,
      startCols: 20,
      colHeaders: true,
      rowHeaders: true
    });

    hot.scrollViewportTo(10, 10);
    hot.render();

    await sleep(30);

    $(getCell(12, 11)).simulate('mousedown');
    spec().$container.find('.ht_clone_left tbody th:eq(12)').simulate('mouseover');

    await sleep(30);

    expect(getSelected()).toEqual([[12, 11, 12, 10]]);
    expect(`
    |   ║ - : - :   :   :   :   :   :   :   :   |
    |===:===:===:===:===:===:===:===:===:===:===|
    |   ║   :   :   :   :   :   :   :   :   :   |
    |   ║   :   :   :   :   :   :   :   :   :   |
    |   ║   :   :   :   :   :   :   :   :   :   |
    |   ║   :   :   :   :   :   :   :   :   :   |
    |   ║   :   :   :   :   :   :   :   :   :   |
    |   ║   :   :   :   :   :   :   :   :   :   |
    |   ║   :   :   :   :   :   :   :   :   :   |
    |   ║   :   :   :   :   :   :   :   :   :   |
    |   ║   :   :   :   :   :   :   :   :   :   |
    |   ║   :   :   :   :   :   :   :   :   :   |
    |   ║   :   :   :   :   :   :   :   :   :   |
    |   ║   :   :   :   :   :   :   :   :   :   |
    | - ║ 0 : A :   :   :   :   :   :   :   :   |
    |   ║   :   :   :   :   :   :   :   :   :   |
    |   ║   :   :   :   :   :   :   :   :   :   |
    |   ║   :   :   :   :   :   :   :   :   :   |
    |   ║   :   :   :   :   :   :   :   :   :   |
    |   ║   :   :   :   :   :   :   :   :   :   |
    |   ║   :   :   :   :   :   :   :   :   :   |
    |   ║   :   :   :   :   :   :   :   :   :   |
      `).toBeMatchToSelectionPattern();
  });

  it('should allow to scroll the table when a whole column is selected and table is longer than it\'s container', async() => {
    let errCount = 0;

    $(window).on('error.selectionTest', () => {
      errCount += 1;
    });

    const onAfterScrollVertically = jasmine.createSpy('onAfterScrollVertically');

    const hot = handsontable({
      height: 100,
      width: 300,
      startRows: 100,
      startCols: 5,
      colHeaders: true,
      rowHeaders: true,
      afterScrollVertically: onAfterScrollVertically
    });

    const mainHolder = hot.view.wt.wtTable.holder;

    mainHolder.scrollTop = 0;

    spec().$container.find('thead tr:eq(0) th:eq(2)').simulate('mousedown');
    spec().$container.find('thead tr:eq(0) th:eq(2)').simulate('mouseup');

    mainHolder.scrollTop = 120;

    await sleep(100);

    expect(errCount).toEqual(0); // expect no errors to be thrown

    $(window).off('error.selectionTest');
  });

  it('should scroll to the end of the selection, when selecting cells using the keyboard', () => {
    const hot = handsontable({
      height: 300,
      width: 300,
      startRows: 50,
      startCols: 50,
      colHeaders: true,
      rowHeaders: true,
      fixedRowsTop: 2,
      fixedColumnsLeft: 2
    });

    const mainHolder = hot.view.wt.wtTable.holder;

    mainHolder.scrollTop = 100;
    selectCell(1, 3);
    keyDownUp('arrow_down');
    expect(mainHolder.scrollTop).toEqual(0);

    mainHolder.scrollTop = 100;
    selectCell(1, 3);
    keyDownUp('shift+arrow_down');
    expect(mainHolder.scrollTop).toEqual(0);

    mainHolder.scrollLeft = 100;
    selectCell(3, 1);
    keyDownUp('arrow_right');
    expect(mainHolder.scrollLeft).toEqual(0);

    mainHolder.scrollLeft = 100;
    selectCell(3, 1);
    keyDownUp('shift+arrow_right');
    expect(mainHolder.scrollLeft).toEqual(0);

    const lastVisibleColumn = hot.view.wt.wtTable.getLastVisibleColumn();
    selectCell(3, lastVisibleColumn);
    keyDownUp('arrow_right');
    expect(hot.view.wt.wtTable.getLastVisibleColumn()).toEqual(lastVisibleColumn + 1);

    keyDownUp('arrow_right');
    expect(hot.view.wt.wtTable.getLastVisibleColumn()).toEqual(lastVisibleColumn + 2);

    keyDownUp('shift+arrow_right');
    expect(hot.view.wt.wtTable.getLastVisibleColumn()).toEqual(lastVisibleColumn + 3);

    const lastVisibleRow = hot.view.wt.wtTable.getLastVisibleRow();
    selectCell(lastVisibleRow, 3);
    keyDownUp('arrow_down');
    expect(hot.view.wt.wtTable.getLastVisibleRow()).toEqual(lastVisibleRow + 1);

    keyDownUp('arrow_down');
    expect(hot.view.wt.wtTable.getLastVisibleRow()).toEqual(lastVisibleRow + 2);

    keyDownUp('shift+arrow_down');
    expect(hot.view.wt.wtTable.getLastVisibleRow()).toEqual(lastVisibleRow + 3);
  });

  it('should scroll to the last selected row or column of the selection, when user uses the keyboard', () => {
    const hot = handsontable({
      height: 300,
      width: 300,
      startRows: 50,
      startCols: 50,
      colHeaders: true,
      rowHeaders: true,
      fixedRowsTop: 2,
      fixedColumnsLeft: 2
    });

    const mainHolder = hot.view.wt.wtTable.holder;
    const lastVisibleColumn = hot.view.wt.wtTable.getLastVisibleColumn();
    const lastVisibleRow = hot.view.wt.wtTable.getLastVisibleRow();
    const rowHeader = hot.view.wt.wtTable.getRowHeader(lastVisibleRow);
    const columnHeader = hot.view.wt.wtTable.getColumnHeader(lastVisibleColumn);

    $(columnHeader).simulate('mousedown');
    $(columnHeader).simulate('mouseup');
    keyDownUp('shift+arrow_right');
    expect(hot.view.wt.wtTable.getLastVisibleColumn()).toEqual(lastVisibleColumn + 1);

    keyDownUp('shift+arrow_right');
    expect(hot.view.wt.wtTable.getLastVisibleColumn()).toEqual(lastVisibleColumn + 2);

    keyDownUp('shift+arrow_right');
    expect(hot.view.wt.wtTable.getLastVisibleColumn()).toEqual(lastVisibleColumn + 3);

    const scrollLeft = mainHolder.scrollLeft;
    expect(scrollLeft).toBeGreaterThan(0);
    expect(mainHolder.scrollTop).toBe(0);

    $(rowHeader).simulate('mousedown');
    $(rowHeader).simulate('mouseup');
    keyDownUp('shift+arrow_down');
    expect(hot.view.wt.wtTable.getLastVisibleRow()).toEqual(lastVisibleRow + 1);

    keyDownUp('shift+arrow_down');
    expect(hot.view.wt.wtTable.getLastVisibleRow()).toEqual(lastVisibleRow + 2);

    keyDownUp('shift+arrow_down');
    expect(hot.view.wt.wtTable.getLastVisibleRow()).toEqual(lastVisibleRow + 3);
    expect(mainHolder.scrollLeft).toBe(scrollLeft);
    expect(mainHolder.scrollTop).toBeGreaterThan(0);
  });

  it('should select the entire row after row header is clicked', () => {
    handsontable({
      startRows: 5,
      startCols: 5,
      colHeaders: true,
      rowHeaders: true
    });

    spec().$container.find('tr:eq(2) th:eq(0)').simulate('mousedown');

    expect(getSelected()).toEqual([[1, 0, 1, 4]]);
    expect(`
      |   ║ - : - : - : - : - |
      |===:===:===:===:===:===|
      |   ║   :   :   :   :   |
      | * ║ A : 0 : 0 : 0 : 0 |
      |   ║   :   :   :   :   |
      |   ║   :   :   :   :   |
      |   ║   :   :   :   :   |
      `).toBeMatchToSelectionPattern();
  });

  it('should scroll viewport after partially visible row\'s header is clicked, without horizontal scroll manipulation', () => {
    const hot = handsontable({
      width: 200,
      height: 100,
      startRows: 40,
      startCols: 40,
      rowHeights: 27,
      colHeaders: true,
      rowHeaders: true,
    });

    const mainHolder = hot.view.wt.wtTable.holder;

    mainHolder.scrollLeft = 200;

    const firstLastVisibleRow = hot.view.wt.wtTable.getLastVisibleRow();
    const headerElement = hot.view.wt.wtTable.getRowHeader(firstLastVisibleRow + 1);

    $(headerElement).simulate('mousedown');

    expect(hot.view.wt.wtTable.getLastVisibleRow()).toBe(firstLastVisibleRow + 1);
    expect(mainHolder.scrollLeft).toBe(200);
  });

  it('should select the entire row of a partially fixed table after row header is clicked', () => {
    handsontable({
      startRows: 5,
      startCols: 5,
      colHeaders: true,
      rowHeaders: true,
      fixedRowsTop: 2,
      fixedColumnsLeft: 2
    });

    spec().$container.find('tr:eq(2) th:eq(0)').simulate('mousedown');
    expect(getSelected()).toEqual([[1, 0, 1, 4]]);
    expect(`
    |   ║ - : - | - : - : - |
    |===:===:===:===:===:===|
    |   ║   :   |   :   :   |
    | * ║ A : 0 | 0 : 0 : 0 |
    |---:---:---:---:---:---|
    |   ║   :   |   :   :   |
    |   ║   :   |   :   :   |
    |   ║   :   |   :   :   |
    `).toBeMatchToSelectionPattern();

    spec().$container.find('tr:eq(3) th:eq(0)').simulate('mousedown');
    expect(getSelected()).toEqual([[2, 0, 2, 4]]);
    expect(`
    |   ║ - : - | - : - : - |
    |===:===:===:===:===:===|
    |   ║   :   |   :   :   |
    |   ║   :   |   :   :   |
    |---:---:---:---:---:---|
    | * ║ A : 0 | 0 : 0 : 0 |
    |   ║   :   |   :   :   |
    |   ║   :   |   :   :   |
    `).toBeMatchToSelectionPattern();
  });

  it('should select a cell in a newly added row after automatic row adding, triggered by editing a cell in the last row with minSpareRows > 0, ' +
    'unless editing happened within the fixed bottom rows', async() => {
    handsontable({
      rowHeaders: true,
      colHeaders: true,
      startRows: 5,
      startCols: 2,
      minSpareRows: 1
    });

    await sleep(10);
    selectCell(4, 0);
    keyDownUp('enter');

    await sleep(90);
    keyDownUp('enter');

    await sleep(100);
    expect(countRows()).toEqual(6);
    expect(getSelected()).toEqual([[5, 0, 5, 0]]);
    expect(`
    |   ║ - :   |
    |===:===:===|
    |   ║   :   |
    |   ║   :   |
    |   ║   :   |
    |   ║   :   |
    |   ║   :   |
    | - ║ # :   |
    `).toBeMatchToSelectionPattern();
  });

  it('should select a cell which one was added automatically by minSpareCols', () => {
    handsontable({
      data: Handsontable.helper.createSpreadsheetData(1, 5),
      minSpareCols: 1,
    });

    selectCell(0, 5);
    keyDownUp('tab');

    expect(countCols()).toEqual(7);
    expect(getSelected()).toEqual([[0, 6, 0, 6]]);
    expect(`
    |   :   :   :   :   :   : # |
    `).toBeMatchToSelectionPattern();
    expect(getDataAtCell(0, 0)).toEqual('A1');
    expect(getDataAtCell(0, 1)).toEqual('B1');
    expect(getDataAtCell(0, 2)).toEqual('C1');
    expect(getDataAtCell(0, 3)).toEqual('D1');
    expect(getDataAtCell(0, 4)).toEqual('E1');
    expect(getDataAtCell(0, 5)).toBeNull();
    expect(getDataAtCell(0, 6)).toBeNull();
  });

  it('should change selected coords by modifying coords object via `modifyTransformStart` hook', () => {
    const hot = handsontable({
      rowHeaders: true,
      colHeaders: true,
      startRows: 5,
      startCols: 5
    });

    selectCell(0, 0);

    hot.addHook('modifyTransformStart', (coords) => {
      coords.col += 1;
      coords.row += 1;
    });
    keyDown('arrow_down');

    expect(getSelected()).toEqual([[2, 1, 2, 1]]);
    expect(`
    |   ║   : - :   :   :   |
    |===:===:===:===:===:===|
    |   ║   :   :   :   :   |
    |   ║   :   :   :   :   |
    | - ║   : # :   :   :   |
    |   ║   :   :   :   :   |
    |   ║   :   :   :   :   |
    `).toBeMatchToSelectionPattern();
  });

  it('should change selected coords by modifying coords object via `modifyTransformEnd` hook', () => {
    const hot = handsontable({
      rowHeaders: true,
      colHeaders: true,
      startRows: 5,
      startCols: 5
    });

    selectCell(0, 0);

    hot.addHook('modifyTransformEnd', (coords) => {
      coords.col += 2;
      coords.row += 1;
    });
    keyDown('shift+arrow_down');

    expect(getSelected()).toEqual([[0, 0, 2, 2]]);
    expect(`
    |   ║ - : - : - :   :   |
    |===:===:===:===:===:===|
    | - ║ A : 0 : 0 :   :   |
    | - ║ 0 : 0 : 0 :   :   |
    | - ║ 0 : 0 : 0 :   :   |
    |   ║   :   :   :   :   |
    |   ║   :   :   :   :   |
    `).toBeMatchToSelectionPattern();
  });

  it('should indicate is coords is out of bounds via `afterModifyTransformStart` hook', () => {
    const spy = jasmine.createSpy();
    const hot = handsontable({
      startRows: 5,
      startCols: 5,
      autoWrapCol: false,
      autoWrapRow: false
    });

    hot.addHook('afterModifyTransformStart', spy);
    selectCell(2, 0);
    keyDownUp('arrow_left');

    expect(spy.calls.mostRecent().args[1]).toBe(0);
    expect(spy.calls.mostRecent().args[2]).toBe(-1);

    spy.calls.reset();
    selectCell(2, 4);
    keyDownUp('arrow_right');

    expect(spy.calls.mostRecent().args[1]).toBe(0);
    expect(spy.calls.mostRecent().args[2]).toBe(1);

    spy.calls.reset();
    selectCell(4, 2);
    keyDownUp('arrow_down');

    expect(spy.calls.mostRecent().args[1]).toBe(1);
    expect(spy.calls.mostRecent().args[2]).toBe(0);

    spy.calls.reset();
    selectCell(0, 2);
    keyDownUp('arrow_up');

    expect(spy.calls.mostRecent().args[1]).toBe(-1);
    expect(spy.calls.mostRecent().args[2]).toBe(0);
  });

  it('should indicate is coords is out of bounds via `afterModifyTransformEnd` hook', () => {
    const spy = jasmine.createSpy();
    const hot = handsontable({
      startRows: 5,
      startCols: 5
    });

    hot.addHook('afterModifyTransformEnd', spy);
    selectCell(2, 0);
    keyDownUp('shift+arrow_left');

    expect(spy.calls.mostRecent().args[1]).toBe(0);
    expect(spy.calls.mostRecent().args[2]).toBe(-1);

    spy.calls.reset();
    selectCell(2, 4);
    keyDownUp('shift+arrow_right');

    expect(spy.calls.mostRecent().args[1]).toBe(0);
    expect(spy.calls.mostRecent().args[2]).toBe(1);

    spy.calls.reset();
    selectCell(4, 2);
    keyDownUp('shift+arrow_down');

    expect(spy.calls.mostRecent().args[1]).toBe(1);
    expect(spy.calls.mostRecent().args[2]).toBe(0);

    spy.calls.reset();
    selectCell(0, 2);
    keyDownUp('shift+arrow_up');

    expect(spy.calls.mostRecent().args[1]).toBe(-1);
    expect(spy.calls.mostRecent().args[2]).toBe(0);
  });

  it('should change selection after left mouse button on one of selected cell', () => {
    const hot = handsontable({
      rowHeaders: true,
      colHeaders: true,
      startRows: 5,
      startCols: 5
    });
    const cells = $('.ht_master.handsontable td');

    cells.eq(6).simulate('mousedown');
    cells.eq(18).simulate('mouseover');
    cells.eq(18).simulate('mouseup');

    expect(hot.getSelected()).toEqual([[1, 1, 3, 3]]);
    expect(`
    |   ║   : - : - : - :   |
    |===:===:===:===:===:===|
    |   ║   :   :   :   :   |
    | - ║   : A : 0 : 0 :   |
    | - ║   : 0 : 0 : 0 :   |
    | - ║   : 0 : 0 : 0 :   |
    |   ║   :   :   :   :   |
    `).toBeMatchToSelectionPattern();

    cells.eq(16).simulate('mousedown');
    cells.eq(16).simulate('mouseup');

    expect(hot.getSelected()).toEqual([[3, 1, 3, 1]]);
    expect(`
    |   ║   : - :   :   :   |
    |===:===:===:===:===:===|
    |   ║   :   :   :   :   |
    |   ║   :   :   :   :   |
    |   ║   :   :   :   :   |
    | - ║   : # :   :   :   |
    |   ║   :   :   :   :   |
    `).toBeMatchToSelectionPattern();
  });

  it('should select all cells when corner header is clicked', () => {
    handsontable({
      startRows: 5,
      startCols: 5,
      colHeaders: true,
      rowHeaders: true
    });

    spec().$container.find('thead').find('th').eq(0).simulate('mousedown');

    expect(getSelected()).toEqual([[0, 0, 4, 4]]);
    expect(`
    |   ║ * : * : * : * : * |
    |===:===:===:===:===:===|
    | * ║ A : 0 : 0 : 0 : 0 |
    | * ║ 0 : 0 : 0 : 0 : 0 |
    | * ║ 0 : 0 : 0 : 0 : 0 |
    | * ║ 0 : 0 : 0 : 0 : 0 |
    | * ║ 0 : 0 : 0 : 0 : 0 |
    `).toBeMatchToSelectionPattern();
<<<<<<< HEAD
=======
  });

  it('should not scroll the table after clicking the corner header', async() => {
    const onAfterScrollVertically = jasmine.createSpy('onAfterScrollVertically');
    const onAfterScrollHorizontally = jasmine.createSpy('onAfterScrollHorizontally');

    handsontable({
      startRows: 50,
      startCols: 50,
      width: 100,
      height: 100,
      colHeaders: true,
      rowHeaders: true,
      afterScrollHorizontally: onAfterScrollHorizontally,
      afterScrollVertically: onAfterScrollVertically
    });

    spec().$container.find('.ht_clone_top thead').find('th').eq(0).simulate('mousedown');

    await sleep(100);

    expect(onAfterScrollVertically).toHaveBeenCalledTimes(0);
    expect(onAfterScrollHorizontally).toHaveBeenCalledTimes(0);
>>>>>>> 0eb1eb67
  });

  it('should redraw selection when option `colHeaders` is set and user scrolled', async() => {
    const hot = handsontable({
      startRows: 20,
      startCols: 20,
      colHeaders: true,
      rowHeaders: true,
      width: 400,
      height: 200
    });
    let cellVerticalPosition;
    const borderOffsetInPixels = 1;
    let topBorder;

    selectCell(5, 5);
    hot.view.wt.wtOverlays.topOverlay.scrollTo(2);

    await sleep(100);

    cellVerticalPosition = hot.getCell(5, 5).offsetTop;
    topBorder = $('.wtBorder.current')[0];
    expect(topBorder.offsetTop).toEqual(cellVerticalPosition - borderOffsetInPixels);
    hot.view.wt.wtOverlays.topOverlay.scrollTo(0);

    await sleep(100);
    cellVerticalPosition = hot.getCell(5, 5).offsetTop;
    topBorder = $('.wtBorder.current')[0];
    expect(topBorder.offsetTop).toEqual(cellVerticalPosition - borderOffsetInPixels);
  });

  it('should redraw selection on `leftOverlay` when options `colHeaders` and `fixedColumnsLeft` are set, and user scrolled', async() => {
    const hot = handsontable({
      fixedColumnsLeft: 2,
      startRows: 20,
      startCols: 20,
      colHeaders: true,
      rowHeaders: true,
      width: 400,
      height: 200
    });
    let cellVerticalPosition;
    const borderOffsetInPixels = 1;
    let topBorder;

    selectCell(1, 0);
    hot.view.wt.wtOverlays.topOverlay.scrollTo(5);

    await sleep(100);
    cellVerticalPosition = hot.getCell(1, 0).offsetTop;
    topBorder = $('.wtBorder.current')[0];
    expect(topBorder.offsetTop).toEqual(cellVerticalPosition - borderOffsetInPixels);
    hot.view.wt.wtOverlays.topOverlay.scrollTo(0);

    await sleep(100);
    cellVerticalPosition = hot.getCell(1, 0).offsetTop;
    topBorder = $('.wtBorder.current')[0];
    expect(topBorder.offsetTop).toEqual(cellVerticalPosition - borderOffsetInPixels);
  });

  it('should scroll viewport properly when selecting singe cell beyond the table boundaries (when some columns are hidden)', () => {
    const hot = handsontable({
      width: 200,
      height: 200,
      startRows: 20,
      startCols: 20,
      hiddenColumns: {
        columns: [0, 1, 2]
      }
    });

    selectCell(0, 15);

    expect(hot.view.wt.wtTable.getLastVisibleColumn()).toBe(12);
  });

  it('should scroll viewport properly when selecting multiple cells beyond the table boundaries (when some columns are hidden)', () => {
    const hot = handsontable({
      width: 200,
      height: 200,
      startRows: 20,
      startCols: 20,
      hiddenColumns: {
        columns: [0, 1, 2]
      }
    });

    selectCells([[0, 4], [0, 15]]);

    expect(hot.view.wt.wtTable.getLastVisibleColumn()).toBe(12);
  });

  it('should scroll viewport properly when selecting singe column beyond the table boundaries (when some columns are hidden)', () => {
    const hot = handsontable({
      width: 200,
      height: 200,
      startRows: 20,
      startCols: 20,
      hiddenColumns: {
        columns: [0, 1, 2]
      }
    });

    selectColumns(15);

    expect(hot.view.wt.wtTable.getLastVisibleColumn()).toBe(12);
  });

  describe('multiple selection mode', () => {
    it('should select cells by using two layers when CTRL key is pressed (default mode of the selectionMode option)', () => {
      handsontable({
        rowHeaders: true,
        colHeaders: true,
        startRows: 8,
        startCols: 10
      });

      $(getCell(1, 1)).simulate('mousedown');
      $(getCell(4, 4)).simulate('mouseover');
      $(getCell(4, 4)).simulate('mouseup');

      expect(getSelected()).toEqual([[1, 1, 4, 4]]);
      expect(`
      |   ║   : - : - : - : - :   :   :   :   :   |
      |===:===:===:===:===:===:===:===:===:===:===|
      |   ║   :   :   :   :   :   :   :   :   :   |
      | - ║   : A : 0 : 0 : 0 :   :   :   :   :   |
      | - ║   : 0 : 0 : 0 : 0 :   :   :   :   :   |
      | - ║   : 0 : 0 : 0 : 0 :   :   :   :   :   |
      | - ║   : 0 : 0 : 0 : 0 :   :   :   :   :   |
      |   ║   :   :   :   :   :   :   :   :   :   |
      |   ║   :   :   :   :   :   :   :   :   :   |
      |   ║   :   :   :   :   :   :   :   :   :   |
      `).toBeMatchToSelectionPattern();

      keyDown('ctrl');

      $(getCell(3, 3)).simulate('mousedown');
      $(getCell(5, 6)).simulate('mouseover');
      $(getCell(5, 6)).simulate('mouseup');

      expect(getSelected()).toEqual([[1, 1, 4, 4], [3, 3, 5, 6]]);
      expect(`
      |   ║   : - : - : - : - : - : - :   :   :   |
      |===:===:===:===:===:===:===:===:===:===:===|
      |   ║   :   :   :   :   :   :   :   :   :   |
      | - ║   : 0 : 0 : 0 : 0 :   :   :   :   :   |
      | - ║   : 0 : 0 : 0 : 0 :   :   :   :   :   |
      | - ║   : 0 : 0 : B : 1 : 0 : 0 :   :   :   |
      | - ║   : 0 : 0 : 1 : 1 : 0 : 0 :   :   :   |
      | - ║   :   :   : 0 : 0 : 0 : 0 :   :   :   |
      |   ║   :   :   :   :   :   :   :   :   :   |
      |   ║   :   :   :   :   :   :   :   :   :   |
      `).toBeMatchToSelectionPattern();
    });

    it('should be disallowed to select non-consecutive cells when selectionMode is set as `single`', () => {
      handsontable({
        rowHeaders: true,
        colHeaders: true,
        startRows: 8,
        startCols: 10,
        selectionMode: 'single',
      });

      $(getCell(1, 1)).simulate('mousedown');
      $(getCell(4, 4)).simulate('mouseover');
      $(getCell(4, 4)).simulate('mouseup');

      expect(getSelected()).toEqual([[1, 1, 1, 1]]);
      expect(`
      |   ║   : - :   :   :   :   :   :   :   :   |
      |===:===:===:===:===:===:===:===:===:===:===|
      |   ║   :   :   :   :   :   :   :   :   :   |
      | - ║   : # :   :   :   :   :   :   :   :   |
      |   ║   :   :   :   :   :   :   :   :   :   |
      |   ║   :   :   :   :   :   :   :   :   :   |
      |   ║   :   :   :   :   :   :   :   :   :   |
      |   ║   :   :   :   :   :   :   :   :   :   |
      |   ║   :   :   :   :   :   :   :   :   :   |
      |   ║   :   :   :   :   :   :   :   :   :   |
      `).toBeMatchToSelectionPattern();

      keyDown('ctrl');

      $(getCell(3, 3)).simulate('mousedown');
      $(getCell(5, 6)).simulate('mouseover');
      $(getCell(5, 6)).simulate('mouseup');

      expect(getSelected()).toEqual([[3, 3, 3, 3]]);
      expect(`
      |   ║   :   :   : - :   :   :   :   :   :   |
      |===:===:===:===:===:===:===:===:===:===:===|
      |   ║   :   :   :   :   :   :   :   :   :   |
      |   ║   :   :   :   :   :   :   :   :   :   |
      |   ║   :   :   :   :   :   :   :   :   :   |
      | - ║   :   :   : # :   :   :   :   :   :   |
      |   ║   :   :   :   :   :   :   :   :   :   |
      |   ║   :   :   :   :   :   :   :   :   :   |
      |   ║   :   :   :   :   :   :   :   :   :   |
      |   ║   :   :   :   :   :   :   :   :   :   |
      `).toBeMatchToSelectionPattern();
    });

    it('should be allowed to select consecutive cells when selectionMode is set as `range`', () => {
      handsontable({
        rowHeaders: true,
        colHeaders: true,
        startRows: 8,
        startCols: 10,
        selectionMode: 'range',
      });

      $(getCell(1, 1)).simulate('mousedown');
      $(getCell(4, 4)).simulate('mouseover');
      $(getCell(4, 4)).simulate('mouseup');

      expect(getSelected()).toEqual([[1, 1, 4, 4]]);
      expect(`
      |   ║   : - : - : - : - :   :   :   :   :   |
      |===:===:===:===:===:===:===:===:===:===:===|
      |   ║   :   :   :   :   :   :   :   :   :   |
      | - ║   : A : 0 : 0 : 0 :   :   :   :   :   |
      | - ║   : 0 : 0 : 0 : 0 :   :   :   :   :   |
      | - ║   : 0 : 0 : 0 : 0 :   :   :   :   :   |
      | - ║   : 0 : 0 : 0 : 0 :   :   :   :   :   |
      |   ║   :   :   :   :   :   :   :   :   :   |
      |   ║   :   :   :   :   :   :   :   :   :   |
      |   ║   :   :   :   :   :   :   :   :   :   |
      `).toBeMatchToSelectionPattern();

      $(getCell(3, 3)).simulate('mousedown');
      $(getCell(5, 6)).simulate('mouseover');
      $(getCell(5, 6)).simulate('mouseup');

      expect(getSelected()).toEqual([[3, 3, 5, 6]]);
      expect(`
      |   ║   :   :   : - : - : - : - :   :   :   |
      |===:===:===:===:===:===:===:===:===:===:===|
      |   ║   :   :   :   :   :   :   :   :   :   |
      |   ║   :   :   :   :   :   :   :   :   :   |
      |   ║   :   :   :   :   :   :   :   :   :   |
      | - ║   :   :   : A : 0 : 0 : 0 :   :   :   |
      | - ║   :   :   : 0 : 0 : 0 : 0 :   :   :   |
      | - ║   :   :   : 0 : 0 : 0 : 0 :   :   :   |
      |   ║   :   :   :   :   :   :   :   :   :   |
      |   ║   :   :   :   :   :   :   :   :   :   |
      `).toBeMatchToSelectionPattern();
    });

    it('should be disallowed to select non-consecutive cells when selectionMode is set as `range`', () => {
      handsontable({
        rowHeaders: true,
        colHeaders: true,
        startRows: 8,
        startCols: 10,
        selectionMode: 'range',
      });

      $(getCell(1, 1)).simulate('mousedown');
      $(getCell(4, 4)).simulate('mouseover');
      $(getCell(4, 4)).simulate('mouseup');

      expect(getSelected()).toEqual([[1, 1, 4, 4]]);
      expect(`
      |   ║   : - : - : - : - :   :   :   :   :   |
      |===:===:===:===:===:===:===:===:===:===:===|
      |   ║   :   :   :   :   :   :   :   :   :   |
      | - ║   : A : 0 : 0 : 0 :   :   :   :   :   |
      | - ║   : 0 : 0 : 0 : 0 :   :   :   :   :   |
      | - ║   : 0 : 0 : 0 : 0 :   :   :   :   :   |
      | - ║   : 0 : 0 : 0 : 0 :   :   :   :   :   |
      |   ║   :   :   :   :   :   :   :   :   :   |
      |   ║   :   :   :   :   :   :   :   :   :   |
      |   ║   :   :   :   :   :   :   :   :   :   |
      `).toBeMatchToSelectionPattern();

      keyDown('ctrl');

      $(getCell(3, 3)).simulate('mousedown');
      $(getCell(5, 6)).simulate('mouseover');
      $(getCell(5, 6)).simulate('mouseup');

      expect(getSelected()).toEqual([[3, 3, 5, 6]]);
      expect(`
      |   ║   :   :   : - : - : - : - :   :   :   |
      |===:===:===:===:===:===:===:===:===:===:===|
      |   ║   :   :   :   :   :   :   :   :   :   |
      |   ║   :   :   :   :   :   :   :   :   :   |
      |   ║   :   :   :   :   :   :   :   :   :   |
      | - ║   :   :   : A : 0 : 0 : 0 :   :   :   |
      | - ║   :   :   : 0 : 0 : 0 : 0 :   :   :   |
      | - ║   :   :   : 0 : 0 : 0 : 0 :   :   :   |
      |   ║   :   :   :   :   :   :   :   :   :   |
      |   ║   :   :   :   :   :   :   :   :   :   |
      `).toBeMatchToSelectionPattern();
    });

    it('should properly colorize selection layers including layer intersections', () => {
      handsontable({
        startRows: 21,
        startCols: 30,
        selectionMode: 'multiple',
        colHeaders: true,
        rowHeaders: true,
      });

      $(getCell(0, 0)).simulate('mousedown');
      $(getCell(20, 15)).simulate('mouseover');
      $(getCell(20, 15)).simulate('mouseup');

      keyDown('ctrl');

      $(getCell(1, 1)).simulate('mousedown');
      $(getCell(19, 16)).simulate('mouseover');
      $(getCell(19, 16)).simulate('mouseup');

      $(getCell(2, 2)).simulate('mousedown');
      $(getCell(18, 17)).simulate('mouseover');
      $(getCell(18, 17)).simulate('mouseup');

      $(getCell(3, 3)).simulate('mousedown');
      $(getCell(17, 18)).simulate('mouseover');
      $(getCell(17, 18)).simulate('mouseup');

      $(getCell(4, 4)).simulate('mousedown');
      $(getCell(16, 19)).simulate('mouseover');
      $(getCell(16, 19)).simulate('mouseup');

      $(getCell(5, 5)).simulate('mousedown');
      $(getCell(15, 20)).simulate('mouseover');
      $(getCell(15, 20)).simulate('mouseup');

      $(getCell(6, 6)).simulate('mousedown');
      $(getCell(14, 21)).simulate('mouseover');
      $(getCell(14, 21)).simulate('mouseup');

      $(getCell(7, 7)).simulate('mousedown');
      $(getCell(13, 22)).simulate('mouseover');
      $(getCell(13, 22)).simulate('mouseup');

      $(getCell(8, 8)).simulate('mousedown');
      $(getCell(12, 23)).simulate('mouseover');
      $(getCell(12, 23)).simulate('mouseup');

      $(getCell(9, 9)).simulate('mousedown');
      $(getCell(11, 24)).simulate('mouseover');
      $(getCell(11, 24)).simulate('mouseup');

      $(getCell(10, 10)).simulate('mousedown');
      $(getCell(10, 25)).simulate('mouseover');
      $(getCell(10, 25)).simulate('mouseup');

      /* eslint-disable max-len */
      expect(`
        |   ║ - : - : - : - : - : - : - : - : - : - : - : - : - : - : - : - : - : - : - : - : - : - : - : - : - : - :   :   :   :   |
        |===:===:===:===:===:===:===:===:===:===:===:===:===:===:===:===:===:===:===:===:===:===:===:===:===:===:===:===:===:===:===|
        | - ║ 0 : 0 : 0 : 0 : 0 : 0 : 0 : 0 : 0 : 0 : 0 : 0 : 0 : 0 : 0 : 0 :   :   :   :   :   :   :   :   :   :   :   :   :   :   |
        | - ║ 0 : 1 : 1 : 1 : 1 : 1 : 1 : 1 : 1 : 1 : 1 : 1 : 1 : 1 : 1 : 1 : 0 :   :   :   :   :   :   :   :   :   :   :   :   :   |
        | - ║ 0 : 1 : 2 : 2 : 2 : 2 : 2 : 2 : 2 : 2 : 2 : 2 : 2 : 2 : 2 : 2 : 1 : 0 :   :   :   :   :   :   :   :   :   :   :   :   |
        | - ║ 0 : 1 : 2 : 3 : 3 : 3 : 3 : 3 : 3 : 3 : 3 : 3 : 3 : 3 : 3 : 3 : 2 : 1 : 0 :   :   :   :   :   :   :   :   :   :   :   |
        | - ║ 0 : 1 : 2 : 3 : 4 : 4 : 4 : 4 : 4 : 4 : 4 : 4 : 4 : 4 : 4 : 4 : 3 : 2 : 1 : 0 :   :   :   :   :   :   :   :   :   :   |
        | - ║ 0 : 1 : 2 : 3 : 4 : 5 : 5 : 5 : 5 : 5 : 5 : 5 : 5 : 5 : 5 : 5 : 4 : 3 : 2 : 1 : 0 :   :   :   :   :   :   :   :   :   |
        | - ║ 0 : 1 : 2 : 3 : 4 : 5 : 6 : 6 : 6 : 6 : 6 : 6 : 6 : 6 : 6 : 6 : 5 : 4 : 3 : 2 : 1 : 0 :   :   :   :   :   :   :   :   |
        | - ║ 0 : 1 : 2 : 3 : 4 : 5 : 6 : 7 : 7 : 7 : 7 : 7 : 7 : 7 : 7 : 7 : 6 : 5 : 4 : 3 : 2 : 1 : 0 :   :   :   :   :   :   :   |
        | - ║ 0 : 1 : 2 : 3 : 4 : 5 : 6 : 7 : 7 : 7 : 7 : 7 : 7 : 7 : 7 : 7 : 7 : 6 : 5 : 4 : 3 : 2 : 1 : 0 :   :   :   :   :   :   |
        | - ║ 0 : 1 : 2 : 3 : 4 : 5 : 6 : 7 : 7 : 7 : 7 : 7 : 7 : 7 : 7 : 7 : 7 : 7 : 6 : 5 : 4 : 3 : 2 : 1 : 0 :   :   :   :   :   |
        | - ║ 0 : 1 : 2 : 3 : 4 : 5 : 6 : 7 : 7 : 7 : H : 7 : 7 : 7 : 7 : 7 : 7 : 7 : 7 : 6 : 5 : 4 : 3 : 2 : 1 : 0 :   :   :   :   |
        | - ║ 0 : 1 : 2 : 3 : 4 : 5 : 6 : 7 : 7 : 7 : 7 : 7 : 7 : 7 : 7 : 7 : 7 : 7 : 6 : 5 : 4 : 3 : 2 : 1 : 0 :   :   :   :   :   |
        | - ║ 0 : 1 : 2 : 3 : 4 : 5 : 6 : 7 : 7 : 7 : 7 : 7 : 7 : 7 : 7 : 7 : 7 : 6 : 5 : 4 : 3 : 2 : 1 : 0 :   :   :   :   :   :   |
        | - ║ 0 : 1 : 2 : 3 : 4 : 5 : 6 : 7 : 7 : 7 : 7 : 7 : 7 : 7 : 7 : 7 : 6 : 5 : 4 : 3 : 2 : 1 : 0 :   :   :   :   :   :   :   |
        | - ║ 0 : 1 : 2 : 3 : 4 : 5 : 6 : 6 : 6 : 6 : 6 : 6 : 6 : 6 : 6 : 6 : 5 : 4 : 3 : 2 : 1 : 0 :   :   :   :   :   :   :   :   |
        | - ║ 0 : 1 : 2 : 3 : 4 : 5 : 5 : 5 : 5 : 5 : 5 : 5 : 5 : 5 : 5 : 5 : 4 : 3 : 2 : 1 : 0 :   :   :   :   :   :   :   :   :   |
        | - ║ 0 : 1 : 2 : 3 : 4 : 4 : 4 : 4 : 4 : 4 : 4 : 4 : 4 : 4 : 4 : 4 : 3 : 2 : 1 : 0 :   :   :   :   :   :   :   :   :   :   |
        | - ║ 0 : 1 : 2 : 3 : 3 : 3 : 3 : 3 : 3 : 3 : 3 : 3 : 3 : 3 : 3 : 3 : 2 : 1 : 0 :   :   :   :   :   :   :   :   :   :   :   |
        | - ║ 0 : 1 : 2 : 2 : 2 : 2 : 2 : 2 : 2 : 2 : 2 : 2 : 2 : 2 : 2 : 2 : 1 : 0 :   :   :   :   :   :   :   :   :   :   :   :   |
        | - ║ 0 : 1 : 1 : 1 : 1 : 1 : 1 : 1 : 1 : 1 : 1 : 1 : 1 : 1 : 1 : 1 : 0 :   :   :   :   :   :   :   :   :   :   :   :   :   |
        | - ║ 0 : 0 : 0 : 0 : 0 : 0 : 0 : 0 : 0 : 0 : 0 : 0 : 0 : 0 : 0 : 0 :   :   :   :   :   :   :   :   :   :   :   :   :   :   |
        `).toBeMatchToSelectionPattern();
      /* eslint-enable max-len */
    });

    it('should call afterSelection and afterSelectionEnd hooks with proper arguments', () => {
      const hooks = jasmine.createSpyObj('hooks', ['afterSelection', 'afterSelectionEnd']);
      handsontable({
        startRows: 21,
        startCols: 30,
        selectionMode: 'multiple',
        afterSelection: hooks.afterSelection,
        afterSelectionEnd: hooks.afterSelectionEnd,
      });

      $(getCell(0, 0)).simulate('mousedown');
      $(getCell(20, 15)).simulate('mouseover');
      $(getCell(20, 15)).simulate('mouseup');

      expect(hooks.afterSelection.calls.count()).toBe(2);
      expect(hooks.afterSelection.calls.argsFor(0)).toEqual([0, 0, 0, 0, jasmine.any(Object), 0]);
      expect(hooks.afterSelection.calls.argsFor(1)).toEqual([0, 0, 20, 15, jasmine.any(Object), 0]);
      expect(hooks.afterSelectionEnd.calls.count()).toBe(1);
      expect(hooks.afterSelectionEnd.calls.argsFor(0)).toEqual([0, 0, 20, 15, 0, void 0]);

      keyDown('ctrl');
      hooks.afterSelection.calls.reset();
      hooks.afterSelectionEnd.calls.reset();

      $(getCell(1, 1)).simulate('mousedown');
      $(getCell(19, 16)).simulate('mouseover');
      $(getCell(19, 16)).simulate('mouseup');

      expect(hooks.afterSelection.calls.count()).toBe(2);
      expect(hooks.afterSelection.calls.argsFor(0)).toEqual([1, 1, 1, 1, jasmine.any(Object), 1]);
      expect(hooks.afterSelection.calls.argsFor(1)).toEqual([1, 1, 19, 16, jasmine.any(Object), 1]);
      expect(hooks.afterSelectionEnd.calls.count()).toBe(1);
      expect(hooks.afterSelectionEnd.calls.argsFor(0)).toEqual([1, 1, 19, 16, 1, void 0]);

      hooks.afterSelection.calls.reset();
      hooks.afterSelectionEnd.calls.reset();

      $(getCell(2, 2)).simulate('mousedown');
      $(getCell(18, 17)).simulate('mouseover');
      $(getCell(18, 17)).simulate('mouseup');

      expect(hooks.afterSelection.calls.count()).toBe(2);
      expect(hooks.afterSelection.calls.argsFor(0)).toEqual([2, 2, 2, 2, jasmine.any(Object), 2]);
      expect(hooks.afterSelection.calls.argsFor(1)).toEqual([2, 2, 18, 17, jasmine.any(Object), 2]);
      expect(hooks.afterSelectionEnd.calls.count()).toBe(1);
      expect(hooks.afterSelectionEnd.calls.argsFor(0)).toEqual([2, 2, 18, 17, 2, void 0]);

      hooks.afterSelection.calls.reset();
      hooks.afterSelectionEnd.calls.reset();

      $(getCell(3, 3)).simulate('mousedown');
      $(getCell(17, 18)).simulate('mouseover');
      $(getCell(17, 18)).simulate('mouseup');

      expect(hooks.afterSelection.calls.count()).toBe(2);
      expect(hooks.afterSelection.calls.argsFor(0)).toEqual([3, 3, 3, 3, jasmine.any(Object), 3]);
      expect(hooks.afterSelection.calls.argsFor(1)).toEqual([3, 3, 17, 18, jasmine.any(Object), 3]);
      expect(hooks.afterSelectionEnd.calls.count()).toBe(1);
      expect(hooks.afterSelectionEnd.calls.argsFor(0)).toEqual([3, 3, 17, 18, 3, void 0]);

      hooks.afterSelection.calls.reset();
      hooks.afterSelectionEnd.calls.reset();

      $(getCell(4, 4)).simulate('mousedown');
      $(getCell(16, 19)).simulate('mouseover');
      $(getCell(16, 19)).simulate('mouseup');

      expect(hooks.afterSelection.calls.count()).toBe(2);
      expect(hooks.afterSelection.calls.argsFor(0)).toEqual([4, 4, 4, 4, jasmine.any(Object), 4]);
      expect(hooks.afterSelection.calls.argsFor(1)).toEqual([4, 4, 16, 19, jasmine.any(Object), 4]);
      expect(hooks.afterSelectionEnd.calls.count()).toBe(1);
      expect(hooks.afterSelectionEnd.calls.argsFor(0)).toEqual([4, 4, 16, 19, 4, void 0]);

      hooks.afterSelection.calls.reset();
      hooks.afterSelectionEnd.calls.reset();

      $(getCell(5, 5)).simulate('mousedown');
      $(getCell(15, 20)).simulate('mouseover');
      $(getCell(15, 20)).simulate('mouseup');

      expect(hooks.afterSelection.calls.count()).toBe(2);
      expect(hooks.afterSelection.calls.argsFor(0)).toEqual([5, 5, 5, 5, jasmine.any(Object), 5]);
      expect(hooks.afterSelection.calls.argsFor(1)).toEqual([5, 5, 15, 20, jasmine.any(Object), 5]);
      expect(hooks.afterSelectionEnd.calls.count()).toBe(1);
      expect(hooks.afterSelectionEnd.calls.argsFor(0)).toEqual([5, 5, 15, 20, 5, void 0]);

      hooks.afterSelection.calls.reset();
      hooks.afterSelectionEnd.calls.reset();

      $(getCell(6, 6)).simulate('mousedown');
      $(getCell(14, 21)).simulate('mouseover');
      $(getCell(14, 21)).simulate('mouseup');

      expect(hooks.afterSelection.calls.count()).toBe(2);
      expect(hooks.afterSelection.calls.argsFor(0)).toEqual([6, 6, 6, 6, jasmine.any(Object), 6]);
      expect(hooks.afterSelection.calls.argsFor(1)).toEqual([6, 6, 14, 21, jasmine.any(Object), 6]);
      expect(hooks.afterSelectionEnd.calls.count()).toBe(1);
      expect(hooks.afterSelectionEnd.calls.argsFor(0)).toEqual([6, 6, 14, 21, 6, void 0]);

      hooks.afterSelection.calls.reset();
      hooks.afterSelectionEnd.calls.reset();

      $(getCell(7, 7)).simulate('mousedown');
      $(getCell(13, 22)).simulate('mouseover');
      $(getCell(13, 22)).simulate('mouseup');

      expect(hooks.afterSelection.calls.count()).toBe(2);
      expect(hooks.afterSelection.calls.argsFor(0)).toEqual([7, 7, 7, 7, jasmine.any(Object), 7]);
      expect(hooks.afterSelection.calls.argsFor(1)).toEqual([7, 7, 13, 22, jasmine.any(Object), 7]);
      expect(hooks.afterSelectionEnd.calls.count()).toBe(1);
      expect(hooks.afterSelectionEnd.calls.argsFor(0)).toEqual([7, 7, 13, 22, 7, void 0]);

      hooks.afterSelection.calls.reset();
      hooks.afterSelectionEnd.calls.reset();

      $(getCell(8, 8)).simulate('mousedown');
      $(getCell(12, 23)).simulate('mouseover');
      $(getCell(12, 23)).simulate('mouseup');

      expect(hooks.afterSelection.calls.count()).toBe(2);
      expect(hooks.afterSelection.calls.argsFor(0)).toEqual([8, 8, 8, 8, jasmine.any(Object), 8]);
      expect(hooks.afterSelection.calls.argsFor(1)).toEqual([8, 8, 12, 23, jasmine.any(Object), 8]);
      expect(hooks.afterSelectionEnd.calls.count()).toBe(1);
      expect(hooks.afterSelectionEnd.calls.argsFor(0)).toEqual([8, 8, 12, 23, 8, void 0]);

      hooks.afterSelection.calls.reset();
      hooks.afterSelectionEnd.calls.reset();

      $(getCell(9, 9)).simulate('mousedown');
      $(getCell(11, 24)).simulate('mouseover');
      $(getCell(11, 24)).simulate('mouseup');

      expect(hooks.afterSelection.calls.count()).toBe(2);
      expect(hooks.afterSelection.calls.argsFor(0)).toEqual([9, 9, 9, 9, jasmine.any(Object), 9]);
      expect(hooks.afterSelection.calls.argsFor(1)).toEqual([9, 9, 11, 24, jasmine.any(Object), 9]);
      expect(hooks.afterSelectionEnd.calls.count()).toBe(1);
      expect(hooks.afterSelectionEnd.calls.argsFor(0)).toEqual([9, 9, 11, 24, 9, void 0]);

      hooks.afterSelection.calls.reset();
      hooks.afterSelectionEnd.calls.reset();

      $(getCell(10, 10)).simulate('mousedown');
      $(getCell(10, 25)).simulate('mouseover');
      $(getCell(10, 25)).simulate('mouseup');

      expect(hooks.afterSelection.calls.count()).toBe(2);
      expect(hooks.afterSelection.calls.argsFor(0)).toEqual([10, 10, 10, 10, jasmine.any(Object), 10]);
      expect(hooks.afterSelection.calls.argsFor(1)).toEqual([10, 10, 10, 25, jasmine.any(Object), 10]);
      expect(hooks.afterSelectionEnd.calls.count()).toBe(1);
      expect(hooks.afterSelectionEnd.calls.argsFor(0)).toEqual([10, 10, 10, 25, 10, void 0]);
    });

    it('should call afterSelectionByProp and afterSelectionEndByProp hooks with proper arguments', () => {
      const hooks = jasmine.createSpyObj('hooks', ['afterSelection', 'afterSelectionEnd']);
      handsontable({
        data: Handsontable.helper.createSpreadsheetObjectData(21, 30),
        selectionMode: 'multiple',
        afterSelectionByProp: hooks.afterSelection,
        afterSelectionEndByProp: hooks.afterSelectionEnd,
      });

      $(getCell(0, 0)).simulate('mousedown');
      $(getCell(20, 15)).simulate('mouseover');
      $(getCell(20, 15)).simulate('mouseup');

      expect(hooks.afterSelection.calls.count()).toBe(2);
      expect(hooks.afterSelection.calls.argsFor(0)).toEqual([0, 'prop0', 0, 'prop0', jasmine.any(Object), 0]);
      expect(hooks.afterSelection.calls.argsFor(1)).toEqual([0, 'prop0', 20, 'prop15', jasmine.any(Object), 0]);
      expect(hooks.afterSelectionEnd.calls.count()).toBe(1);
      expect(hooks.afterSelectionEnd.calls.argsFor(0)).toEqual([0, 'prop0', 20, 'prop15', 0, void 0]);

      keyDown('ctrl');
      hooks.afterSelection.calls.reset();
      hooks.afterSelectionEnd.calls.reset();

      $(getCell(1, 1)).simulate('mousedown');
      $(getCell(19, 16)).simulate('mouseover');
      $(getCell(19, 16)).simulate('mouseup');

      expect(hooks.afterSelection.calls.count()).toBe(2);
      expect(hooks.afterSelection.calls.argsFor(0)).toEqual([1, 'prop1', 1, 'prop1', jasmine.any(Object), 1]);
      expect(hooks.afterSelection.calls.argsFor(1)).toEqual([1, 'prop1', 19, 'prop16', jasmine.any(Object), 1]);
      expect(hooks.afterSelectionEnd.calls.count()).toBe(1);
      expect(hooks.afterSelectionEnd.calls.argsFor(0)).toEqual([1, 'prop1', 19, 'prop16', 1, void 0]);

      hooks.afterSelection.calls.reset();
      hooks.afterSelectionEnd.calls.reset();

      $(getCell(2, 2)).simulate('mousedown');
      $(getCell(18, 17)).simulate('mouseover');
      $(getCell(18, 17)).simulate('mouseup');

      expect(hooks.afterSelection.calls.count()).toBe(2);
      expect(hooks.afterSelection.calls.argsFor(0)).toEqual([2, 'prop2', 2, 'prop2', jasmine.any(Object), 2]);
      expect(hooks.afterSelection.calls.argsFor(1)).toEqual([2, 'prop2', 18, 'prop17', jasmine.any(Object), 2]);
      expect(hooks.afterSelectionEnd.calls.count()).toBe(1);
      expect(hooks.afterSelectionEnd.calls.argsFor(0)).toEqual([2, 'prop2', 18, 'prop17', 2, void 0]);

      hooks.afterSelection.calls.reset();
      hooks.afterSelectionEnd.calls.reset();

      $(getCell(3, 3)).simulate('mousedown');
      $(getCell(17, 18)).simulate('mouseover');
      $(getCell(17, 18)).simulate('mouseup');

      expect(hooks.afterSelection.calls.count()).toBe(2);
      expect(hooks.afterSelection.calls.argsFor(0)).toEqual([3, 'prop3', 3, 'prop3', jasmine.any(Object), 3]);
      expect(hooks.afterSelection.calls.argsFor(1)).toEqual([3, 'prop3', 17, 'prop18', jasmine.any(Object), 3]);
      expect(hooks.afterSelectionEnd.calls.count()).toBe(1);
      expect(hooks.afterSelectionEnd.calls.argsFor(0)).toEqual([3, 'prop3', 17, 'prop18', 3, void 0]);

      hooks.afterSelection.calls.reset();
      hooks.afterSelectionEnd.calls.reset();

      $(getCell(4, 4)).simulate('mousedown');
      $(getCell(16, 19)).simulate('mouseover');
      $(getCell(16, 19)).simulate('mouseup');

      expect(hooks.afterSelection.calls.count()).toBe(2);
      expect(hooks.afterSelection.calls.argsFor(0)).toEqual([4, 'prop4', 4, 'prop4', jasmine.any(Object), 4]);
      expect(hooks.afterSelection.calls.argsFor(1)).toEqual([4, 'prop4', 16, 'prop19', jasmine.any(Object), 4]);
      expect(hooks.afterSelectionEnd.calls.count()).toBe(1);
      expect(hooks.afterSelectionEnd.calls.argsFor(0)).toEqual([4, 'prop4', 16, 'prop19', 4, void 0]);

      hooks.afterSelection.calls.reset();
      hooks.afterSelectionEnd.calls.reset();

      $(getCell(5, 5)).simulate('mousedown');
      $(getCell(15, 20)).simulate('mouseover');
      $(getCell(15, 20)).simulate('mouseup');

      expect(hooks.afterSelection.calls.count()).toBe(2);
      expect(hooks.afterSelection.calls.argsFor(0)).toEqual([5, 'prop5', 5, 'prop5', jasmine.any(Object), 5]);
      expect(hooks.afterSelection.calls.argsFor(1)).toEqual([5, 'prop5', 15, 'prop20', jasmine.any(Object), 5]);
      expect(hooks.afterSelectionEnd.calls.count()).toBe(1);
      expect(hooks.afterSelectionEnd.calls.argsFor(0)).toEqual([5, 'prop5', 15, 'prop20', 5, void 0]);

      hooks.afterSelection.calls.reset();
      hooks.afterSelectionEnd.calls.reset();

      $(getCell(6, 6)).simulate('mousedown');
      $(getCell(14, 21)).simulate('mouseover');
      $(getCell(14, 21)).simulate('mouseup');

      expect(hooks.afterSelection.calls.count()).toBe(2);
      expect(hooks.afterSelection.calls.argsFor(0)).toEqual([6, 'prop6', 6, 'prop6', jasmine.any(Object), 6]);
      expect(hooks.afterSelection.calls.argsFor(1)).toEqual([6, 'prop6', 14, 'prop21', jasmine.any(Object), 6]);
      expect(hooks.afterSelectionEnd.calls.count()).toBe(1);
      expect(hooks.afterSelectionEnd.calls.argsFor(0)).toEqual([6, 'prop6', 14, 'prop21', 6, void 0]);

      hooks.afterSelection.calls.reset();
      hooks.afterSelectionEnd.calls.reset();

      $(getCell(7, 7)).simulate('mousedown');
      $(getCell(13, 22)).simulate('mouseover');
      $(getCell(13, 22)).simulate('mouseup');

      expect(hooks.afterSelection.calls.count()).toBe(2);
      expect(hooks.afterSelection.calls.argsFor(0)).toEqual([7, 'prop7', 7, 'prop7', jasmine.any(Object), 7]);
      expect(hooks.afterSelection.calls.argsFor(1)).toEqual([7, 'prop7', 13, 'prop22', jasmine.any(Object), 7]);
      expect(hooks.afterSelectionEnd.calls.count()).toBe(1);
      expect(hooks.afterSelectionEnd.calls.argsFor(0)).toEqual([7, 'prop7', 13, 'prop22', 7, void 0]);

      hooks.afterSelection.calls.reset();
      hooks.afterSelectionEnd.calls.reset();

      $(getCell(8, 8)).simulate('mousedown');
      $(getCell(12, 23)).simulate('mouseover');
      $(getCell(12, 23)).simulate('mouseup');

      expect(hooks.afterSelection.calls.count()).toBe(2);
      expect(hooks.afterSelection.calls.argsFor(0)).toEqual([8, 'prop8', 8, 'prop8', jasmine.any(Object), 8]);
      expect(hooks.afterSelection.calls.argsFor(1)).toEqual([8, 'prop8', 12, 'prop23', jasmine.any(Object), 8]);
      expect(hooks.afterSelectionEnd.calls.count()).toBe(1);
      expect(hooks.afterSelectionEnd.calls.argsFor(0)).toEqual([8, 'prop8', 12, 'prop23', 8, void 0]);

      hooks.afterSelection.calls.reset();
      hooks.afterSelectionEnd.calls.reset();

      $(getCell(9, 9)).simulate('mousedown');
      $(getCell(11, 24)).simulate('mouseover');
      $(getCell(11, 24)).simulate('mouseup');

      expect(hooks.afterSelection.calls.count()).toBe(2);
      expect(hooks.afterSelection.calls.argsFor(0)).toEqual([9, 'prop9', 9, 'prop9', jasmine.any(Object), 9]);
      expect(hooks.afterSelection.calls.argsFor(1)).toEqual([9, 'prop9', 11, 'prop24', jasmine.any(Object), 9]);
      expect(hooks.afterSelectionEnd.calls.count()).toBe(1);
      expect(hooks.afterSelectionEnd.calls.argsFor(0)).toEqual([9, 'prop9', 11, 'prop24', 9, void 0]);

      hooks.afterSelection.calls.reset();
      hooks.afterSelectionEnd.calls.reset();

      $(getCell(10, 10)).simulate('mousedown');
      $(getCell(10, 25)).simulate('mouseover');
      $(getCell(10, 25)).simulate('mouseup');

      expect(hooks.afterSelection.calls.count()).toBe(2);
      expect(hooks.afterSelection.calls.argsFor(0)).toEqual([10, 'prop10', 10, 'prop10', jasmine.any(Object), 10]);
      expect(hooks.afterSelection.calls.argsFor(1)).toEqual([10, 'prop10', 10, 'prop25', jasmine.any(Object), 10]);
      expect(hooks.afterSelectionEnd.calls.count()).toBe(1);
      expect(hooks.afterSelectionEnd.calls.argsFor(0)).toEqual([10, 'prop10', 10, 'prop25', 10, void 0]);
    });
  });
});<|MERGE_RESOLUTION|>--- conflicted
+++ resolved
@@ -1343,8 +1343,6 @@
     | * ║ 0 : 0 : 0 : 0 : 0 |
     | * ║ 0 : 0 : 0 : 0 : 0 |
     `).toBeMatchToSelectionPattern();
-<<<<<<< HEAD
-=======
   });
 
   it('should not scroll the table after clicking the corner header', async() => {
@@ -1368,7 +1366,6 @@
 
     expect(onAfterScrollVertically).toHaveBeenCalledTimes(0);
     expect(onAfterScrollHorizontally).toHaveBeenCalledTimes(0);
->>>>>>> 0eb1eb67
   });
 
   it('should redraw selection when option `colHeaders` is set and user scrolled', async() => {
