--- conflicted
+++ resolved
@@ -509,7 +509,6 @@
     expect(hot.view.wt.getSetting('stretchH')).toEqual('last');
   });
 
-<<<<<<< HEAD
   it("should change colHeader's row height if is needed", function() {
     var hot = handsontable({
       colHeaders: true,
@@ -526,7 +525,8 @@
     rowHeights.push(this.$container.find('.ht_clone_top_left_corner thead th')[0].clientHeight);
 
     expect(rowHeights[0]).toBeLessThan(rowHeights[1]);
-=======
+  });
+
   it("should not overwrite properties (created by columns defined as function) of cells below the viewport " +
     "by updateSettings #4029", function() {
     var rows = 50;
@@ -621,6 +621,5 @@
     expect(getCellMeta(0, 1).readOnly).toEqual(false);
     expect(getCellMeta(rows, 0).type).toEqual('text');
     expect(getCellMeta(rows, 1).type).toEqual('numeric');
->>>>>>> 21adb6b3
   });
 });