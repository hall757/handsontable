describe('ColumnSorting', function () {
  var id = 'testContainer';

  beforeEach(function () {
    this.$container = $('<div id="' + id + '"></div>').appendTo('body');

    this.sortByColumn = function (columnIndex) {
      this.$container.find('th span.columnSorting:eq(' + columnIndex + ')').click();
    }
  });

  afterEach(function () {
    if (this.$container) {
      destroy();
      this.$container.remove();
    }
  });

  var arrayOfObjects = function () {
    return [
      {id: 1, name: "Ted", lastName: "Right"},
      {id: 2, name: "Frank", lastName: "Honest"},
      {id: 3, name: "Joan", lastName: "Well"},
      {id: 4, name: "Sid", lastName: "Strong"},
      {id: 5, name: "Jane", lastName: "Neat"},
      {id: 6, name: "Chuck", lastName: "Jackson"},
      {id: 7, name: "Meg", lastName: "Jansen"},
      {id: 8, name: "Rob", lastName: "Norris"},
      {id: 9, name: "Sean", lastName: "O'Hara"},
      {id: 10, name: "Eve", lastName: "Branson"}
    ];
  };


  it('should sort table by first visible column', function () {
    this.$container.width(350);
    var hot = handsontable({
      data: [
        [1, 2, 3, 4, 5, 6, 7, 8, 9],
        [9, 8, 7, 6, 5, 4, 3, 2, 1],
        [8, 7, 6, 5, 4, 3, 3, 1, 9],
        [2, 3, 0, 5, 6, 7, 8, 9, 1]
      ],
      colHeaders: true,
      columnSorting: true
    });

    hot.selectCell(0, 7);
    var selected = hot.getSelected();

    expect(hot.getDataAtCell(selected[0], selected[1])).toEqual(8);
    expect(hot.colOffset()).toEqual(2);

    this.sortByColumn(0);

    expect(this.$container.find('tbody tr:eq(0) td:eq(0)').text()).toEqual('0');
    expect(this.$container.find('tbody tr:eq(0) td:eq(1)').text()).toEqual('5');
    expect(this.$container.find('tbody tr:eq(0) td:eq(2)').text()).toEqual('6');
  });


  it('should sort numbers descending after 2 clicks on table header', function () {
    handsontable({
      data: arrayOfObjects(),
      colHeaders: true,
      columnSorting: true
    });

    this.sortByColumn(0);
    this.sortByColumn(0);

    expect(this.$container.find('tr td').first().html()).toEqual('10');
  });

  it('should remove specified row from sorted table and NOT sort the table again', function () {

    var hot = handsontable({
      data: [
        [1, 'B'],
        [3, 'D'],
        [0, 'A'],
        [2, 'C']
      ],
      colHeaders: true,
      columnSorting: true
    });

    this.sortByColumn(0);

    expect(this.$container.find('tbody tr:eq(0) td:eq(0)').text()).toEqual('0');
    expect(this.$container.find('tbody tr:eq(1) td:eq(0)').text()).toEqual('1');
    expect(this.$container.find('tbody tr:eq(2) td:eq(0)').text()).toEqual('2');
    expect(this.$container.find('tbody tr:eq(3) td:eq(0)').text()).toEqual('3');

    expect(this.$container.find('tbody tr').length).toEqual(4);

    //Now if sort is launched, sorting ordered will be reversed
    hot.sortOrder = false;


    hot.alter('remove_row', 2);

    expect(this.$container.find('tbody tr').length).toEqual(3);
    expect(this.$container.find('tbody tr:eq(0) td:eq(0)').text()).toEqual('0');
    expect(this.$container.find('tbody tr:eq(1) td:eq(0)').text()).toEqual('1');
    expect(this.$container.find('tbody tr:eq(2) td:eq(0)').text()).toEqual('3');
  });

  it('should add an empty row to sorted table', function () {
    var hot = handsontable({
      data: [
        [1, 'B'],
        [0, 'A'],
        [3, 'D'],
        [2, 'C']
      ],
      colHeaders: true,
      columnSorting: true
    });

    expect(this.$container.find('tbody tr:eq(0) td:eq(0)').text()).toEqual('1');

    this.sortByColumn(0);

    expect(this.$container.find('tbody tr:eq(0) td:eq(0)').text()).toEqual('0');

    expect(this.$container.find('tbody tr').length).toEqual(4);

    hot.alter('insert_row', 0);

    expect(this.$container.find('tbody tr').length).toEqual(5);
    expect(this.$container.find('tbody tr:eq(0) td:eq(0)').text()).toEqual('');
  });

  it('should add an empty row to sorted table at a given index', function () {
    var hot = handsontable({
      data: [
        [1, 'B'],
        [0, 'A'],
        [3, 'D'],
        [2, 'C']
      ],
      colHeaders: true,
      columnSorting: true
    });

    this.sortByColumn(0);

    expect(this.$container.find('tbody tr:eq(3) td:eq(0)').text()).toEqual('3');
    expect(this.$container.find('tbody tr:eq(4) td:eq(0)').text()).toEqual('');

    hot.alter('insert_row', 2);

    expect(this.$container.find('tbody tr:eq(0) td:eq(0)').text()).toEqual('0');
    expect(this.$container.find('tbody tr:eq(1) td:eq(0)').text()).toEqual('1');

    expect(this.$container.find('tbody tr:eq(2) td:eq(0)').text()).toEqual('');
    expect(this.$container.find('tbody tr:eq(2) td:eq(0)').text()).toEqual('');
    expect(this.$container.find('tbody tr:eq(2) td:eq(0)').text()).toEqual('');

    expect(this.$container.find('tbody tr:eq(3) td:eq(0)').text()).toEqual('2');
  });

  it('should NOT sort the table after value update in sorted column', function () {
    var hot = handsontable({
      data: [
        [1, 'B'],
        [0, 'A'],
        [3, 'D'],
        [2, 'C']
      ],
      colHeaders: true,
      columnSorting: true
    });

    expect(this.$container.find('tbody tr:eq(0) td:eq(0)').text()).toEqual('1');

    this.sortByColumn(0);
    this.sortByColumn(0);

    expect(this.$container.find('tbody tr:eq(0) td:eq(0)').text()).toEqual('3');
    expect(this.$container.find('tbody tr:eq(1) td:eq(0)').text()).toEqual('2');

    hot.setDataAtCell(1, 0, 20);

    render();

    expect(this.$container.find('tbody tr:eq(0) td:eq(0)').text()).toEqual('3');
    expect(this.$container.find('tbody tr:eq(1) td:eq(0)').text()).toEqual('20');


  });

  it('should sort date columns', function () {

    var hot = handsontable({
      data: [
        ["Mercedes", "A 160", "01/14/2006", 6999.9999],
        ["Citroen", "C4 Coupe", "12/01/2008", 8330],
        ["Audi", "A4 Avant", "11/19/2011", 33900],
        ["Opel", "Astra", "02/02/2004", 7000],
        ["BMW", "320i Coupe", "07/24/2011", 30500]
      ],
      columns: [
        {},
        {},
        {
          type: 'date',
          dateFormat: 'mm/dd/yy'
        },
        {
          type: 'numeric'
        }
      ],
      colHeaders: true,
      columnSorting: true
    });

    expect(this.$container.find('tbody tr:eq(0) td:eq(2)').text()).toMatch(/01\/14\/2006/);

    this.$container.find('th span.columnSorting:eq(2)').click();  // DESC sort after first click

    expect(this.$container.find('tbody tr:eq(0) td:eq(2)').text()).toMatch(/02\/02\/2004/);

    this.$container.find('th span.columnSorting:eq(2)').click();  // ASC sort after second click

    expect(this.$container.find('tbody tr:eq(0) td:eq(2)').text()).toMatch(/11\/19\/2011/);


  });

  it('should sort table with multiple row headers', function () {

    var hot = handsontable({
      data: [
        [1, 'B'],
        [0, 'D'],
        [3, 'A'],
        [2, 'C']
      ],
      columns: [
        {},
        {},
        {
          type: 'date',
          dateFormat: 'mm/dd/yy'
        },
        {
          type: 'numeric'
        }
      ],
      colHeaders: true,
      columnSorting: true,
      removeRowPlugin: true //this plugin ads an extra row header, so now we have 2 instead of 1
    });

    expect(this.$container.find('tbody tr:eq(0) td:eq(0)').text()).toEqual('1');

    this.sortByColumn(0); // sort by first column

    expect(this.$container.find('tbody tr:eq(0) td:eq(0)').text()).toEqual('0');

    expect(this.$container.find('tbody tr:eq(0) td:eq(1)').text()).toEqual('D');

    this.sortByColumn(1);  // sort by second column

    expect(this.$container.find('tbody tr:eq(0) td:eq(1)').text()).toEqual('A');


  });

  it('should allow to define sorting column and order during initialization', function () {
    var hot = handsontable({
      data: [
        [1, 'B'],
        [0, 'D'],
        [3, 'A'],
        [2, 'C']
      ],
      colHeaders: true,
      columnSorting: {
        column: 0,
        order: true
      }
    });

    expect(this.$container.find('tbody tr:eq(0) td:eq(0)').text()).toEqual('0');
    expect(this.$container.find('tbody tr:eq(0) td:eq(1)').text()).toEqual('D');
  });

  it('should allow to change sorting column with updateSettings', function () {
    var hot = handsontable({
      data: [
        [1, 'B'],
        [0, 'D'],
        [3, 'A'],
        [2, 'C']
      ],
      colHeaders: true,
      columnSorting: {
        column: 0,
        order: true
      }
    });

    expect(this.$container.find('tbody tr:eq(0) td:eq(0)').text()).toEqual('0');
    expect(this.$container.find('tbody tr:eq(0) td:eq(1)').text()).toEqual('D');

    updateSettings({
      columnSorting: {
        column: 1,
        order: true
      }
    });

    expect(this.$container.find('tbody tr:eq(0) td:eq(0)').text()).toEqual('3');
    expect(this.$container.find('tbody tr:eq(0) td:eq(1)').text()).toEqual('A');
  });

  it('should allow to change sorting order with updateSettings', function () {
    var hot = handsontable({
      data: [
        [1, 'B'],
        [0, 'D'],
        [3, 'A'],
        [2, 'C']
      ],
      colHeaders: true,
      columnSorting: {
        column: 0,
        order: true
      }
    });

    expect(this.$container.find('tbody tr:eq(0) td:eq(0)').text()).toEqual('0');

    updateSettings({
      columnSorting: {
        column: 0,
        order: false
      }
    });

    expect(this.$container.find('tbody tr:eq(0) td:eq(0)').text()).toEqual('3');
  });

  it("should NOT sort spare rows", function () {
    var myData = [
      {a: false, b: 2, c: 3},
      {a: true, b: 11, c: -4},
      {a: false, b: 10, c: 11}
    ];

    function customIsEmptyRow(row) {
      var data = getData();
      return data[row].isNew;
    }

    handsontable({
      data: myData,
      minSpareRows: 1,
      rowHeaders: true,
      colHeaders: ["A", "B", "C"],
      columns: [
        { data: "a", type: "checkbox" },
        { data: "b", type: "text" },
        { data: "c", type: "text" }
      ],
      dataSchema: {isNew: true, a: false}, // default for a to avoid #bad value#
      columnSorting: true,
      isEmptyRow: customIsEmptyRow
    });

    expect(this.$container.find('tbody tr:eq(0) td:eq(0) :checkbox').is(':checked')).toBe(false);
    expect(this.$container.find('tbody tr:eq(1) td:eq(0) :checkbox').is(':checked')).toBe(true);
    expect(this.$container.find('tbody tr:eq(2) td:eq(0) :checkbox').is(':checked')).toBe(false);
    expect(this.$container.find('tbody tr:eq(3) td:eq(0) :checkbox').is(':checked')).toBe(false); //spare row

    updateSettings({
      columnSorting: {
        column: 0,
        order: false
      }
    });

    expect(this.$container.find('tbody tr:eq(0) td:eq(0) :checkbox').is(':checked')).toBe(false);
    expect(this.$container.find('tbody tr:eq(1) td:eq(0) :checkbox').is(':checked')).toBe(false);
    expect(this.$container.find('tbody tr:eq(2) td:eq(0) :checkbox').is(':checked')).toBe(true);
    expect(this.$container.find('tbody tr:eq(3) td:eq(0) :checkbox').is(':checked')).toBe(false); //spare row
  });

  it("should reset column sorting with updateSettings", function () {
    var hot = handsontable({
      data: [
        [1, 'B'],
        [0, 'D'],
        [3, 'A'],
        [2, 'C']
      ],
      colHeaders: true,
      columnSorting: {
        column: 0,
        order: true
      }
    });

    expect(this.$container.find('tbody tr:eq(0) td:eq(0)').text()).toEqual('0');

    updateSettings({
      columnSorting: true
    });

    expect(this.$container.find('tbody tr:eq(0) td:eq(0)').text()).toEqual('1');
  });

  it("should expose sort method when columnSorting is enabled", function () {
    var hot = handsontable();

    expect(hot.getSettings()['columnSorting']).toBeFalsy();
    expect(hot.sort).toBeUndefined();

    updateSettings({
      columnSorting: true
    });

    expect(hot.getSettings()['columnSorting']).toBe(true);
    expect(hot.sort).toBeDefined();
    expect(typeof hot.sort).toBe('function');

    updateSettings({
      columnSorting: false
    });

    expect(hot.getSettings()['columnSorting']).toBeFalsy();
    expect(hot.sort).toBeUndefined();

  });

  it("should sort table using HOT.sort method", function () {
    var hot = handsontable({
      data: [
        [1, 'B'],
        [0, 'D'],
        [3, 'A'],
        [2, 'C']
      ],
      columnSorting: true
    });

    expect(this.$container.find('tbody tr:eq(0) td:eq(0)').text()).toEqual('1');
    expect(this.$container.find('tbody tr:eq(1) td:eq(0)').text()).toEqual('0');
    expect(this.$container.find('tbody tr:eq(2) td:eq(0)').text()).toEqual('3');
    expect(this.$container.find('tbody tr:eq(3) td:eq(0)').text()).toEqual('2');

    hot.sort(0, true);

    expect(this.$container.find('tbody tr:eq(0) td:eq(0)').text()).toEqual('0');
    expect(this.$container.find('tbody tr:eq(1) td:eq(0)').text()).toEqual('1');
    expect(this.$container.find('tbody tr:eq(2) td:eq(0)').text()).toEqual('2');
    expect(this.$container.find('tbody tr:eq(3) td:eq(0)').text()).toEqual('3');

  });

  it("should reset column sorting with updateSettings", function () {
    var hot = handsontable({
      data: [
        [1, 'B'],
        [0, 'D'],
        [3, 'A'],
        [2, 'C']
      ],
      colHeaders: true,
      columnSorting: {
        column: 0,
        order: true
      }
    });

    expect(this.$container.find('tbody tr:eq(0) td:eq(0)').text()).toEqual('0');

    updateSettings({
      columnSorting: true
    });

    expect(this.$container.find('tbody tr:eq(0) td:eq(0)').text()).toEqual('1');
  });

  it("should fire beforeColumnSort event before sorting data", function () {

    var hot = handsontable({
      data: [
        [2],
        [4],
        [1],
        [3]
      ],
      columnSorting: true
    });

    this.beforeColumnSortHandler = function () {
      expect(this.$container.find('tbody tr:eq(0) td:eq(0)').text()).toEqual('2');
      expect(this.$container.find('tbody tr:eq(0) td:eq(0)').text()).toEqual('4');
      expect(this.$container.find('tbody tr:eq(0) td:eq(0)').text()).toEqual('1');
      expect(this.$container.find('tbody tr:eq(0) td:eq(0)').text()).toEqual('3');
    };

    spyOn(this, 'beforeColumnSortHandler');

    hot.addHook('beforeColumnSort', this.beforeColumnSortHandler);

    var sortColumn = 0;
    var sortOrder = true;

    hot.sort(sortColumn, sortOrder);

    expect(this.beforeColumnSortHandler.callCount).toEqual(1);
    expect(this.beforeColumnSortHandler).toHaveBeenCalledWith(sortColumn, sortOrder, void 0, void 0, void 0);
  });

  it("should fire afterColumnSort event before data has been sorted", function () {

    var hot = handsontable({
      data: [
        [2],
        [4],
        [1],
        [3]
      ],
      columnSorting: true
    });

    this.afterColumnSortHandler = function () {
      expect(this.$container.find('tbody tr:eq(0) td:eq(0)').text()).toEqual('1');
      expect(this.$container.find('tbody tr:eq(0) td:eq(0)').text()).toEqual('2');
      expect(this.$container.find('tbody tr:eq(0) td:eq(0)').text()).toEqual('3');
      expect(this.$container.find('tbody tr:eq(0) td:eq(0)').text()).toEqual('4');
    };

    spyOn(this, 'afterColumnSortHandler');

    hot.addHook('afterColumnSort', this.afterColumnSortHandler);

    var sortColumn = 0;
    var sortOrder = true;

    hot.sort(sortColumn, sortOrder);

    expect(this.afterColumnSortHandler.callCount).toEqual(1);
    expect(this.afterColumnSortHandler).toHaveBeenCalledWith(sortColumn, sortOrder, void 0, void 0, void 0);
  });

  it("should insert row when plugin is enabled, but table hasn't been sorted", function () {
    var hot = handsontable({
      data: [
        [1, 'B'],
        [0, 'D'],
        [3, 'A'],
        [2, 'C']
      ],
      columnSorting: true
    });

    expect(countRows()).toEqual(4);
    expect(hot.sortColumn).toBeUndefined();

    alter('insert_row');

    expect(countRows()).toEqual(5);
  });

  it("should remove row when plugin is enabled, but table hasn't been sorted", function () {
    var hot = handsontable({
      data: [
        [1, 'B'],
        [0, 'D'],
        [3, 'A'],
        [2, 'C']
      ],
      columnSorting: true
    });

    expect(countRows()).toEqual(4);
    expect(hot.sortColumn).toBeUndefined();

    alter('remove_row');

    expect(countRows()).toEqual(3);
  });

<<<<<<< HEAD
  it("should display new row added directly to dataSource, when observeChanges plugin is enabled", function () {
    var data = [
      [1, 'B'],
      [0, 'A'],
      [3, 'D'],
      [2, 'C']
    ];

    var hot = handsontable({
      data: data,
      colHeaders: true,
      columnSorting: true,
      observeChanges: true
    });

    expect(this.$container.find('tbody tr:eq(0) td:eq(0)').text()).toEqual('1');
    expect(this.$container.find('tbody tr:eq(1) td:eq(0)').text()).toEqual('0');
    expect(this.$container.find('tbody tr:eq(2) td:eq(0)').text()).toEqual('3');
    expect(this.$container.find('tbody tr:eq(3) td:eq(0)').text()).toEqual('2');

    this.sortByColumn(0);

    expect(this.$container.find('tbody tr:eq(0) td:eq(0)').text()).toEqual('0');
    expect(this.$container.find('tbody tr:eq(1) td:eq(0)').text()).toEqual('1');
    expect(this.$container.find('tbody tr:eq(2) td:eq(0)').text()).toEqual('2');
    expect(this.$container.find('tbody tr:eq(3) td:eq(0)').text()).toEqual('3');

    expect(this.$container.find('tbody tr').length).toEqual(4);

    var afterChangesObservedCallback = jasmine.createSpy('afterChangesObservedCallback');
    hot.addHook('afterChangesObserved', afterChangesObservedCallback);

    data.push([5, 'E']);

    waitsFor(function () {
      return afterChangesObservedCallback.calls.length > 0;
    }, 'afterChangesObserved event fire', 1000);

    runs(function () {
      expect(countRows()).toEqual(5);
      expect(this.$container.find('tbody tr:eq(4) td:eq(0)').text()).toEqual('5');
      expect(this.$container.find('tbody tr:eq(4) td:eq(1)').text()).toEqual('E');
    });


  });

  it("should not display new row added directly to dataSource, when observeChanges plugin is explicitly disabled", function () {
    var data = [
      [1, 'B'],
      [0, 'A'],
      [3, 'D'],
      [2, 'C']
    ];

    var hot = handsontable({
      data: data,
      colHeaders: true,
      columnSorting: true,
      observeChanges: false
    });

    var afterChangesObservedCallback = jasmine.createSpy('afterChangesObservedCallback');
    hot.addHook('afterChangesObserved', afterChangesObservedCallback);

    expect(this.$container.find('tbody tr:eq(0) td:eq(0)').text()).toEqual('1');
    expect(this.$container.find('tbody tr:eq(1) td:eq(0)').text()).toEqual('0');
    expect(this.$container.find('tbody tr:eq(2) td:eq(0)').text()).toEqual('3');
    expect(this.$container.find('tbody tr:eq(3) td:eq(0)').text()).toEqual('2');

    this.sortByColumn(0);

    expect(this.$container.find('tbody tr:eq(0) td:eq(0)').text()).toEqual('0');
    expect(this.$container.find('tbody tr:eq(1) td:eq(0)').text()).toEqual('1');
    expect(this.$container.find('tbody tr:eq(2) td:eq(0)').text()).toEqual('2');
    expect(this.$container.find('tbody tr:eq(3) td:eq(0)').text()).toEqual('3');

    expect(this.$container.find('tbody tr').length).toEqual(4);

    data.push([5, 'E']);

    waits(100);

    runs(function () {
      expect(countRows()).toEqual(4);
      expect(afterChangesObservedCallback).not.toHaveBeenCalled();
    });


  });

  it("should display new row added directly to dataSource, when observeChanges plugin status is undefined", function () {
    var data = [
      [1, 'B'],
      [0, 'A'],
      [3, 'D'],
      [2, 'C']
    ];

    var onUpdateSettings = jasmine.createSpy('onUpdateSettings');

    var hot = handsontable({
      data: data,
      colHeaders: true,
      columnSorting: true,
      afterUpdateSettings: onUpdateSettings
    });

    var afterChangesObservedCallback = jasmine.createSpy('afterChangesObservedCallback');
    hot.addHook('afterChangesObserved', afterChangesObservedCallback);

    //columnSorting enables observeChanges plugin by asynchronously invoking updateSettings
    waitsFor(function () {
      return onUpdateSettings.calls.length > 0;
    }, 'Update settings', 1000);


    runs(function () {
      expect(this.$container.find('tbody tr:eq(0) td:eq(0)').text()).toEqual('1');
      expect(this.$container.find('tbody tr:eq(1) td:eq(0)').text()).toEqual('0');
      expect(this.$container.find('tbody tr:eq(2) td:eq(0)').text()).toEqual('3');
      expect(this.$container.find('tbody tr:eq(3) td:eq(0)').text()).toEqual('2');

      this.sortByColumn(0);

      expect(this.$container.find('tbody tr:eq(0) td:eq(0)').text()).toEqual('0');
      expect(this.$container.find('tbody tr:eq(1) td:eq(0)').text()).toEqual('1');
      expect(this.$container.find('tbody tr:eq(2) td:eq(0)').text()).toEqual('2');
      expect(this.$container.find('tbody tr:eq(3) td:eq(0)').text()).toEqual('3');

      expect(this.$container.find('tbody tr').length).toEqual(4);

      var afterChangesObservedCallback = jasmine.createSpy('afterChangesObservedCallback');
      hot.addHook('afterChangesObserved', afterChangesObservedCallback);

      data.push([5, 'E']);
    });

    waitsFor(function () {
      return afterChangesObservedCallback.calls.length > 0;
    }, 'afterChangesObserved event fire', 1000);

    runs(function () {
      expect(countRows()).toEqual(5);
      expect(this.$container.find('tbody tr:eq(4) td:eq(0)').text()).toEqual('5');
      expect(this.$container.find('tbody tr:eq(4) td:eq(1)').text()).toEqual('E');
    });


  });
=======
  it("should apply sorting when there are two tables and only one has sorting enabled and has been already sorted (#1020)", function () {
    var hot = handsontable({
      data: [
        [1, 'B'],
        [0, 'D'],
        [3, 'A'],
        [2, 'C']
      ],
      columnSorting: {
        column: 1
      }
    });

    this.$container2 = $('<div id="' + id + '-2"></div>').appendTo('body');
    this.$container2.handsontable();
    var hot2 = this.$container2.handsontable('getInstance');

    selectCell(0, 1);
    keyDown('enter');
    expect($('.handsontableInput').val()).toEqual('A');

  });

>>>>>>> 99caf38f
});<|MERGE_RESOLUTION|>--- conflicted
+++ resolved
@@ -587,7 +587,6 @@
     expect(countRows()).toEqual(3);
   });
 
-<<<<<<< HEAD
   it("should display new row added directly to dataSource, when observeChanges plugin is enabled", function () {
     var data = [
       [1, 'B'],
@@ -738,7 +737,6 @@
 
 
   });
-=======
   it("should apply sorting when there are two tables and only one has sorting enabled and has been already sorted (#1020)", function () {
     var hot = handsontable({
       data: [
@@ -761,6 +759,4 @@
     expect($('.handsontableInput').val()).toEqual('A');
 
   });
-
->>>>>>> 99caf38f
 });