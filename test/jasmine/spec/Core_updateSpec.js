describe('Core_updateSettings', function () {
  var id = 'testContainer';

  beforeEach(function () {
    this.$container = $('<div id="' + id + '"></div>').appendTo('body');
  });

  afterEach(function () {
    if (this.$container) {
      destroy();
      this.$container.remove();
    }
  });

  it('should inherit cell type', function () {

    handsontable({
      data : [[1,2]],
      columns : [
        { },
        { type : 'checkbox' }
      ],
      cells : function (row, col, prop) {
        if (row === 0 && col === 0) {
          return {
            type : 'numeric'
          }
        }
      }
    });

    expect(getCellMeta(0, 0).type).toEqual('numeric');
    expect(getCellMeta(0, 1).type).toEqual('checkbox');

  });

  it('should not reset columns types to text', function () {
    handsontable({
      data : [[1, true]],
      columns : [
        { type : 'numeric' },
        { type : 'checkbox' }
      ]
    });

    var td = this.$container.find('td');

    expect(td.eq(0).text()).toEqual('1');
    expect(td.eq(1).text()).toEqual('');

    updateSettings({});

    expect(td.eq(0).text()).toEqual('1');
    expect(td.eq(1).text()).toEqual('');

  });

  it('should update readOnly global setting', function(){
    handsontable({
      readOnly: true,
      data : [['foo', 'bar']],
      columns : [
        { },
        { }
      ]
    });

    expect(getCellMeta(0, 0).readOnly).toBe(true);
    expect($(getCell(0, 0)).hasClass('htDimmed')).toBe(true);

    expect(getCellMeta(0, 1).readOnly).toBe(true);
    expect($(getCell(0, 1)).hasClass('htDimmed')).toBe(true);

    updateSettings({
      readOnly: false
    });

    expect(getCellMeta(0, 0).readOnly).toBe(false);
    expect($(getCell(0, 0)).hasClass('htDimmed')).toBe(false);

    expect(getCellMeta(0, 1).readOnly).toBe(false);
    expect($(getCell(0, 1)).hasClass('htDimmed')).toBe(false);
  });

  it('should update readOnly columns setting', function(){
    handsontable({
      data : [['foo', true]],
      columns : [
        { type : 'text',
          readOnly: true
        },
        { type : 'checkbox' }
      ]
    });

    expect(getCellMeta(0, 0).readOnly).toBe(true);
    expect($(getCell(0, 0)).hasClass('htDimmed')).toBe(true);

    expect(getCellMeta(0, 1).readOnly).toBe(false);
    expect($(getCell(0, 1)).hasClass('htDimmed')).toBe(false);

    updateSettings({
      columns: [
        { type : 'text',
          readOnly: false
        },
        { type : 'checkbox' }
      ]
    });

    expect(getCellMeta(0, 0).readOnly).toBe(false);
    expect($(getCell(0, 0)).hasClass('htDimmed')).toBe(false);

    expect(getCellMeta(0, 1).readOnly).toBe(false);
    expect($(getCell(0, 1)).hasClass('htDimmed')).toBe(false);
  });

  it('should update readOnly columns setting and override global setting', function(){
    handsontable({
      readOnly: true,
      data : [['foo', true]],
      columns : [
        { type : 'text'
        },
        { type : 'checkbox' }
      ]
    });

    expect(getCellMeta(0, 0).readOnly).toBe(true);
    expect($(getCell(0, 0)).hasClass('htDimmed')).toBe(true);

    expect(getCellMeta(0, 1).readOnly).toBe(true);
    expect($(getCell(0, 1)).hasClass('htDimmed')).toBe(false);

    updateSettings({
      columns: [
        { type : 'text',
          readOnly: false
        },
        { type : 'checkbox' }
      ]
    });

    expect(getCellMeta(0, 0).readOnly).toBe(false);
    expect($(getCell(0, 0)).hasClass('htDimmed')).toBe(false);

    expect(getCellMeta(0, 1).readOnly).toBe(true);
    expect($(getCell(0, 1)).hasClass('htDimmed')).toBe(false);
  });

  it("should not alter the columns object during init", function () {

    var columns = [
      {
        type: 'text'
      }
    ];

    var columnsCopy = JSON.parse(JSON.stringify(columns));

    handsontable({
      columns: columns
    });

    expect(columns).toEqual(columnsCopy);


  });

  it("should update column type", function () {

    var columns = [
      {
        type: 'text'
      }
    ];

    handsontable({
      columns: columns
    });

    expect(getCellMeta(0, 0).type).toEqual('text');
<<<<<<< HEAD
    expect(getCellRenderer(0, 0)).toBe(Handsontable.TextCell.renderer);
    expect(getCellEditor(0, 0)).toBe(Handsontable.TextCell.editor);
=======
    expect(getCellMeta(0, 0).renderer).toBe(Handsontable.TextCell.renderer);
    expect(getCellMeta(0, 0).editor).toBe(Handsontable.TextCell.editor);
>>>>>>> 0881b86a

    columns[0].type = 'date';

    updateSettings({
      columns: columns
    });

    expect(getCellMeta(0, 0).type).toEqual('date');
<<<<<<< HEAD
    expect(getCellRenderer(0, 0)).toBe(Handsontable.DateCell.renderer);
    expect(getCellEditor(0, 0)).toEqual(Handsontable.DateCell.editor);

  });

  it("should update cell type functions, even if new type does not implement all of those functions", function () {

    var columns = [
      {
        type: 'numeric'
      }
    ];

    handsontable({
      columns: columns
    });

    expect(getCellMeta(0, 0).type).toEqual('numeric');
    expect(getCellRenderer(0, 0)).toBe(Handsontable.NumericCell.renderer);
    expect(getCellEditor(0, 0)).toBe(Handsontable.NumericCell.editor);
    expect(getCellValidator(0, 0)).toBe(Handsontable.NumericCell.validator);

    columns[0].type = 'text';

    updateSettings({
      columns: columns
    });

    expect(getCellMeta(0, 0).type).toEqual('text');
    expect(getCellRenderer(0, 0)).toBe(Handsontable.TextCell.renderer);
    expect(getCellEditor(0, 0)).toEqual(Handsontable.TextCell.editor);
    expect(Handsontable.TextCell.validator).toBeUndefined();
    expect(getCellValidator(0, 0)).toBeUndefined();
=======
    expect(getCellMeta(0, 0).renderer).toBe(Handsontable.DateCell.renderer);
    expect(getCellMeta(0, 0).editor).toEqual(Handsontable.DateCell.editor);



>>>>>>> 0881b86a

  });

});<|MERGE_RESOLUTION|>--- conflicted
+++ resolved
@@ -180,13 +180,8 @@
     });
 
     expect(getCellMeta(0, 0).type).toEqual('text');
-<<<<<<< HEAD
     expect(getCellRenderer(0, 0)).toBe(Handsontable.TextCell.renderer);
     expect(getCellEditor(0, 0)).toBe(Handsontable.TextCell.editor);
-=======
-    expect(getCellMeta(0, 0).renderer).toBe(Handsontable.TextCell.renderer);
-    expect(getCellMeta(0, 0).editor).toBe(Handsontable.TextCell.editor);
->>>>>>> 0881b86a
 
     columns[0].type = 'date';
 
@@ -195,11 +190,11 @@
     });
 
     expect(getCellMeta(0, 0).type).toEqual('date');
-<<<<<<< HEAD
-    expect(getCellRenderer(0, 0)).toBe(Handsontable.DateCell.renderer);
-    expect(getCellEditor(0, 0)).toEqual(Handsontable.DateCell.editor);
-
-  });
+    expect(getCellMeta(0, 0).renderer).toBe(Handsontable.DateCell.renderer);
+    expect(getCellMeta(0, 0).editor).toEqual(Handsontable.DateCell.editor);
+
+
+});
 
   it("should update cell type functions, even if new type does not implement all of those functions", function () {
 
@@ -229,14 +224,6 @@
     expect(getCellEditor(0, 0)).toEqual(Handsontable.TextCell.editor);
     expect(Handsontable.TextCell.validator).toBeUndefined();
     expect(getCellValidator(0, 0)).toBeUndefined();
-=======
-    expect(getCellMeta(0, 0).renderer).toBe(Handsontable.DateCell.renderer);
-    expect(getCellMeta(0, 0).editor).toEqual(Handsontable.DateCell.editor);
-
-
-
->>>>>>> 0881b86a
-
   });
 
 });