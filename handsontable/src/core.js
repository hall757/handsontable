--- conflicted
+++ resolved
@@ -4857,7 +4857,6 @@
     return shortcutManager;
   };
 
-<<<<<<< HEAD
   /**
    * Return the Focus Manager responsible for managing the browser's focus in the table.
    *
@@ -4870,325 +4869,6 @@
     return focusManager;
   };
 
-  const gridContext = shortcutManager.addContext('grid');
-  const gridConfig = {
-    runOnlyIf: () => {
-      return isDefined(instance.getSelected()) &&
-        instance.countRenderedRows() > 0 &&
-        instance.countRenderedCols() > 0;
-    },
-    group: SHORTCUTS_GROUP,
-  };
-
-  shortcutManager.setActiveContextName('grid');
-
-  gridContext.addShortcuts([{
-    keys: [['Control/Meta', 'A'], ['Control/Meta', 'Shift', 'Space']],
-    callback: () => {
-      instance.selectAll();
-    },
-  }, {
-    keys: [['Control/Meta', 'Enter']],
-    callback: () => {
-      const selectedRange = instance.getSelectedRange();
-      const {
-        row: highlightRow,
-        col: highlightColumn,
-      } = selectedRange[selectedRange.length - 1].highlight;
-      const valueToPopulate = instance.getDataAtCell(highlightRow, highlightColumn);
-      const cellValues = new Map();
-
-      for (let i = 0; i < selectedRange.length; i++) {
-        selectedRange[i].forAll((row, column) => {
-          if (row >= 0 && column >= 0 && (row !== highlightRow || column !== highlightColumn)) {
-            const { readOnly } = instance.getCellMeta(row, column);
-
-            if (!readOnly) {
-              cellValues.set(`${row}x${column}`, [row, column, valueToPopulate]);
-            }
-          }
-        });
-      }
-
-      instance.setDataAtCell(Array.from(cellValues.values()));
-    },
-    runOnlyIf: () => instance.getSelectedRangeLast().getCellsCount() > 1,
-  }, {
-    keys: [['ArrowUp']],
-    callback: () => {
-      selection.transformStart(-1, 0);
-    },
-  }, {
-    keys: [['ArrowUp', 'Control/Meta']],
-    captureCtrl: true,
-    callback: () => {
-      selection.setRangeStart(instance._createCellCoords(
-        instance.rowIndexMapper.getNearestNotHiddenIndex(0, 1),
-        instance.getSelectedRangeLast().highlight.col,
-      ));
-    },
-  }, {
-    keys: [
-      ['ArrowUp', 'Shift'],
-    ],
-    callback: () => {
-      selection.transformEnd(-1, 0);
-    },
-  }, {
-    keys: [
-      ['ArrowUp', 'Shift', 'Control/Meta'],
-    ],
-    captureCtrl: true,
-    callback: () => {
-      const { from, to } = instance.getSelectedRangeLast();
-      const row = instance.rowIndexMapper.getNearestNotHiddenIndex(0, 1);
-
-      selection.setRangeStart(from.clone());
-      selection.setRangeEnd(instance._createCellCoords(row, to.col));
-    },
-    runOnlyIf: () => !(instance.selection.isSelectedByCorner() || instance.selection.isSelectedByColumnHeader()),
-  }, {
-    keys: [['ArrowDown']],
-    callback: () => {
-      selection.transformStart(1, 0);
-    },
-  }, {
-    keys: [['ArrowDown', 'Control/Meta']],
-    captureCtrl: true,
-    callback: () => {
-      selection.setRangeStart(instance._createCellCoords(
-        instance.rowIndexMapper.getNearestNotHiddenIndex(instance.countRows() - 1, -1),
-        instance.getSelectedRangeLast().highlight.col,
-      ));
-    },
-  }, {
-    keys: [
-      ['ArrowDown', 'Shift'],
-    ],
-    callback: () => {
-      selection.transformEnd(1, 0);
-    },
-  }, {
-    keys: [
-      ['ArrowDown', 'Shift', 'Control/Meta'],
-    ],
-    captureCtrl: true,
-    callback: () => {
-      const { from, to } = instance.getSelectedRangeLast();
-      const row = instance.rowIndexMapper.getNearestNotHiddenIndex(instance.countRows() - 1, -1);
-
-      selection.setRangeStart(from.clone());
-      selection.setRangeEnd(instance._createCellCoords(row, to.col));
-    },
-    runOnlyIf: () => !(instance.selection.isSelectedByCorner() || instance.selection.isSelectedByColumnHeader()),
-  }, {
-    keys: [['ArrowLeft']],
-    callback: () => {
-      selection.transformStart(0, -1 * instance.getDirectionFactor());
-    },
-  }, {
-    keys: [['ArrowLeft', 'Control/Meta']],
-    captureCtrl: true,
-    callback: () => {
-      const row = instance.getSelectedRangeLast().highlight.row;
-      const column = instance.columnIndexMapper.getNearestNotHiddenIndex(
-        ...(instance.isRtl() ? [instance.countCols() - 1, -1] : [0, 1])
-      );
-
-      selection.setRangeStart(instance._createCellCoords(row, column));
-    },
-  }, {
-    keys: [
-      ['ArrowLeft', 'Shift'],
-    ],
-    callback: () => {
-      selection.transformEnd(0, -1 * instance.getDirectionFactor());
-    },
-  }, {
-    keys: [
-      ['ArrowLeft', 'Shift', 'Control/Meta'],
-    ],
-    captureCtrl: true,
-    callback: () => {
-      const { from, to } = instance.getSelectedRangeLast();
-      const column = instance.columnIndexMapper.getNearestNotHiddenIndex(
-        ...(instance.isRtl() ? [instance.countCols() - 1, -1] : [0, 1])
-      );
-
-      selection.setRangeStart(from.clone());
-      selection.setRangeEnd(instance._createCellCoords(to.row, column));
-    },
-    runOnlyIf: () => !(instance.selection.isSelectedByCorner() || instance.selection.isSelectedByRowHeader()),
-  }, {
-    keys: [['ArrowRight']],
-    callback: () => {
-      selection.transformStart(0, instance.getDirectionFactor());
-    },
-  }, {
-    keys: [['ArrowRight', 'Control/Meta']],
-    captureCtrl: true,
-    callback: () => {
-      const row = instance.getSelectedRangeLast().highlight.row;
-      const column = instance.columnIndexMapper.getNearestNotHiddenIndex(
-        ...(instance.isRtl() ? [0, 1] : [instance.countCols() - 1, -1])
-      );
-
-      selection.setRangeStart(instance._createCellCoords(row, column));
-    },
-  }, {
-    keys: [
-      ['ArrowRight', 'Shift'],
-    ],
-    callback: () => {
-      selection.transformEnd(0, instance.getDirectionFactor());
-    },
-  }, {
-    keys: [
-      ['ArrowRight', 'Shift', 'Control/Meta'],
-    ],
-    captureCtrl: true,
-    callback: () => {
-      const { from, to } = instance.getSelectedRangeLast();
-      const column = instance.columnIndexMapper.getNearestNotHiddenIndex(
-        ...(instance.isRtl() ? [0, 1] : [instance.countCols() - 1, -1])
-      );
-
-      selection.setRangeStart(from.clone());
-      selection.setRangeEnd(instance._createCellCoords(to.row, column));
-    },
-    runOnlyIf: () => !(instance.selection.isSelectedByCorner() || instance.selection.isSelectedByRowHeader()),
-  }, {
-    keys: [['Home']],
-    captureCtrl: true,
-    callback: () => {
-      const fixedColumns = parseInt(instance.getSettings().fixedColumnsStart, 10);
-      const row = instance.getSelectedRangeLast().highlight.row;
-      const column = instance.columnIndexMapper.getNearestNotHiddenIndex(fixedColumns, 1);
-
-      selection.setRangeStart(instance._createCellCoords(row, column));
-    },
-    runOnlyIf: () => instance.view.isMainTableNotFullyCoveredByOverlays(),
-  }, {
-    keys: [['Home', 'Shift']],
-    callback: () => {
-      selection.setRangeEnd(instance._createCellCoords(
-        selection.selectedRange.current().from.row,
-        instance.columnIndexMapper.getNearestNotHiddenIndex(0, 1),
-      ));
-    },
-  }, {
-    keys: [['Home', 'Control/Meta']],
-    captureCtrl: true,
-    callback: () => {
-      const fixedRows = parseInt(instance.getSettings().fixedRowsTop, 10);
-      const fixedColumns = parseInt(instance.getSettings().fixedColumnsStart, 10);
-      const row = instance.rowIndexMapper.getNearestNotHiddenIndex(fixedRows, 1);
-      const column = instance.columnIndexMapper.getNearestNotHiddenIndex(fixedColumns, 1);
-
-      selection.setRangeStart(instance._createCellCoords(row, column));
-    },
-    runOnlyIf: () => instance.view.isMainTableNotFullyCoveredByOverlays(),
-  }, {
-    keys: [['End']],
-    captureCtrl: true,
-    callback: () => {
-      selection.setRangeStart(instance._createCellCoords(
-        instance.getSelectedRangeLast().highlight.row,
-        instance.columnIndexMapper.getNearestNotHiddenIndex(instance.countCols() - 1, -1),
-      ));
-    },
-    runOnlyIf: () => instance.view.isMainTableNotFullyCoveredByOverlays(),
-  }, {
-    keys: [['End', 'Shift']],
-    callback: () => {
-      selection.setRangeEnd(instance._createCellCoords(
-        selection.selectedRange.current().from.row,
-        instance.columnIndexMapper.getNearestNotHiddenIndex(instance.countCols() - 1, -1),
-      ));
-    },
-  }, {
-    keys: [['End', 'Control/Meta']],
-    captureCtrl: true,
-    callback: () => {
-      const fixedRows = parseInt(instance.getSettings().fixedRowsBottom, 10);
-      const row = instance.rowIndexMapper.getNearestNotHiddenIndex(instance.countRows() - fixedRows - 1, -1);
-      const column = instance.columnIndexMapper.getNearestNotHiddenIndex(instance.countCols() - 1, -1);
-
-      selection.setRangeStart(instance._createCellCoords(row, column));
-    },
-    runOnlyIf: () => instance.view.isMainTableNotFullyCoveredByOverlays(),
-  }, {
-    keys: [
-      ['PageUp'],
-    ],
-    callback: () => {
-      selection.transformStart(-instance.countVisibleRows(), 0);
-    },
-  }, {
-    keys: [
-      ['PageUp', 'Shift']
-    ],
-    callback: () => {
-      const { to } = instance.getSelectedRangeLast();
-      const nextRowIndexToSelect = Math.max(to.row - instance.countVisibleRows(), 0);
-      const row = instance.rowIndexMapper.getNearestNotHiddenIndex(nextRowIndexToSelect, 1);
-
-      if (row !== null) {
-        const coords = instance._createCellCoords(row, to.col);
-        const scrollPadding = to.row - instance.view.getFirstFullyVisibleRow();
-        const nextVerticalScroll = Math.max(coords.row - scrollPadding, 0);
-
-        selection.setRangeEnd(coords);
-        instance.scrollViewportTo(nextVerticalScroll);
-      }
-    },
-  }, {
-    keys: [
-      ['PageDown'],
-    ],
-    callback: () => {
-      selection.transformStart(instance.countVisibleRows(), 0);
-    },
-  }, {
-    keys: [
-      ['PageDown', 'Shift']
-    ],
-    callback: () => {
-      const { to } = instance.getSelectedRangeLast();
-      const nextRowIndexToSelect = Math.min(to.row + instance.countVisibleRows(), instance.countRows() - 1);
-      const row = instance.rowIndexMapper.getNearestNotHiddenIndex(nextRowIndexToSelect, -1);
-
-      if (row !== null) {
-        const coords = instance._createCellCoords(row, to.col);
-        const scrollPadding = to.row - instance.view.getFirstFullyVisibleRow();
-        const nextVerticalScroll = Math.min(coords.row - scrollPadding, instance.countRows() - 1);
-
-        selection.setRangeEnd(coords);
-        instance.scrollViewportTo(nextVerticalScroll);
-      }
-    },
-  }, {
-    keys: [['Tab']],
-    callback: (event) => {
-      const tabMoves = typeof tableMeta.tabMoves === 'function'
-        ? tableMeta.tabMoves(event)
-        : tableMeta.tabMoves;
-
-      selection.transformStart(tabMoves.row, tabMoves.col, true);
-    },
-  }, {
-    keys: [['Shift', 'Tab']],
-    callback: (event) => {
-      const tabMoves = typeof tableMeta.tabMoves === 'function'
-        ? tableMeta.tabMoves(event)
-        : tableMeta.tabMoves;
-
-      selection.transformStart(-tabMoves.row, -tabMoves.col);
-    },
-  }], gridConfig);
-
-=======
->>>>>>> e697250b
   getPluginsNames().forEach((pluginName) => {
     const PluginClass = getPlugin(pluginName);
 
