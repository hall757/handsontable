--- conflicted
+++ resolved
@@ -1171,13 +1171,11 @@
 
     editorManager = EditorManager.getInstance(instance, tableMeta, selection);
 
-<<<<<<< HEAD
     focusManager = new FocusManager(instance);
-=======
+
     if (isRootInstance(this)) {
       installFocusCatcher(instance);
     }
->>>>>>> 08765b99
 
     instance.runHooks('init');
 
