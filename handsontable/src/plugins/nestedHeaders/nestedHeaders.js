import {
  addClass,
  removeClass,
} from '../../helpers/dom/element';
import { isNumeric } from '../../helpers/number';
import { toSingleLine } from '../../helpers/templateLiteralTag';
import { isLeftClick, isRightClick } from '../../helpers/dom/event';
import { warn } from '../../helpers/console';
import {
  ACTIVE_HEADER_TYPE,
  HEADER_TYPE,
} from '../../selection';
import { BasePlugin } from '../base';
import StateManager from './stateManager';
import GhostTable from './utils/ghostTable';

import './nestedHeaders.css';

export const PLUGIN_KEY = 'nestedHeaders';
export const PLUGIN_PRIORITY = 280;

/* eslint-disable jsdoc/require-description-complete-sentence */

/**
 * @plugin NestedHeaders
 * @class NestedHeaders
 *
 * @description
 * The plugin allows to create a nested header structure, using the HTML's colspan attribute.
 *
 * To make any header wider (covering multiple table columns), it's corresponding configuration array element should be
 * provided as an object with `label` and `colspan` properties. The `label` property defines the header's label,
 * while the `colspan` property defines a number of columns that the header should cover.
 *
 * __Note__ that the plugin supports a *nested* structure, which means, any header cannot be wider than it's "parent". In
 * other words, headers cannot overlap each other.
 * @example
 *
 * ::: only-for javascript
 * ```js
 * const container = document.getElementById('example');
 * const hot = new Handsontable(container, {
 *   data: getData(),
 *   nestedHeaders: [
 *     ['A', {label: 'B', colspan: 8}, 'C'],
 *     ['D', {label: 'E', colspan: 4}, {label: 'F', colspan: 4}, 'G'],
 *     ['H', {label: 'I', colspan: 2}, {label: 'J', colspan: 2}, {label: 'K', colspan: 2}, {label: 'L', colspan: 2}, 'M'],
 *     ['N', 'O', 'P', 'Q', 'R', 'S', 'T', 'U', 'V', 'W']
 *  ],
 * ```
 * :::
 *
 * ::: only-for react
 * ```jsx
 * <HotTable
 *   data={getData()}
 *   nestedHeaders={[
 *     ['A', {label: 'B', colspan: 8}, 'C'],
 *     ['D', {label: 'E', colspan: 4}, {label: 'F', colspan: 4}, 'G'],
 *     ['H', {label: 'I', colspan: 2}, {label: 'J', colspan: 2}, {label: 'K', colspan: 2}, {label: 'L', colspan: 2}, 'M'],
 *     ['N', 'O', 'P', 'Q', 'R', 'S', 'T', 'U', 'V', 'W']
 *  ]}
 * />
 * ```
 * :::
 */
export class NestedHeaders extends BasePlugin {
  static get PLUGIN_KEY() {
    return PLUGIN_KEY;
  }

  static get PLUGIN_PRIORITY() {
    return PLUGIN_PRIORITY;
  }

  /**
   * The state manager for the nested headers.
   *
   * @private
   * @type {StateManager}
   */
  #stateManager = new StateManager();
  /**
   * The instance of the ChangesObservable class that allows track the changes that happens in the
   * column indexes.
   *
   * @private
   * @type {ChangesObservable}
   */
  #hidingIndexMapObserver = null;
  /**
   * Custom helper for getting widths of the nested headers.
   *
   * @private
   * @type {GhostTable}
   */
  // @TODO This should be changed after refactor handsontable/utils/ghostTable.
  ghostTable = new GhostTable(this.hot, (row, column) => this.getHeaderSettings(row, column));

  /**
   * The flag which determines that the nested header settings contains overlapping headers
   * configuration.
   *
   * @type {boolean}
   */
  detectedOverlappedHeaders = false;

  /**
   * Check if plugin is enabled.
   *
   * @returns {boolean}
   */
  isEnabled() {
    return !!this.hot.getSettings()[PLUGIN_KEY];
  }

  /**
   * Enables the plugin functionality for this Handsontable instance.
   */
  enablePlugin() {
    if (this.enabled) {
      return;
    }

    const { nestedHeaders } = this.hot.getSettings();

    if (!Array.isArray(nestedHeaders) || !Array.isArray(nestedHeaders[0])) {
      warn(toSingleLine`Your Nested Headers plugin configuration is invalid. The settings has to be\x20
                        passed as an array of arrays e.q. [['A1', { label: 'A2', colspan: 2 }]]`);
    }

    this.addHook('init', () => this.onInit());
    this.addHook('afterLoadData', (...args) => this.onAfterLoadData(...args));
    this.addHook('beforeOnCellMouseDown', (...args) => this.onBeforeOnCellMouseDown(...args));
    this.addHook('afterOnCellMouseDown', (...args) => this.onAfterOnCellMouseDown(...args));
    this.addHook('beforeOnCellMouseOver', (...args) => this.onBeforeOnCellMouseOver(...args));
    this.addHook('modifyTransformStart', (...args) => this.onModifyTransformStart(...args));
    this.addHook('afterSelection', () => this.updateFocusHighlightPosition());
    this.addHook('afterGetColumnHeaderRenderers', array => this.onAfterGetColumnHeaderRenderers(array));
    this.addHook('modifyColWidth', (...args) => this.onModifyColWidth(...args));
    this.addHook('modifyColumnHeaderValue', (...args) => this.onModifyColumnHeaderValue(...args));
    this.addHook('beforeHighlightingColumnHeader', (...args) => this.onBeforeHighlightingColumnHeader(...args));
    this.addHook('beforeCopy', (...args) => this.onBeforeCopy(...args));
    this.addHook('beforeSelectColumns', (...args) => this.onBeforeSelectColumns(...args));
    this.addHook(
      'afterViewportColumnCalculatorOverride',
      (...args) => this.onAfterViewportColumnCalculatorOverride(...args)
    );
    this.addHook('modifyFocusedElement', (...args) => this.onModifyFocusedElement(...args));
    this.hot.columnIndexMapper.addLocalHook('cacheUpdated', () => this.updateFocusHighlightPosition());
    this.hot.rowIndexMapper.addLocalHook('cacheUpdated', () => this.updateFocusHighlightPosition());

    super.enablePlugin();
    this.updatePlugin(); // @TODO: Workaround for broken plugin initialization abstraction.
  }

  /**
   * Updates the plugin's state.
   *
   * This method is executed when [`updateSettings()`](@/api/core.md#updatesettings) is invoked with any of the following configuration options:
   *  - [`nestedHeaders`](@/api/options.md#nestedheaders)
   */
  updatePlugin() {
    if (!this.hot.view) { // @TODO: Workaround for broken plugin initialization abstraction.
      return;
    }

    const { nestedHeaders } = this.hot.getSettings();

    this.#stateManager.setColumnsLimit(this.hot.countCols());

    if (Array.isArray(nestedHeaders)) {
      this.detectedOverlappedHeaders = this.#stateManager.setState(nestedHeaders);
    }

    if (this.detectedOverlappedHeaders) {
      warn(toSingleLine`Your Nested Headers plugin setup contains overlapping headers. This kind of configuration\x20
                        is currently not supported.`);
    }

    if (this.enabled) {
      // This line covers the case when a developer uses the external hiding maps to manipulate
      // the columns' visibility. The tree state built from the settings - which is always built
      // as if all the columns are visible, needs to be modified to be in sync with a dataset.
      this.hot.columnIndexMapper
        .hidingMapsCollection
        .getMergedValues()
        .forEach((isColumnHidden, physicalColumnIndex) => {
          const actionName = isColumnHidden === true ? 'hide-column' : 'show-column';

          this.#stateManager.triggerColumnModification(actionName, physicalColumnIndex);
        });
    }

    if (!this.#hidingIndexMapObserver && this.enabled) {
      this.#hidingIndexMapObserver = this.hot.columnIndexMapper
        .createChangesObserver('hiding')
        .subscribe((changes) => {
          changes.forEach(({ op, index: columnIndex, newValue }) => {
            if (op === 'replace') {
              const actionName = newValue === true ? 'hide-column' : 'show-column';

              this.#stateManager.triggerColumnModification(actionName, columnIndex);
            }
          });

          this.ghostTable.buildWidthsMap();
        });
    }

    this.ghostTable
      .setLayersCount(this.getLayersCount())
      .buildWidthsMap();

    super.updatePlugin();
  }

  /**
   * Disables the plugin functionality for this Handsontable instance.
   */
  disablePlugin() {
    this.clearColspans();
    this.#stateManager.clear();
    this.#hidingIndexMapObserver.unsubscribe();
    this.#hidingIndexMapObserver = null;
    this.ghostTable.clear();

    super.disablePlugin();
  }

  /**
   * Returns an instance of the internal state manager of the plugin.
   *
   * @private
   * @returns {StateManager}
   */
  getStateManager() {
    return this.#stateManager;
  }

  /**
   * Gets a total number of headers levels.
   *
   * @private
   * @returns {number}
   */
  getLayersCount() {
    return this.#stateManager.getLayersCount();
  }

  /**
   * Gets column settings for a specified header. The returned object contains
   * information about the header label, its colspan length, or if it is hidden
   * in the header renderers.
   *
   * @private
   * @param {number} headerLevel Header level (0 = most distant to the table).
   * @param {number} columnIndex A visual column index.
   * @returns {object}
   */
  getHeaderSettings(headerLevel, columnIndex) {
    return this.#stateManager.getHeaderSettings(headerLevel, columnIndex);
  }

  /**
   * Clear the colspans remaining after plugin usage.
   *
   * @private
   */
  clearColspans() {
    if (!this.hot.view) {
      return;
    }

    const { _wt: wt } = this.hot.view;
    const headerLevels = wt.getSetting('columnHeaders').length;
    const mainHeaders = wt.wtTable.THEAD;
    const topHeaders = wt.wtOverlays.topOverlay.clone.wtTable.THEAD;
    const topLeftCornerHeaders = wt.wtOverlays.topInlineStartCornerOverlay ?
      wt.wtOverlays.topInlineStartCornerOverlay.clone.wtTable.THEAD : null;

    for (let i = 0; i < headerLevels; i++) {
      const masterLevel = mainHeaders.childNodes[i];

      if (!masterLevel) {
        break;
      }

      const topLevel = topHeaders.childNodes[i];
      const topLeftCornerLevel = topLeftCornerHeaders ? topLeftCornerHeaders.childNodes[i] : null;

      for (let j = 0, masterNodes = masterLevel.childNodes.length; j < masterNodes; j++) {
        masterLevel.childNodes[j].removeAttribute('colspan');
        removeClass(masterLevel.childNodes[j], 'hiddenHeader');

        if (topLevel && topLevel.childNodes[j]) {
          topLevel.childNodes[j].removeAttribute('colspan');
          removeClass(topLevel.childNodes[j], 'hiddenHeader');
        }

        if (topLeftCornerHeaders && topLeftCornerLevel && topLeftCornerLevel.childNodes[j]) {
          topLeftCornerLevel.childNodes[j].removeAttribute('colspan');
          removeClass(topLeftCornerLevel.childNodes[j], 'hiddenHeader');
        }
      }
    }
  }

  /**
   * Generates the appropriate header renderer for a header row.
   *
   * @private
   * @param {number} headerLevel The index of header level counting from the top (positive
   *                             values counting from 0 to N).
   * @returns {Function}
   * @fires Hooks#afterGetColHeader
   */
  headerRendererFactory(headerLevel) {
    const fixedColumnsStart = this.hot.view._wt.getSetting('fixedColumnsStart');

    return (renderedColumnIndex, TH) => {
      const { columnIndexMapper, view } = this.hot;

      let visualColumnIndex = columnIndexMapper.getVisualFromRenderableIndex(renderedColumnIndex);

      if (visualColumnIndex === null) {
        visualColumnIndex = renderedColumnIndex;
      }

      TH.removeAttribute('colspan');
      removeClass(TH, 'hiddenHeader');

      const {
        colspan,
        isHidden,
        isPlaceholder,
      } = this.#stateManager.getHeaderSettings(headerLevel, visualColumnIndex) ?? { label: '' };

      if (isPlaceholder || isHidden) {
        addClass(TH, 'hiddenHeader');

      } else if (colspan > 1) {
        const { wtOverlays } = view._wt;
        const isTopInlineStartOverlay = wtOverlays.topInlineStartCornerOverlay?.clone.wtTable.THEAD.contains(TH);
        const isInlineStartOverlay = wtOverlays.inlineStartOverlay?.clone.wtTable.THEAD.contains(TH);

        // Check if there is a fixed column enabled, if so then reduce colspan to fixed column width.
        const correctedColspan = isTopInlineStartOverlay || isInlineStartOverlay ?
          Math.min(colspan, fixedColumnsStart - renderedColumnIndex) : colspan;

        if (correctedColspan > 1) {
          TH.setAttribute('colspan', correctedColspan);
        }
      }

      this.hot.view.appendColHeader(
        visualColumnIndex,
        TH,
        (...args) => this.getColumnHeaderValue(...args),
        headerLevel
      );
    };
  }

  /**
   * Returns the column header value for specified column and header level index.
   *
   * @private
   * @param {number} visualColumnIndex Visual column index.
   * @param {number} headerLevel The index of header level. The header level accepts positive (0 to N)
   *                             and negative (-1 to -N) values. For positive values, 0 points to the
   *                             top most header, and for negative direction, -1 points to the most bottom
   *                             header (the header closest to the cells).
   * @returns {string} Returns the column header value to update.
   */
  getColumnHeaderValue(visualColumnIndex, headerLevel) {
    const {
      isHidden,
      isPlaceholder,
    } = this.#stateManager.getHeaderSettings(headerLevel, visualColumnIndex) ?? {};

    if (isPlaceholder || isHidden) {
      return '';
    }

    return this.hot.getColHeader(visualColumnIndex, headerLevel);
  }

  /**
   * Updates the selection focus highlight position to point to the nested header root element (TH)
   * even when the logical coordinates point in-between the header.
   *
   * @private
   */
  updateFocusHighlightPosition() {
    const selection = this.hot?.getSelectedRangeLast();

    if (!selection) {
      return;
    }

    const { highlight } = selection;
    const isNestedHeadersRange = highlight.isHeader() && highlight.col >= 0;

    if (isNestedHeadersRange) {
      const columnIndex = this.#stateManager.findLeftMostColumnIndex(highlight.row, highlight.col);
      const focusHighlight = this.hot.selection.highlight.getFocus();

      // Correct the highlight/focus selection to highlight the correct TH element
      focusHighlight.visualCellRange.highlight.col = columnIndex;
      focusHighlight.visualCellRange.from.col = columnIndex;
      focusHighlight.visualCellRange.to.col = columnIndex;
      focusHighlight.commit();
    }
  }

  /**
   * Allows to control which header DOM element will be used to highlight.
   *
   * @private
   * @param {number} visualColumn A visual column index of the highlighted row header.
   * @param {number} headerLevel A row header level that is currently highlighted.
   * @param {object} highlightMeta An object with meta data that describes the highlight state.
   * @returns {number}
   */
  onBeforeHighlightingColumnHeader(visualColumn, headerLevel, highlightMeta) {
    const headerNodeData = this.#stateManager.getHeaderTreeNodeData(headerLevel, visualColumn);

    if (!headerNodeData) {
      return visualColumn;
    }

    const {
      columnCursor,
      selectionType,
      selectionWidth,
    } = highlightMeta;
    const {
      isRoot,
      colspan,
    } = this.#stateManager.getHeaderSettings(headerLevel, visualColumn);

    if (selectionType === HEADER_TYPE) {
      if (!isRoot) {
        return headerNodeData.columnIndex;
      }

    } else if (selectionType === ACTIVE_HEADER_TYPE) {
      if (colspan > selectionWidth - columnCursor || !isRoot) {
        // Prevents adding any CSS class names to the TH element
        return null;
      }
    }

    return visualColumn;
  }

  /**
   * Listens the `beforeCopy` hook that allows processing the copied column headers so that the
   * merged column headers do not propagate the value for each column but only once at the beginning
   * of the column.
   *
   * @private
   * @param {Array[]} data An array of arrays which contains data to copied.
   * @param {object[]} copyableRanges An array of objects with ranges of the visual indexes (`startRow`, `startCol`, `endRow`, `endCol`)
   *                                  which will copied.
   * @param {{ columnHeadersCount: number }} copiedHeadersCount An object with keys that holds information with
   *                                                            the number of copied headers.
   */
  onBeforeCopy(data, copyableRanges, { columnHeadersCount }) {
    if (columnHeadersCount === 0) {
      return;
    }

    for (let rangeIndex = 0; rangeIndex < copyableRanges.length; rangeIndex++) {
      const { startRow, startCol, endRow, endCol } = copyableRanges[rangeIndex];
      const rowsCount = endRow - startRow + 1;
      const columnsCount = startCol - endCol + 1;

      // do not process dataset ranges and column headers where only one column is copied
      if (startRow >= 0 || columnsCount === 1) {
        break;
      }

      for (let column = startCol; column <= endCol; column++) {
        for (let row = startRow; row <= endRow; row++) {
          const zeroBasedColumnHeaderLevel = rowsCount + row;
          const zeroBasedColumnIndex = column - startCol;

          if (zeroBasedColumnIndex === 0) {
            continue; // eslint-disable-line no-continue
          }

          const isRoot = this.#stateManager.getHeaderTreeNodeData(row, column)?.isRoot;

          if (isRoot === false) {
            data[zeroBasedColumnHeaderLevel][zeroBasedColumnIndex] = '';
          }
        }
      }
    }
  }

  /**
   * Allows blocking the column selection that is controlled by the core Selection module.
   *
   * @private
   * @param {MouseEvent} event Mouse event.
   * @param {CellCoords} coords Cell coords object containing the visual coordinates of the clicked cell.
   * @param {CellCoords} TD The table cell or header element.
   * @param {object} controller An object with properties `row`, `column` and `cell`. Each property contains
   *                            a boolean value that allows or disallows changing the selection for that particular area.
   */
  onBeforeOnCellMouseDown(event, coords, TD, controller) {
    const headerNodeData = this._getHeaderTreeNodeDataByCoords(coords);

    if (headerNodeData) {
      // Block the Selection module in controlling how the columns are selected. Pass the
      // responsibility of the column selection to this plugin (see "onAfterOnCellMouseDown" hook).
      controller.column = true;
    }
  }

  /**
   * Allows to control how the column selection based on the coordinates and the nested headers is made.
   *
   * @private
   * @param {MouseEvent} event Mouse event.
   * @param {CellCoords} coords Cell coords object containing the visual coordinates of the clicked cell.
   */
  onAfterOnCellMouseDown(event, coords) {
    const headerNodeData = this._getHeaderTreeNodeDataByCoords(coords);

    if (!headerNodeData) {
      return;
    }

    const { selection } = this.hot;
    const currentSelection = selection.isSelected() ? selection.getSelectedRange().current() : null;
    const columnsToSelect = [];
    const {
      columnIndex,
      origColspan,
    } = headerNodeData;

    // The Selection module doesn't allow it to extend its behavior easily. That's why here we need
    // to re-implement the "click" and "shift" behavior. As a workaround, the logic for the nested
    // headers must implement a similar logic as in the original Selection handler
    // (see src/selection/mouseEventHandler.js).
    const allowRightClickSelection = !selection.inInSelection(coords);

    if (event.shiftKey && currentSelection) {
      if (coords.col < currentSelection.from.col) {
        columnsToSelect.push(currentSelection.getTopEndCorner().col, columnIndex, coords.row);

      } else if (coords.col > currentSelection.from.col) {
        columnsToSelect.push(currentSelection.getTopStartCorner().col, columnIndex + origColspan - 1, coords.row);

      } else {
        columnsToSelect.push(columnIndex, columnIndex + origColspan - 1, coords.row);
      }

    } else if (isLeftClick(event) || (isRightClick(event) && allowRightClickSelection)) {
      columnsToSelect.push(columnIndex, columnIndex + origColspan - 1, coords.row);
    }

    // The plugin takes control of how the columns are selected.
    selection.selectColumns(...columnsToSelect);
  }

  /**
   * Makes the header-selection properly select the nested headers.
   *
   * @private
   * @param {MouseEvent} event Mouse event.
   * @param {CellCoords} coords Cell coords object containing the visual coordinates of the clicked cell.
   * @param {HTMLElement} TD The cell element.
   * @param {object} controller An object with properties `row`, `column` and `cell`. Each property contains
   *                            a boolean value that allows or disallows changing the selection for that particular area.
   */
  onBeforeOnCellMouseOver(event, coords, TD, controller) {
    if (!this.hot.view.isMouseDown()) {
      return;
    }

    const headerNodeData = this._getHeaderTreeNodeDataByCoords(coords);

    if (!headerNodeData) {
      return;
    }

    const {
      columnIndex,
      origColspan,
    } = headerNodeData;

    const selectedRange = this.hot.getSelectedRangeLast();
    const topStartCoords = selectedRange.getTopStartCorner();
    const bottomEndCoords = selectedRange.getBottomEndCorner();
    const { from } = selectedRange;

    // Block the Selection module in controlling how the columns and cells are selected.
    // From now on, the plugin is responsible for the selection.
    controller.column = true;
    controller.cell = true;

    const columnsToSelect = [];

    if (coords.col < from.col) {
      columnsToSelect.push(bottomEndCoords.col, columnIndex, coords.row);

    } else if (coords.col > from.col) {
      columnsToSelect.push(topStartCoords.col, columnIndex + origColspan - 1, coords.row);

    } else {
      columnsToSelect.push(columnIndex, columnIndex + origColspan - 1, coords.row);
    }

    this.hot.selection.selectColumns(...columnsToSelect);
  }

  /**
   * `modifyTransformStart` hook is called every time the keyboard navigation is used.
   *
   * @private
   * @param {object} delta The transformation delta.
   */
  onModifyTransformStart(delta) {
    const { highlight } = this.hot.getSelectedRangeLast();
    const nextCoords = this.hot._createCellCoords(highlight.row + delta.row, highlight.col + delta.col);
    const isNestedHeadersRange = nextCoords.isHeader() && nextCoords.col >= 0;

    if (!isNestedHeadersRange) {
      return;
    }

    const visualColumnIndexStart = this.#stateManager.findLeftMostColumnIndex(nextCoords.row, nextCoords.col);
    const visualColumnIndexEnd = this.#stateManager.findRightMostColumnIndex(nextCoords.row, nextCoords.col);

    if (delta.col < 0) {
      const nextColumn = highlight.col >= visualColumnIndexStart && highlight.col <= visualColumnIndexEnd ?
        visualColumnIndexStart - 1 : visualColumnIndexEnd;
      const notHiddenColumnIndex = this.hot.columnIndexMapper.getNearestNotHiddenIndex(nextColumn, -1);

      if (notHiddenColumnIndex === null) {
        // There are no visible columns anymore, so move the selection out of the table edge. This will
        // be processed by the selection Transformer class as a move selection to the previous row (if autoWrapRow is enabled).
        delta.col = -this.hot.view.countRenderableColumnsInRange(0, highlight.col);
      } else {
        delta.col = -Math.max(this.hot.view.countRenderableColumnsInRange(notHiddenColumnIndex, highlight.col) - 1, 1);
      }

    } else if (delta.col > 0) {
      const nextColumn = highlight.col >= visualColumnIndexStart && highlight.col <= visualColumnIndexEnd ?
        visualColumnIndexEnd + 1 : visualColumnIndexStart;
      const notHiddenColumnIndex = this.hot.columnIndexMapper.getNearestNotHiddenIndex(nextColumn, 1);

      if (notHiddenColumnIndex === null) {
        // There are no visible columns anymore, so move the selection out of the table edge. This will
        // be processed by the selection Transformer class as a move selection to the next row (if autoWrapRow is enabled).
        delta.col = this.hot.view.countRenderableColumnsInRange(highlight.col, this.hot.countCols());
      } else {
        delta.col = Math.max(this.hot.view.countRenderableColumnsInRange(highlight.col, notHiddenColumnIndex) - 1, 1);
      }
    }
  }

  /**
   * The hook observes the column selection from the Selection API and modifies the column range to
   * ensure that the whole nested column will be covered.
   *
   * @private
   * @param {*} from The coords object where the selection starts.
   * @param {*} to The coords object where the selection ends.
   */
  onBeforeSelectColumns(from, to) {
    const headerLevel = from.row;
    const startNodeData = this._getHeaderTreeNodeDataByCoords({
      row: headerLevel,
      col: from.col,
    });
    const endNodeData = this._getHeaderTreeNodeDataByCoords({
      row: headerLevel,
      col: to.col,
    });

    if (to.col < from.col) { // Column selection from right to left
      if (startNodeData) {
        from.col = startNodeData.columnIndex + startNodeData.origColspan - 1;
      }

      if (endNodeData) {
        to.col = endNodeData.columnIndex;
      }

    } else if (to.col >= from.col) { // Column selection from left to right or a single column selection
      if (startNodeData) {
        from.col = startNodeData.columnIndex;
      }

      if (endNodeData) {
        to.col = endNodeData.columnIndex + endNodeData.origColspan - 1;
      }
    }
  }

  /**
   * `afterGetColumnHeader` hook callback - prepares the header structure.
   *
   * @private
   * @param {Array} renderersArray Array of renderers.
   */
  onAfterGetColumnHeaderRenderers(renderersArray) {
    renderersArray.length = 0;

    for (let headerLayer = 0; headerLayer < this.#stateManager.getLayersCount(); headerLayer++) {
      renderersArray.push(this.headerRendererFactory(headerLayer));
    }
  }

  /**
   * Make the renderer render the first nested column in its entirety.
   *
   * @private
   * @param {object} calc Viewport column calculator.
   */
  onAfterViewportColumnCalculatorOverride(calc) {
    const headerLayersCount = this.#stateManager.getLayersCount();
    let newStartColumn = calc.startColumn;
    let nonRenderable = !!headerLayersCount;

    for (let headerLayer = 0; headerLayer < headerLayersCount; headerLayer++) {
      const startColumn = this.#stateManager.findLeftMostColumnIndex(headerLayer, calc.startColumn);
      const renderedStartColumn = this.hot.columnIndexMapper.getRenderableFromVisualIndex(startColumn);

      // If any of the headers for that column index is rendered, all of them should be rendered properly, see
      // comment below.
      if (startColumn >= 0) {
        nonRenderable = false;
      }

      // `renderedStartColumn` can be `null` if the leftmost columns are hidden. In that case -> ignore that header
      // level, as it should be handled by the "parent" header
      if (isNumeric(renderedStartColumn) && renderedStartColumn < calc.startColumn) {
        newStartColumn = renderedStartColumn;
        break;
      }
    }

    // If no headers for the provided column index are renderable, start rendering from the beginning of the upmost
    // header for that position.
    calc.startColumn =
      nonRenderable ?
        this.#stateManager.getHeaderTreeNodeData(0, newStartColumn).columnIndex :
        newStartColumn;
  }

  /**
   * `modifyColWidth` hook callback - returns width from cache, when is greater than incoming from hook.
   *
   * @private
   * @param {number} width Width from hook.
   * @param {number} column Visual index of an column.
   * @returns {number}
   */
  onModifyColWidth(width, column) {
    const cachedWidth = this.ghostTable.getWidth(column);

    return width > cachedWidth ? width : cachedWidth;
  }

  /**
   * Listens the `modifyColumnHeaderValue` hook that overwrites the column headers values based on
   * the internal state and settings of the plugin.
   *
   * @private
   * @param {string} value The column header value.
   * @param {number} visualColumnIndex The visual column index.
   * @param {number} headerLevel The index of header level. The header level accepts positive (0 to N)
   *                             and negative (-1 to -N) values. For positive values, 0 points to the
   *                             top most header, and for negative direction, -1 points to the most bottom
   *                             header (the header closest to the cells).
   * @returns {string} Returns the column header value to update.
   */
  onModifyColumnHeaderValue(value, visualColumnIndex, headerLevel) {
    const {
      label,
    } = this.#stateManager.getHeaderTreeNodeData(headerLevel, visualColumnIndex) ?? { label: '' };

    return label;
  }

  /**
   * `modifyFocusedElement` hook callback.
   *
<<<<<<< HEAD
=======
   * @private
>>>>>>> 4369a09c
   * @param {number} row Row index.
   * @param {number} column Column index.
   * @returns {HTMLTableCellElement} The `TH` element to be focused.
   */
  onModifyFocusedElement(row, column) {
    if (row < 0) {
      return this.hot.getCell(row, this.#stateManager.findLeftMostColumnIndex(row, column), true);
    }
  }

  /**
   * Updates the plugin state after HoT initialization.
   *
   * @private
   */
  onInit() {
    // @TODO: Workaround for broken plugin initialization abstraction.
    this.updatePlugin();
  }

  /**
   * Updates the plugin state after new dataset load.
   *
   * @private
   * @param {Array[]} sourceData Array of arrays or array of objects containing data.
   * @param {boolean} initialLoad Flag that determines whether the data has been loaded
   *                              during the initialization.
   */
  onAfterLoadData(sourceData, initialLoad) {
    if (!initialLoad) {
      this.updatePlugin();
    }
  }

  /**
   * Destroys the plugin instance.
   */
  destroy() {
    this.#stateManager = null;

    if (this.#hidingIndexMapObserver !== null) {
      this.#hidingIndexMapObserver.unsubscribe();
      this.#hidingIndexMapObserver = null;
    }

    super.destroy();
  }

  /**
   * Gets the tree data that belongs to the column headers pointed by the passed coordinates.
   *
   * @private
   * @param {CellCoords} coords The CellCoords instance.
   * @returns {object|undefined}
   */
  _getHeaderTreeNodeDataByCoords(coords) {
    if (coords.row >= 0 || coords.col < 0) {
      return;
    }

    return this.#stateManager.getHeaderTreeNodeData(coords.row, coords.col);
  }
}<|MERGE_RESOLUTION|>--- conflicted
+++ resolved
@@ -793,10 +793,7 @@
   /**
    * `modifyFocusedElement` hook callback.
    *
-<<<<<<< HEAD
-=======
-   * @private
->>>>>>> 4369a09c
+   * @private
    * @param {number} row Row index.
    * @param {number} column Column index.
    * @returns {HTMLTableCellElement} The `TH` element to be focused.
