import { BasePlugin } from '../base';
import Hooks from '../../pluginHooks';
import { stringify, parse } from '../../3rdparty/SheetClip';
import { arrayEach } from '../../helpers/array';
import { sanitize } from '../../helpers/string';
import {
  removeContentEditableFromElementAndDeselect,
  runWithSelectedContendEditableElement,
  makeElementContentEditableAndSelectItsContent
} from '../../helpers/dom/element';
import { isSafari } from '../../helpers/browser';
import copyItem from './contextMenuItem/copy';
import copyColumnHeadersOnlyItem from './contextMenuItem/copyColumnHeadersOnly';
import copyWithColumnGroupHeadersItem from './contextMenuItem/copyWithColumnGroupHeaders';
import copyWithColumnHeadersItem from './contextMenuItem/copyWithColumnHeaders';
import cutItem from './contextMenuItem/cut';
import PasteEvent from './pasteEvent';
import {
  CopyableRangesFactory,
  normalizeRanges,
} from './copyableRanges';
import { _dataToHTML, htmlToGridSettings } from '../../utils/parseTable';
import EventManager from '../../eventManager';

import './copyPaste.css';

Hooks.getSingleton().register('afterCopyLimit');
Hooks.getSingleton().register('modifyCopyableRange');
Hooks.getSingleton().register('beforeCut');
Hooks.getSingleton().register('afterCut');
Hooks.getSingleton().register('beforePaste');
Hooks.getSingleton().register('afterPaste');
Hooks.getSingleton().register('beforeCopy');
Hooks.getSingleton().register('afterCopy');

export const PLUGIN_KEY = 'copyPaste';
export const PLUGIN_PRIORITY = 80;
const SETTING_KEYS = ['fragmentSelection'];
const META_HEAD = [
  '<meta name="generator" content="Handsontable"/>',
  '<style type="text/css">td{white-space:normal}br{mso-data-placement:same-cell}</style>',
].join('');

/* eslint-disable jsdoc/require-description-complete-sentence */
/**
 * @description
 * Copy, cut, and paste data by using the `CopyPaste` plugin.
 *
 * Control the `CopyPaste` plugin programmatically through its [API methods](#methods).
 *
 * The user can access the copy-paste features through:
 * - The [context menu](@/guides/cell-features/clipboard.md#context-menu).
 * - The [keyboard shortcuts](@/guides/cell-features/clipboard.md#related-keyboard-shortcuts).
 * - The browser's menu bar.
 *
 * Read more:
 * - [Guides: Clipboard](@/guides/cell-features/clipboard.md)
 * - [Configuration options: `copyPaste`](@/api/options.md#copypaste)
 *
 * @example
 * ```js
 * // enable the plugin with the default configuration
 * copyPaste: true,
 *
 * // or, enable the plugin with a custom configuration
 * copyPaste: {
 *   columnsLimit: 25,
 *   rowsLimit: 50,
 *   pasteMode: 'shift_down',
 *   copyColumnHeaders: true,
 *   copyColumnGroupHeaders: true,
 *   copyColumnHeadersOnly: true,
 *   uiContainer: document.body,
 * },
 * ```
 * @class CopyPaste
 * @plugin CopyPaste
 */
export class CopyPaste extends BasePlugin {
  static get PLUGIN_KEY() {
    return PLUGIN_KEY;
  }

  static get SETTING_KEYS() {
    return [
      PLUGIN_KEY,
      ...SETTING_KEYS
    ];
  }

  static get PLUGIN_PRIORITY() {
    return PLUGIN_PRIORITY;
  }

  /**
   * The maximum number of columns than can be copied to the clipboard.
   *
   * @type {number}
   * @default Infinity
   */
  columnsLimit = Infinity;
  /**
   * The maximum number of rows than can be copied to the clipboard.
   *
   * @type {number}
   * @default Infinity
   */
  rowsLimit = Infinity;
  /**
   * When pasting:
   * - `'overwrite'`: overwrite the currently-selected cells
   * - `'shift_down'`: move currently-selected cells down
   * - `'shift_right'`: move currently-selected cells to the right
   *
   * @type {string}
   * @default 'overwrite'
   */
  pasteMode = 'overwrite';
  /**
   * The UI container for the secondary focusable element.
   *
   * @type {HTMLElement}
   */
  uiContainer = this.hot.rootDocument.body;
  /**
   * Shows the "Copy with headers" item in the context menu and extends the context menu with the
   * `'copy_with_column_headers'` option that can be used for creating custom menus arrangements.
   *
   * @type {boolean}
   * @default false
   */
  #enableCopyColumnHeaders = false;
  /**
   * Shows the "Copy with group headers" item in the context menu and extends the context menu with the
   * `'copy_with_column_group headers'` option that can be used for creating custom menus arrangements.
   *
   * @type {boolean}
   * @default false
   */
  #enableCopyColumnGroupHeaders = false;
  /**
   * Shows the "Copy headers only" item in the context menu and extends the context menu with the
   * `'copy_column_headers_only'` option that can be used for creating custom menus arrangements.
   *
   * @type {boolean}
   * @default false
   */
  #enableCopyColumnHeadersOnly = false;
  /**
   * Defines the data range to copy. Possible values:
   *  * `'cells-only'` Copy selected cells only;
   *  * `'column-headers-only'` Copy column headers only;
   *  * `'with-column-group-headers'` Copy cells with all column headers;
   *  * `'with-column-headers'` Copy cells with column headers;
   *
   * @type {'cells-only' | 'column-headers-only' | 'with-column-group-headers' | 'with-column-headers'}
   */
  #copyMode = 'cells-only';
  /**
   * Flag that is used to prevent copying when the native shortcut was not pressed.
   *
   * @type {boolean}
   */
  #isTriggeredByCopy = false;
  /**
   * Flag that is used to prevent cutting when the native shortcut was not pressed.
   *
   * @type {boolean}
   */
  #isTriggeredByCut = false;
  /**
   * Class that helps generate copyable ranges based on the current selection for different copy mode
   * types.
   *
   * @type {CopyableRangesFactory}
   */
  #copyableRangesFactory = new CopyableRangesFactory({
    countRows: () => this.hot.countRows(),
    countColumns: () => this.hot.countCols(),
    rowsLimit: () => this.rowsLimit,
    columnsLimit: () => this.columnsLimit,
    countColumnHeaders: () => this.hot.view.getColumnHeadersCount(),
  });
  /**
   * Ranges of the cells coordinates, which should be used to copy/cut/paste actions.
   *
   * @private
   * @type {Array<{startRow: number, startCol: number, endRow: number, endCol: number}>}
   */
  copyableRanges = [];

  /**
   * Checks if the [`CopyPaste`](#copypaste) plugin is enabled.
   *
   * This method gets called by Handsontable's [`beforeInit`](@/api/hooks.md#beforeinit) hook.
   * If it returns `true`, the [`enablePlugin()`](#enableplugin) method gets called.
   *
   * @returns {boolean}
   */
  isEnabled() {
    return !!this.hot.getSettings()[PLUGIN_KEY];
  }

  /**
   * Enables the [`CopyPaste`](#copypaste) plugin for your Handsontable instance.
   */
  enablePlugin() {
    if (this.enabled) {
      return;
    }
    const { [PLUGIN_KEY]: settings } = this.hot.getSettings();

    if (typeof settings === 'object') {
      this.pasteMode = settings.pasteMode ?? this.pasteMode;
      this.rowsLimit = isNaN(settings.rowsLimit) ? this.rowsLimit : settings.rowsLimit;
      this.columnsLimit = isNaN(settings.columnsLimit) ? this.columnsLimit : settings.columnsLimit;
      this.#enableCopyColumnHeaders = !!settings.copyColumnHeaders;
      this.#enableCopyColumnGroupHeaders = !!settings.copyColumnGroupHeaders;
      this.#enableCopyColumnHeadersOnly = !!settings.copyColumnHeadersOnly;
      this.uiContainer = settings.uiContainer ?? this.uiContainer;
    }

    this.addHook('afterContextMenuDefaultOptions', options => this.onAfterContextMenuDefaultOptions(options));
    this.addHook('afterSelectionEnd', () => this.onAfterSelectionEnd());

    this.eventManager = new EventManager(this);

    this.eventManager.addEventListener(this.hot.rootDocument, 'copy', (...args) => this.onCopy(...args));
    this.eventManager.addEventListener(this.hot.rootDocument, 'cut', (...args) => this.onCut(...args));
    this.eventManager.addEventListener(this.hot.rootDocument, 'paste', (...args) => this.onPaste(...args));

    // Without this workaround Safari (tested on Safari@16.5.2) does allow copying/cutting from the browser menu.
    if (isSafari()) {
      this.eventManager.addEventListener(
        this.hot.rootDocument.body, 'mouseenter', (...args) => this.onSafariMouseEnter(...args)
      );
      this.eventManager.addEventListener(
        this.hot.rootDocument.body, 'mouseleave', (...args) => this.onSafariMouseLeave(...args)
      );
<<<<<<< HEAD
=======

      this.addHook('afterSelection', () => this.onSafariAfterSelection());
>>>>>>> 4369a09c
    }

    super.enablePlugin();
  }

  /**
   * Updates the state of the [`CopyPaste`](#copypaste) plugin.
   *
   * Gets called when [`updateSettings()`](@/api/core.md#updatesettings)
   * is invoked with any of the following configuration options:
   *  - [`copyPaste`](@/api/options.md#copypaste)
   *  - [`fragmentSelection`](@/api/options.md#fragmentselection)
   */
  updatePlugin() {
    this.disablePlugin();
    this.enablePlugin();

    super.updatePlugin();
  }

  /**
   * Disables the [`CopyPaste`](#copypaste) plugin for your Handsontable instance.
   */
  disablePlugin() {
    super.disablePlugin();
  }

  /**
   * Copies the contents of the selected cells (and/or their related column headers) to the system clipboard.
   *
   * Takes an optional parameter (`copyMode`) that defines the scope of copying:
   *
   * | `copyMode` value              | Description                                                     |
   * | ----------------------------- | --------------------------------------------------------------- |
   * | `'cells-only'` (default)      | Copy the selected cells                                         |
   * | `'with-column-headers'`       | - Copy the selected cells<br>- Copy the nearest column headers  |
   * | `'with-column-group-headers'` | - Copy the selected cells<br>- Copy all related columns headers |
   * | `'column-headers-only'`       | Copy the nearest column headers (without copying cells)         |
   *
   * @param {string} [copyMode='cells-only'] Copy mode.
   */
  copy(copyMode = 'cells-only') {
    this.#copyMode = copyMode;
    this.#isTriggeredByCopy = true;

    this.#ensureClipboardEventsGetTriggered('copy');
  }

  /**
   * Copies the contents of the selected cells.
   */
  copyCellsOnly() {
    this.copy('cells-only');
  }
  /**
   * Copies the contents of column headers that are nearest to the selected cells.
   */
  copyColumnHeadersOnly() {
    this.copy('column-headers-only');
  }
  /**
   * Copies the contents of the selected cells and all their related column headers.
   */
  copyWithAllColumnHeaders() {
    this.copy('with-column-group-headers');
  }
  /**
   * Copies the contents of the selected cells and their nearest column headers.
   */
  copyWithColumnHeaders() {
    this.copy('with-column-headers');
  }

  /**
   * Cuts the contents of the selected cells to the system clipboard.
   */
  cut() {
    this.#isTriggeredByCut = true;

    this.#ensureClipboardEventsGetTriggered('cut');
  }

  /**
   * Converts the contents of multiple ranges (`ranges`) into a single string.
   *
   * @param {Array<{startRow: number, startCol: number, endRow: number, endCol: number}>} ranges Array of objects with properties `startRow`, `endRow`, `startCol` and `endCol`.
   * @returns {string} A string that will be copied to the clipboard.
   */
  getRangedCopyableData(ranges) {
    return stringify(this.getRangedData(ranges));
  }

  /**
   * Converts the contents of multiple ranges (`ranges`) into an array of arrays.
   *
   * @param {Array<{startRow: number, startCol: number, endRow: number, endCol: number}>} ranges Array of objects with properties `startRow`, `startCol`, `endRow` and `endCol`.
   * @returns {Array[]} An array of arrays that will be copied to the clipboard.
   */
  getRangedData(ranges) {
    const data = [];
    const { rows, columns } = normalizeRanges(ranges);

    // concatenate all rows and columns data defined in ranges into one copyable string
    arrayEach(rows, (row) => {
      const rowSet = [];

      arrayEach(columns, (column) => {
        if (row < 0) {
          // `row` as the second argument acts here as the `headerLevel` argument
          rowSet.push(this.hot.getColHeader(column, row));
        } else {
          rowSet.push(this.hot.getCopyableData(row, column));
        }
      });

      data.push(rowSet);
    });

    return data;
  }

  /**
   * Simulates the paste action.
   *
   * For security reasons, modern browsers don't allow reading from the system clipboard.
   *
   * @param {string} pastableText The value to paste, as a raw string.
   * @param {string} [pastableHtml=''] The value to paste, as HTML.
   */
  paste(pastableText = '', pastableHtml = pastableText) {
    if (!pastableText && !pastableHtml) {
      return;
    }

    const pasteData = new PasteEvent();

    if (pastableText) {
      pasteData.clipboardData.setData('text/plain', pastableText);
    }
    if (pastableHtml) {
      pasteData.clipboardData.setData('text/html', pastableHtml);
    }

    this.onPaste(pasteData);
  }

  /**
   * Prepares copyable text from the cells selection in the invisible textarea.
   */
  setCopyableText() {
    const selectionRange = this.hot.getSelectedRangeLast();

    if (!selectionRange) {
      return;
    }

    if (selectionRange.isSingleHeader()) {
      this.copyableRanges = [];

      return;
    }

    this.#copyableRangesFactory.setSelectedRange(selectionRange);

    const groupedRanges = new Map([
      ['headers', null],
      ['cells', null],
    ]);

    if (this.#copyMode === 'column-headers-only') {
      groupedRanges.set('headers', this.#copyableRangesFactory.getMostBottomColumnHeadersRange());

    } else {
      if (this.#copyMode === 'with-column-headers') {
        groupedRanges.set('headers', this.#copyableRangesFactory.getMostBottomColumnHeadersRange());

      } else if (this.#copyMode === 'with-column-group-headers') {
        groupedRanges.set('headers', this.#copyableRangesFactory.getAllColumnHeadersRange());
      }

      groupedRanges.set('cells', this.#copyableRangesFactory.getCellsRange());
    }

    this.copyableRanges = Array.from(groupedRanges.values())
      .filter(range => range !== null)
      .map(({ startRow, startCol, endRow, endCol }) => ({ startRow, startCol, endRow, endCol }));

    this.copyableRanges = this.hot.runHooks('modifyCopyableRange', this.copyableRanges);

    const cellsRange = groupedRanges.get('cells');

    if (cellsRange !== null && cellsRange.isRangeTrimmed) {
      const {
        startRow, startCol, endRow, endCol
      } = cellsRange;

      this.hot.runHooks('afterCopyLimit',
        endRow - startRow + 1, endCol - startCol + 1, this.rowsLimit, this.columnsLimit);
    }
  }

  /**
   * Verifies if editor exists and is open.
   *
   * @private
   * @returns {boolean}
   */
  isEditorOpened() {
    return this.hot.getActiveEditor()?.isOpened();
  }

  /**
   * Ensure that the `copy`/`cut` events get triggered properly in Safari.
   *
   * @param {string} eventName Name of the event to get triggered.
   */
  #ensureClipboardEventsGetTriggered(eventName) {
    // Without this workaround Safari (tested on Safari@16.5.2) does not trigger the 'copy' event.
    if (isSafari()) {
      const lastSelectedRange = this.hot.getSelectedRangeLast();
<<<<<<< HEAD
      const { row: highlightRow, col: highlightColumn } = lastSelectedRange.highlight;
      const currentlySelectedCell = this.hot.getCell(highlightRow, highlightColumn, true);

      runWithSelectedContendEditableElement(currentlySelectedCell, () => {
        this.hot.rootDocument.execCommand(eventName);
      });
=======

      if (lastSelectedRange) {
        const { row: highlightRow, col: highlightColumn } = lastSelectedRange.highlight;
        const currentlySelectedCell = this.hot.getCell(highlightRow, highlightColumn, true);

        if (currentlySelectedCell) {
          runWithSelectedContendEditableElement(currentlySelectedCell, () => {
            this.hot.rootDocument.execCommand(eventName);
          });
        }
      }
>>>>>>> 4369a09c

    } else {
      this.hot.rootDocument.execCommand(eventName);
    }
  }

  /**
   * Counts how many column headers will be copied based on the passed range.
   *
   * @private
   * @param {Array<{startRow: number, startCol: number, endRow: number, endCol: number}>} ranges Array of objects with properties `startRow`, `startCol`, `endRow` and `endCol`.
   * @returns {{ columnHeadersCount: number }} Returns an object with keys that holds
   *                                           information with the number of copied headers.
   */
  #countCopiedHeaders(ranges) {
    const { rows } = normalizeRanges(ranges);
    let columnHeadersCount = 0;

    for (let row = 0; row < rows.length; row++) {
      if (rows[row] >= 0) {
        break;
      }

      columnHeadersCount += 1;
    }

    return {
      columnHeadersCount,
    };
  }

  /**
   * Prepares new values to populate them into datasource.
   *
   * @private
   * @param {Array} inputArray An array of the data to populate.
   * @param {Array} [selection] The selection which indicates from what position the data will be populated.
   * @returns {Array} Range coordinates after populate data.
   */
  populateValues(inputArray, selection = this.hot.getSelectedRangeLast()) {
    if (!inputArray.length) {
      return;
    }

    const populatedRowsLength = inputArray.length;
    const populatedColumnsLength = inputArray[0].length;
    const newRows = [];

    const { row: startRow, col: startColumn } = selection.getTopStartCorner();
    const { row: endRowFromSelection, col: endColumnFromSelection } = selection.getBottomEndCorner();

    let visualRowForPopulatedData = startRow;
    let visualColumnForPopulatedData = startColumn;
    let lastVisualRow = startRow;
    let lastVisualColumn = startColumn;

    // We try to populate just all copied data or repeat copied data within a selection. Please keep in mind that we
    // don't know whether populated data is bigger than selection on start as there are some cells for which values
    // should be not inserted (it's known right after getting cell meta).
    while (newRows.length < populatedRowsLength || visualRowForPopulatedData <= endRowFromSelection) {
      const { skipRowOnPaste, visualRow } = this.hot.getCellMeta(visualRowForPopulatedData, startColumn);

      visualRowForPopulatedData = visualRow + 1;

      if (skipRowOnPaste === true) {
        /* eslint-disable no-continue */
        continue;
      }

      lastVisualRow = visualRow;
      visualColumnForPopulatedData = startColumn;

      const newRow = [];
      const insertedRow = newRows.length % populatedRowsLength;

      while (newRow.length < populatedColumnsLength || visualColumnForPopulatedData <= endColumnFromSelection) {
        const { skipColumnOnPaste, visualCol } = this.hot.getCellMeta(startRow, visualColumnForPopulatedData);

        visualColumnForPopulatedData = visualCol + 1;

        if (skipColumnOnPaste === true) {
          /* eslint-disable no-continue */
          continue;
        }

        lastVisualColumn = visualCol;
        const insertedColumn = newRow.length % populatedColumnsLength;

        newRow.push(inputArray[insertedRow][insertedColumn]);
      }

      newRows.push(newRow);
    }

    this.hot.populateFromArray(startRow, startColumn, newRows, void 0, void 0, 'CopyPaste.paste', this.pasteMode);

    return [startRow, startColumn, lastVisualRow, lastVisualColumn];
  }

  /**
   * Add the `contenteditable` attribute to the highlighted cell and select its content.
   */
  #addContentEditableToHighlightedCell() {
    if (this.hot.isListening()) {
      const lastSelectedRange = this.hot.getSelectedRangeLast();

      if (lastSelectedRange) {
        const { row: highlightRow, col: highlightColumn } = lastSelectedRange.highlight;
        const currentlySelectedCell = this.hot.getCell(highlightRow, highlightColumn, true);

        if (currentlySelectedCell) {
          makeElementContentEditableAndSelectItsContent(currentlySelectedCell);
        }
      }
    }
  }

  /**
   * Remove the `contenteditable` attribute from the highlighted cell and deselect its content.
   */
  #removeContentEditableFromHighlightedCell() {
    // If the instance is not listening, the workaround is not needed.
    if (this.hot.isListening()) {
      const lastSelectedRange = this.hot.getSelectedRangeLast();

      if (lastSelectedRange) {
        const { row: highlightRow, col: highlightColumn } = lastSelectedRange.highlight;
        const currentlySelectedCell = this.hot.getCell(highlightRow, highlightColumn, true);

        if (currentlySelectedCell && currentlySelectedCell.hasAttribute('contenteditable')) {
          removeContentEditableFromElementAndDeselect(currentlySelectedCell);
        }
      }
    }
  }

  /**
   * `copy` event callback on textarea element.
   *
   * @param {Event} event ClipboardEvent.
   * @private
   */
  onCopy(event) {
    if ((!this.hot.isListening() && !this.#isTriggeredByCopy) || this.isEditorOpened()) {
      return;
    }

    this.setCopyableText();
    this.#isTriggeredByCopy = false;

    const data = this.getRangedData(this.copyableRanges);
    const copiedHeadersCount = this.#countCopiedHeaders(this.copyableRanges);
    const allowCopying = !!this.hot.runHooks('beforeCopy', data, this.copyableRanges, copiedHeadersCount);

    if (allowCopying) {
      const textPlain = stringify(data);

      if (event && event.clipboardData) {
        const textHTML = _dataToHTML(data, this.hot.rootDocument);

        event.clipboardData.setData('text/plain', textPlain);
        event.clipboardData.setData('text/html', [META_HEAD, textHTML].join(''));

      } else if (typeof ClipboardEvent === 'undefined') {
        this.hot.rootWindow.clipboardData.setData('Text', textPlain);
      }

      this.hot.runHooks('afterCopy', data, this.copyableRanges, copiedHeadersCount);
    }

    this.#copyMode = 'cells-only';
    event.preventDefault();
  }

  /**
   * `cut` event callback on textarea element.
   *
   * @param {Event} event ClipboardEvent.
   * @private
   */
  onCut(event) {
    if ((!this.hot.isListening() && !this.#isTriggeredByCut) || this.isEditorOpened()) {
      return;
    }

    this.setCopyableText();
    this.#isTriggeredByCut = false;

    const rangedData = this.getRangedData(this.copyableRanges);
    const allowCuttingOut = !!this.hot.runHooks('beforeCut', rangedData, this.copyableRanges);

    if (allowCuttingOut) {
      const textPlain = stringify(rangedData);

      if (event && event.clipboardData) {
        const textHTML = _dataToHTML(rangedData, this.hot.rootDocument);

        event.clipboardData.setData('text/plain', textPlain);
        event.clipboardData.setData('text/html', [META_HEAD, textHTML].join(''));

      } else if (typeof ClipboardEvent === 'undefined') {
        this.hot.rootWindow.clipboardData.setData('Text', textPlain);
      }

      this.hot.emptySelectedCells('CopyPaste.cut');
      this.hot.runHooks('afterCut', rangedData, this.copyableRanges);
    }

    event.preventDefault();
  }

  /**
   * `paste` event callback on textarea element.
   *
   * @param {Event} event ClipboardEvent or pseudo ClipboardEvent, if paste was called manually.
   * @private
   */
  onPaste(event) {
    if (!this.hot.isListening() || this.isEditorOpened() || !this.hot.getSelected()) {
      return;
    }

    if (event && event.preventDefault) {
      event.preventDefault();
    }

    let pastedData;

    if (event && typeof event.clipboardData !== 'undefined') {
      const textHTML = sanitize(event.clipboardData.getData('text/html'), {
        ADD_TAGS: ['meta'],
        ADD_ATTR: ['content'],
        FORCE_BODY: true,
      });

      if (textHTML && /(<table)|(<TABLE)/g.test(textHTML)) {
        const parsedConfig = htmlToGridSettings(textHTML, this.hot.rootDocument);

        pastedData = parsedConfig.data;
      } else {
        pastedData = event.clipboardData.getData('text/plain');
      }

    } else if (typeof ClipboardEvent === 'undefined' && typeof this.hot.rootWindow.clipboardData !== 'undefined') {
      pastedData = this.hot.rootWindow.clipboardData.getData('Text');
    }

    if (typeof pastedData === 'string') {
      pastedData = parse(pastedData);
    }

    if (pastedData === void 0 || pastedData && pastedData.length === 0) {
      return;
    }

    if (this.hot.runHooks('beforePaste', pastedData, this.copyableRanges) === false) {
      return;
    }

    const [startRow, startColumn, endRow, endColumn] = this.populateValues(pastedData);

    this.hot.selectCell(
      startRow,
      startColumn,
      Math.min(this.hot.countRows() - 1, endRow),
      Math.min(this.hot.countCols() - 1, endColumn),
    );

    this.hot.runHooks('afterPaste', pastedData, this.copyableRanges);
  }

  /**
   * Add copy and cut options to the Context Menu.
   *
   * @private
   * @param {object} options Contains default added options of the Context Menu.
   */
  onAfterContextMenuDefaultOptions(options) {
    options.items.push(
      { name: '---------' },
      copyItem(this),
    );

    if (this.#enableCopyColumnHeaders) {
      options.items.push(
        copyWithColumnHeadersItem(this),
      );
    }
    if (this.#enableCopyColumnGroupHeaders) {
      options.items.push(
        copyWithColumnGroupHeadersItem(this),
      );
    }
    if (this.#enableCopyColumnHeadersOnly) {
      options.items.push(
        copyColumnHeadersOnlyItem(this),
      );
    }

    options.items.push(cutItem(this));
  }

  /**
   * Force focus on focusableElement after end of the selection.
   *
   * @private
   */
  onAfterSelectionEnd() {
    if (this.isEditorOpened()) {
      return;
    }

    if (this.hot.getSettings().fragmentSelection) {
      return;
    }

    this.setCopyableText();
  }

  /**
   * `document.body` `mouseenter` callback used to work around a Safari's problem with copying/cutting from the
   * browser's menu.
<<<<<<< HEAD
   */
  onSafariMouseEnter() {
    // If the instance is not listening, the workaround is not needed.
    if (this.hot.isListening()) {
      const lastSelectedRange = this.hot.getSelectedRangeLast();

      if (lastSelectedRange) {
        const { row: highlightRow, col: highlightColumn } = lastSelectedRange.highlight;
        const currentlySelectedCell = this.hot.getCell(highlightRow, highlightColumn, true);

        removeContentEditableFromElementAndDeselect(currentlySelectedCell);
      }
    }
  }

  /**
   * `document.body` `mouseleave` callback used to work around a Safari's problem with copying/cutting from the
   * browser's menu.
   */
  onSafariMouseLeave() {
    if (this.hot.isListening()) {
      const lastSelectedRange = this.hot.getSelectedRangeLast();
      const { row: highlightRow, col: highlightColumn } = lastSelectedRange.highlight;
      const currentlySelectedCell = this.hot.getCell(highlightRow, highlightColumn, true);

      if (lastSelectedRange) {
        makeElementContentEditableAndSelectItsContent(currentlySelectedCell);
      }
    }
=======
   *
   * @private
   */
  onSafariMouseEnter() {
    this.#removeContentEditableFromHighlightedCell();
  }

  /**
   * `document.body` `mouseleave` callback used to work around a Safari's problem with copying/cutting from the
   * browser's menu.
   *
   * @private
   */
  onSafariMouseLeave() {
    this.#addContentEditableToHighlightedCell();
  }

  /**
   * `afterSelection` hook callback triggered only on Safari.
   *
   * @private
   */
  onSafariAfterSelection() {
    this.#removeContentEditableFromHighlightedCell();
>>>>>>> 4369a09c
  }

  /**
   * Destroys the `CopyPaste` plugin instance.
   */
  destroy() {
    super.destroy();
  }
}<|MERGE_RESOLUTION|>--- conflicted
+++ resolved
@@ -237,11 +237,8 @@
       this.eventManager.addEventListener(
         this.hot.rootDocument.body, 'mouseleave', (...args) => this.onSafariMouseLeave(...args)
       );
-<<<<<<< HEAD
-=======
 
       this.addHook('afterSelection', () => this.onSafariAfterSelection());
->>>>>>> 4369a09c
     }
 
     super.enablePlugin();
@@ -462,14 +459,6 @@
     // Without this workaround Safari (tested on Safari@16.5.2) does not trigger the 'copy' event.
     if (isSafari()) {
       const lastSelectedRange = this.hot.getSelectedRangeLast();
-<<<<<<< HEAD
-      const { row: highlightRow, col: highlightColumn } = lastSelectedRange.highlight;
-      const currentlySelectedCell = this.hot.getCell(highlightRow, highlightColumn, true);
-
-      runWithSelectedContendEditableElement(currentlySelectedCell, () => {
-        this.hot.rootDocument.execCommand(eventName);
-      });
-=======
 
       if (lastSelectedRange) {
         const { row: highlightRow, col: highlightColumn } = lastSelectedRange.highlight;
@@ -481,7 +470,6 @@
           });
         }
       }
->>>>>>> 4369a09c
 
     } else {
       this.hot.rootDocument.execCommand(eventName);
@@ -804,47 +792,16 @@
   /**
    * `document.body` `mouseenter` callback used to work around a Safari's problem with copying/cutting from the
    * browser's menu.
-<<<<<<< HEAD
+   *
+   * @private
    */
   onSafariMouseEnter() {
-    // If the instance is not listening, the workaround is not needed.
-    if (this.hot.isListening()) {
-      const lastSelectedRange = this.hot.getSelectedRangeLast();
-
-      if (lastSelectedRange) {
-        const { row: highlightRow, col: highlightColumn } = lastSelectedRange.highlight;
-        const currentlySelectedCell = this.hot.getCell(highlightRow, highlightColumn, true);
-
-        removeContentEditableFromElementAndDeselect(currentlySelectedCell);
-      }
-    }
+    this.#removeContentEditableFromHighlightedCell();
   }
 
   /**
    * `document.body` `mouseleave` callback used to work around a Safari's problem with copying/cutting from the
    * browser's menu.
-   */
-  onSafariMouseLeave() {
-    if (this.hot.isListening()) {
-      const lastSelectedRange = this.hot.getSelectedRangeLast();
-      const { row: highlightRow, col: highlightColumn } = lastSelectedRange.highlight;
-      const currentlySelectedCell = this.hot.getCell(highlightRow, highlightColumn, true);
-
-      if (lastSelectedRange) {
-        makeElementContentEditableAndSelectItsContent(currentlySelectedCell);
-      }
-    }
-=======
-   *
-   * @private
-   */
-  onSafariMouseEnter() {
-    this.#removeContentEditableFromHighlightedCell();
-  }
-
-  /**
-   * `document.body` `mouseleave` callback used to work around a Safari's problem with copying/cutting from the
-   * browser's menu.
    *
    * @private
    */
@@ -859,7 +816,6 @@
    */
   onSafariAfterSelection() {
     this.#removeContentEditableFromHighlightedCell();
->>>>>>> 4369a09c
   }
 
   /**
