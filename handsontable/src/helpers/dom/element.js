import { sanitize } from '../string';

/**
 * Get the parent of the specified node in the DOM tree.
 *
 * @param {HTMLElement} element Element from which traversing is started.
 * @param {number} [level=0] Traversing deep level.
 * @returns {HTMLElement|null}
 */
export function getParent(element, level = 0) {
  let iteration = -1;
  let parent = null;
  let elementToCheck = element;

  while (elementToCheck !== null) {
    if (iteration === level) {
      parent = elementToCheck;
      break;
    }

    if (elementToCheck.host && elementToCheck.nodeType === Node.DOCUMENT_FRAGMENT_NODE) {
      elementToCheck = elementToCheck.host;

    } else {
      iteration += 1;
      elementToCheck = elementToCheck.parentNode;
    }
  }

  return parent;
}

/**
 * Check if the provided element is a child of the provided Handsontable container.
 *
 * @param {HTMLElement} element Element to be analyzed.
 * @param {HTMLElement} thisHotContainer The Handsontable container.
 * @returns {boolean}
 */
export function isThisHotChild(element, thisHotContainer) {
  const closestHandsontableContainer = element.closest('.handsontable');

  return !!closestHandsontableContainer &&
    (
      closestHandsontableContainer.parentNode === thisHotContainer ||
      closestHandsontableContainer === thisHotContainer
    );
}

/**
 * Gets `frameElement` of the specified frame. Returns null if it is a top frame or if script has no access to read property.
 *
 * @param {Window} frame Frame from which should be get frameElement in safe way.
 * @returns {HTMLIFrameElement|null}
 */
export function getFrameElement(frame) {
  return Object.getPrototypeOf(frame.parent) && frame.frameElement;
}

/**
 * Gets parent frame of the specified frame. Returns null if it is a top frame or if script has no access to read property.
 *
 * @param {Window} frame Frame from which should get frameElement in a safe way.
 * @returns {Window|null}
 */
export function getParentWindow(frame) {
  return getFrameElement(frame) && frame.parent;
}

/**
 * Checks if script has access to read from parent frame of specified frame.
 *
 * @param {Window} frame Frame from which should get frameElement in a safe way.
 * @returns {boolean}
 */
export function hasAccessToParentWindow(frame) {
  return !!Object.getPrototypeOf(frame.parent);
}

/**
 * Goes up the DOM tree (including given element) until it finds an parent element that matches the nodes or nodes name.
 * This method goes up through web components.
 *
 * @param {Node} element Element from which traversing is started.
 * @param {Array<string|Node>} [nodes] Array of elements or Array of elements name (in uppercase form).
 * @param {Node} [until] The element until the traversing ends.
 * @returns {Node|null}
 */
export function closest(element, nodes = [], until) {
  const { ELEMENT_NODE, DOCUMENT_FRAGMENT_NODE } = Node;
  let elementToCheck = element;

  while (elementToCheck !== null && elementToCheck !== void 0 && elementToCheck !== until) {
    const { nodeType, nodeName } = elementToCheck;

    if (nodeType === ELEMENT_NODE && (nodes.includes(nodeName) || nodes.includes(elementToCheck))) {
      return elementToCheck;
    }

    const { host } = elementToCheck;

    if (host && nodeType === DOCUMENT_FRAGMENT_NODE) {
      elementToCheck = host;

    } else {
      elementToCheck = elementToCheck.parentNode;
    }
  }

  return null;
}

/**
 * Goes "down" the DOM tree (including given element) until it finds an element that matches the nodes or nodes name.
 *
 * @param {HTMLElement} element Element from which traversing is started.
 * @param {Array} nodes Array of elements or Array of elements name.
 * @param {HTMLElement} [until] The list of elements until the traversing ends.
 * @returns {HTMLElement|null}
 */
export function closestDown(element, nodes, until) {
  const matched = [];
  let elementToCheck = element;

  while (elementToCheck) {
    elementToCheck = closest(elementToCheck, nodes, until);

    if (!elementToCheck || (until && !until.contains(elementToCheck))) {
      break;
    }
    matched.push(elementToCheck);

    if (elementToCheck.host && elementToCheck.nodeType === Node.DOCUMENT_FRAGMENT_NODE) {
      elementToCheck = elementToCheck.host;

    } else {
      elementToCheck = elementToCheck.parentNode;
    }
  }
  const length = matched.length;

  return length ? matched[length - 1] : null;
}

/**
 * Goes up the DOM tree and checks if element is child of another element.
 *
 * @param {HTMLElement} child Child element An element to check.
 * @param {object|string} parent Parent element OR selector of the parent element.
 *                               If string provided, function returns `true` for the first occurrence of element with that class.
 * @returns {boolean}
 */
export function isChildOf(child, parent) {
  let node = child.parentNode;
  let queriedParents = [];

  if (typeof parent === 'string') {
    if (child.defaultView) {
      queriedParents = Array.prototype.slice.call(child.querySelectorAll(parent), 0);
    } else {
      queriedParents = Array.prototype.slice.call(child.ownerDocument.querySelectorAll(parent), 0);
    }
  } else {
    queriedParents.push(parent);
  }

  while (node !== null) {
    if (queriedParents.indexOf(node) > -1) {
      return true;
    }
    node = node.parentNode;
  }

  return false;
}

/**
 * Counts index of element within its parent.
 * WARNING: for performance reasons, assumes there are only element nodes (no text nodes). This is true
 * for Walkotnable, otherwise would need to check for nodeType or use previousElementSibling.
 *
 * @see http://jsperf.com/sibling-index/10
 * @param {Element} element The element to check.
 * @returns {number}
 */
export function index(element) {
  let i = 0;
  let elementToCheck = element;

  if (elementToCheck.previousSibling) {
    /* eslint-disable no-cond-assign */
    while (elementToCheck = elementToCheck.previousSibling) {
      i += 1;
    }
  }

  return i;
}

/**
 * Check if the provided overlay contains the provided element.
 *
 * @param {string} overlayType The type of the overlay.
 * @param {HTMLElement} element An element to check.
 * @param {HTMLElement} root The root element.
 * @returns {boolean}
 */
export function overlayContainsElement(overlayType, element, root) {
  const overlayElement = root.parentElement.querySelector(`.ht_clone_${overlayType}`);

  return overlayElement ? overlayElement.contains(element) : null;
}

/**
 * @param {string} classNames The element "class" attribute string.
 * @returns {string[]}
 */
function filterEmptyClassNames(classNames) {
  if (!classNames || !classNames.length) {
    return [];
  }

  return classNames.filter(x => !!x);
}

/**
 * Checks if element has class name.
 *
 * @param {HTMLElement} element An element to check.
 * @param {string} className Class name to check.
 * @returns {boolean}
 */
export function hasClass(element, className) {
  if (element.classList === void 0 || typeof className !== 'string' || className === '') {
    return false;
  }

  return element.classList.contains(className);
}

/**
 * Add class name to an element.
 *
 * @param {HTMLElement} element An element to process.
 * @param {string|Array} className Class name as string or array of strings.
 */
export function addClass(element, className) {
  if (typeof className === 'string') {
    className = className.split(' ');
  }

  className = filterEmptyClassNames(className);

  if (className.length > 0) {
    element.classList.add(...className);
  }
}

/**
 * Remove class name from an element.
 *
 * @param {HTMLElement} element An element to process.
 * @param {string|Array} className Class name as string or array of strings.
 */
export function removeClass(element, className) {
  if (typeof className === 'string') {
    className = className.split(' ');
  }

  className = filterEmptyClassNames(className);

  if (className.length > 0) {
    element.classList.remove(...className);
  }
}

/**
 * @param {HTMLElement} element An element from the text is removed.
 */
export function removeTextNodes(element) {
  if (element.nodeType === 3) {
    element.parentNode.removeChild(element); // bye text nodes!

  } else if (['TABLE', 'THEAD', 'TBODY', 'TFOOT', 'TR'].indexOf(element.nodeName) > -1) {
    const childs = element.childNodes;

    for (let i = childs.length - 1; i >= 0; i--) {
      removeTextNodes(childs[i]);
    }
  }
}

/**
 * Remove childs function
 * WARNING - this doesn't unload events and data attached by jQuery
 * http://jsperf.com/jquery-html-vs-empty-vs-innerhtml/9
 * http://jsperf.com/jquery-html-vs-empty-vs-innerhtml/11 - no siginificant improvement with Chrome remove() method.
 *
 * @param {HTMLElement} element An element to clear.
 */
export function empty(element) {
  let child;

  /* eslint-disable no-cond-assign */
  while (child = element.lastChild) {
    element.removeChild(child);
  }
}

export const HTML_CHARACTERS = /(<(.*)>|&(.*);)/;

/**
 * Insert content into element trying avoid innerHTML method.
 *
 * @param {HTMLElement} element An element to write into.
 * @param {string} content The text to write.
 * @param {boolean} [sanitizeContent=true] If `true`, the content will be sanitized before writing to the element.
 */
export function fastInnerHTML(element, content, sanitizeContent = true) {
  if (HTML_CHARACTERS.test(content)) {
    element.innerHTML = sanitizeContent ? sanitize(content) : content;
  } else {
    fastInnerText(element, content);
  }
}

/**
 * Insert text content into element.
 *
 * @param {HTMLElement} element An element to write into.
 * @param {string} content The text to write.
 */
export function fastInnerText(element, content) {
  const child = element.firstChild;

  if (child && child.nodeType === 3 && child.nextSibling === null) {
    // fast lane - replace existing text node
    child.textContent = content;

  } else {
    // slow lane - empty element and insert a text node
    empty(element);
    element.appendChild(element.ownerDocument.createTextNode(content));
  }
}

/**
 * Returns true if element is attached to the DOM and visible, false otherwise.
 *
 * @param {HTMLElement} element An element to check.
 * @returns {boolean}
 */
export function isVisible(element) {
  const documentElement = element.ownerDocument.documentElement;
  let next = element;

  while (next !== documentElement) { // until <html> reached
    if (next === null) { // parent detached from DOM
      return false;

    } else if (next.nodeType === Node.DOCUMENT_FRAGMENT_NODE) {
      if (next.host) { // this is Web Components Shadow DOM
        // see: http://w3c.github.io/webcomponents/spec/shadow/#encapsulation
        // according to spec, should be if (next.ownerDocument !== window.document), but that doesn't work yet
        if (next.host.impl) { // Chrome 33.0.1723.0 canary (2013-11-29) Web Platform features disabled
          return isVisible(next.host.impl);

        } else if (next.host) { // Chrome 33.0.1723.0 canary (2013-11-29) Web Platform features enabled
          return isVisible(next.host);

        }
        throw new Error('Lost in Web Components world');

      } else {
        return false; // this is a node detached from document in IE8
      }

    } else if (next.style && next.style.display === 'none') {
      return false;
    }

    next = next.parentNode;
  }

  return true;
}

/**
 * Returns elements top and left offset relative to the document. Function is not compatible with jQuery offset.
 *
 * @param {HTMLElement} element An element to get the offset position from.
 * @returns {object} Returns object with `top` and `left` props.
 */
export function offset(element) {
  const rootDocument = element.ownerDocument;
  const rootWindow = rootDocument.defaultView;
  const documentElement = rootDocument.documentElement;
  let elementToCheck = element;
  let offsetLeft;
  let offsetTop;
  let lastElem;

  offsetLeft = elementToCheck.offsetLeft;
  offsetTop = elementToCheck.offsetTop;
  lastElem = elementToCheck;

  /* eslint-disable no-cond-assign */
  while (elementToCheck = elementToCheck.offsetParent) {
    // from my observation, document.body always has scrollLeft/scrollTop == 0
    if (elementToCheck === rootDocument.body) {
      break;
    }
    offsetLeft += elementToCheck.offsetLeft;
    offsetTop += elementToCheck.offsetTop;
    lastElem = elementToCheck;
  }

  // slow - http://jsperf.com/offset-vs-getboundingclientrect/6
  if (lastElem && lastElem.style.position === 'fixed') {
    // if(lastElem !== document.body) { //faster but does gives false positive in Firefox
    offsetLeft += rootWindow.pageXOffset || documentElement.scrollLeft;
    offsetTop += rootWindow.pageYOffset || documentElement.scrollTop;
  }

  return {
    left: offsetLeft,
    top: offsetTop
  };
}

/**
 * Returns the document's scrollTop property.
 *
 * @param {Window} [rootWindow] The document window owner.
 * @returns {number}
 */
// eslint-disable-next-line no-restricted-globals
export function getWindowScrollTop(rootWindow = window) {
  return rootWindow.scrollY;
}

/**
 * Returns the document's scrollLeft property.
 *
 * @param {Window} [rootWindow] The document window owner.
 * @returns {number}
 */
// eslint-disable-next-line no-restricted-globals
export function getWindowScrollLeft(rootWindow = window) {
  return rootWindow.scrollX;
}

/**
 * Returns the provided element's scrollTop property.
 *
 * @param {HTMLElement} element An element to get the scroll top position from.
 * @param {Window} [rootWindow] The document window owner.
 * @returns {number}
 */
// eslint-disable-next-line no-restricted-globals
export function getScrollTop(element, rootWindow = window) {
  if (element === rootWindow) {
    return getWindowScrollTop(rootWindow);
  }

  return element.scrollTop;
}

/**
 * Returns the provided element's scrollLeft property.
 *
 * @param {HTMLElement} element An element to get the scroll left position from.
 * @param {Window} [rootWindow] The document window owner.
 * @returns {number}
 */
// eslint-disable-next-line no-restricted-globals
export function getScrollLeft(element, rootWindow = window) {
  if (element === rootWindow) {
    return getWindowScrollLeft(rootWindow);
  }

  return element.scrollLeft;
}

/**
 * Returns a DOM element responsible for scrolling of the provided element.
 *
 * @param {HTMLElement} element An element to get the scrollable element from.
 * @returns {HTMLElement} Element's scrollable parent.
 */
export function getScrollableElement(element) {
  let rootDocument = element.ownerDocument;
  let rootWindow = rootDocument ? rootDocument.defaultView : void 0;

  if (!rootDocument) {
    rootDocument = element.document ? element.document : element;
    rootWindow = rootDocument.defaultView;
  }

  const props = ['auto', 'scroll'];
  let el = element.parentNode;

  while (el && el.style && rootDocument.body !== el) {
    let { overflow, overflowX, overflowY } = el.style;

    if ([overflow, overflowX, overflowY].includes('scroll')) {
      return el;

    } else {
      ({ overflow, overflowX, overflowY } = rootWindow.getComputedStyle(el));

      if (props.includes(overflow) || props.includes(overflowX) || props.includes(overflowY)) {
        return el;
      }
    }

    // The '+ 1' after the scrollHeight/scrollWidth is to prevent problems with zoomed out Chrome.
    if (el.clientHeight <= el.scrollHeight + 1 && (props.includes(overflowY) || props.includes(overflow))) {
      return el;
    }
    if (el.clientWidth <= el.scrollWidth + 1 && (props.includes(overflowX) || props.includes(overflow))) {
      return el;
    }

    el = el.parentNode;
  }

  return rootWindow;
}

/**
 * Returns a DOM element responsible for trimming the provided element.
 *
 * @param {HTMLElement} base Base element.
 * @returns {HTMLElement} Base element's trimming parent.
 */
export function getTrimmingContainer(base) {
  const rootDocument = base.ownerDocument;
  const rootWindow = rootDocument.defaultView;

  let el = base.parentNode;

  while (el && el.style && rootDocument.body !== el) {
    if (el.style.overflow !== 'visible' && el.style.overflow !== '') {
      return el;
    }

    const computedStyle = getComputedStyle(el, rootWindow);
    const allowedProperties = ['scroll', 'hidden', 'auto'];
    const property = computedStyle.getPropertyValue('overflow');
    const propertyY = computedStyle.getPropertyValue('overflow-y');
    const propertyX = computedStyle.getPropertyValue('overflow-x');

    if (allowedProperties.includes(property) ||
        allowedProperties.includes(propertyY) ||
        allowedProperties.includes(propertyX)) {
      return el;
    }

    el = el.parentNode;
  }

  return rootWindow;
}

/**
 * Returns a style property for the provided element. (Be it an inline or external style).
 *
 * @param {HTMLElement} element An element to get the style from.
 * @param {string} prop Wanted property.
 * @param {Window} [rootWindow] The document window owner.
 * @returns {string|undefined} Element's style property.
 */
// eslint-disable-next-line no-restricted-globals
export function getStyle(element, prop, rootWindow = window) {
  if (!element) {
    return;

  } else if (element === rootWindow) {
    if (prop === 'width') {
      return `${rootWindow.innerWidth}px`;

    } else if (prop === 'height') {
      return `${rootWindow.innerHeight}px`;
    }

    return;
  }

  const styleProp = element.style[prop];

  if (styleProp !== '' && styleProp !== void 0) {
    return styleProp;
  }

  const computedStyle = getComputedStyle(element, rootWindow);

  if (computedStyle[prop] !== '' && computedStyle[prop] !== void 0) {
    return computedStyle[prop];
  }
}

/**
 * Verifies if element fit to provided CSSRule.
 *
 * @param {Element} element Element to verify with selector text.
 * @param {CSSRule} rule Selector text from CSSRule.
 * @returns {boolean}
 */
export function matchesCSSRules(element, rule) {
  const { selectorText } = rule;
  let result = false;

  if (rule.type === CSSRule.STYLE_RULE && selectorText) {
    if (element.msMatchesSelector) {
      result = element.msMatchesSelector(selectorText);

    } else if (element.matches) {
      result = element.matches(selectorText);
    }
  }

  return result;
}

/**
 * Returns a computed style object for the provided element. (Needed if style is declared in external stylesheet).
 *
 * @param {HTMLElement} element An element to get style from.
 * @param {Window} [rootWindow] The document window owner.
 * @returns {IEElementStyle|CssStyle} Elements computed style object.
 */
// eslint-disable-next-line no-restricted-globals
export function getComputedStyle(element, rootWindow = window) {
  return element.currentStyle || rootWindow.getComputedStyle(element);
}

/**
 * Returns the element's outer width.
 *
 * @param {HTMLElement} element An element to get the width from.
 * @returns {number} Element's outer width.
 */
export function outerWidth(element) {
  return element.offsetWidth;
}

/**
 * Returns the element's outer height.
 *
 * @param {HTMLElement} element An element to get the height from.
 * @returns {number} Element's outer height.
 */
export function outerHeight(element) {
  return element.offsetHeight;
}

/**
 * Returns the element's inner height.
 *
 * @param {HTMLElement} element An element to get the height from.
 * @returns {number} Element's inner height.
 */
export function innerHeight(element) {
  return element.clientHeight || element.innerHeight;
}

/**
 * Returns the element's inner width.
 *
 * @param {HTMLElement} element An element to get the width from.
 * @returns {number} Element's inner width.
 */
export function innerWidth(element) {
  return element.clientWidth || element.innerWidth;
}

/**
 * @param {HTMLElement} element An element to which the event is added.
 * @param {string} event The event name.
 * @param {Function} callback The callback to add.
 */
export function addEvent(element, event, callback) {
  element.addEventListener(event, callback, false);
}

/**
 * @param {HTMLElement} element An element from which the event is removed.
 * @param {string} event The event name.
 * @param {Function} callback The function reference to remove.
 */
export function removeEvent(element, event, callback) {
  element.removeEventListener(event, callback, false);
}

/**
 * Returns caret position in text input.
 *
 * @author https://stackoverflow.com/questions/263743/how-to-get-caret-position-in-textarea
 * @param {HTMLElement} el An element to check.
 * @returns {number}
 */
export function getCaretPosition(el) {
  if (el.selectionStart) {
    return el.selectionStart;
  }

  return 0;
}

/**
 * Returns end of the selection in text input.
 *
 * @param {HTMLElement} el An element to check.
 * @returns {number}
 */
export function getSelectionEndPosition(el) {
  if (el.selectionEnd) {
    return el.selectionEnd;
  }

  return 0;
}

/**
 * Returns text under selection.
 *
 * @param {Window} [rootWindow] The document window owner.
 * @returns {string}
 */
// eslint-disable-next-line no-restricted-globals
export function getSelectionText(rootWindow = window) {
  const rootDocument = rootWindow.document;
  let text = '';

  if (rootWindow.getSelection) {
    text = rootWindow.getSelection().toString();

  } else if (rootDocument.selection && rootDocument.selection.type !== 'Control') {
    text = rootDocument.selection.createRange().text;
  }

  return text;
}

/**
 * Cross-platform helper to clear text selection.
 *
 * @param {Window} [rootWindow] The document window owner.
 */
// eslint-disable-next-line no-restricted-globals
export function clearTextSelection(rootWindow = window) {
  // http://stackoverflow.com/questions/3169786/clear-text-selection-with-javascript
  if (rootWindow.getSelection) {
    if (rootWindow.getSelection().empty) { // Chrome
      rootWindow.getSelection().empty();
    } else if (rootWindow.getSelection().removeAllRanges) { // Firefox
      rootWindow.getSelection().removeAllRanges();
    }
  }
}

/**
 * Sets caret position in text input.
 *
 * @author http://blog.vishalon.net/index.php/javascript-getting-and-setting-caret-position-in-textarea/
 * @param {Element} element An element to process.
 * @param {number} pos The selection start position.
 * @param {number} endPos The selection end position.
 */
export function setCaretPosition(element, pos, endPos) {
  if (endPos === void 0) {
    endPos = pos;
  }
  if (element.setSelectionRange) {
    element.focus();

    try {
      element.setSelectionRange(pos, endPos);
    } catch (err) {
      const elementParent = element.parentNode;
      const parentDisplayValue = elementParent.style.display;

      elementParent.style.display = 'block';
      element.setSelectionRange(pos, endPos);
      elementParent.style.display = parentDisplayValue;
    }
  }
}

let cachedScrollbarWidth;

/**
 * Helper to calculate scrollbar width.
 * Source: https://stackoverflow.com/questions/986937/how-can-i-get-the-browsers-scrollbar-sizes.
 *
 * @private
 * @param {Document} rootDocument The onwer of the document.
 * @returns {number}
 */
// eslint-disable-next-line no-restricted-globals
function walkontableCalculateScrollbarWidth(rootDocument = document) {
  const inner = rootDocument.createElement('div');

  inner.style.height = '200px';
  inner.style.width = '100%';

  const outer = rootDocument.createElement('div');

  outer.style.boxSizing = 'content-box';
  outer.style.height = '150px';
  outer.style.left = '0px';
  outer.style.overflow = 'hidden';
  outer.style.position = 'absolute';
  outer.style.top = '0px';
  outer.style.width = '200px';
  outer.style.visibility = 'hidden';
  outer.appendChild(inner);

  (rootDocument.body || rootDocument.documentElement).appendChild(outer);
  const w1 = inner.offsetWidth;

  outer.style.overflow = 'scroll';
  let w2 = inner.offsetWidth;

  if (w1 === w2) {
    w2 = outer.clientWidth;
  }
  (rootDocument.body || rootDocument.documentElement).removeChild(outer);

  return (w1 - w2);
}

/**
 * Returns the computed width of the native browser scroll bar.
 *
 * @param {Document} [rootDocument] The owner of the document.
 * @returns {number} Width.
 */
// eslint-disable-next-line no-restricted-globals
export function getScrollbarWidth(rootDocument = document) {
  if (cachedScrollbarWidth === void 0) {
    cachedScrollbarWidth = walkontableCalculateScrollbarWidth(rootDocument);
  }

  return cachedScrollbarWidth;
}

/**
 * Checks if the provided element has a vertical scrollbar.
 *
 * @param {HTMLElement} element An element to check.
 * @returns {boolean}
 */
export function hasVerticalScrollbar(element) {
  return element.offsetWidth !== element.clientWidth;
}

/**
 * Checks if the provided element has a vertical scrollbar.
 *
 * @param {HTMLElement} element An element to check.
 * @returns {boolean}
 */
export function hasHorizontalScrollbar(element) {
  return element.offsetHeight !== element.clientHeight;
}

/**
 * Sets overlay position depending on it's type and used browser.
 *
 * @param {HTMLElement} overlayElem An element to process.
 * @param {number|string} left The left position of the overlay.
 * @param {number|string} top The top position of the overlay.
 */
export function setOverlayPosition(overlayElem, left, top) {
  overlayElem.style.transform = `translate3d(${left},${top},0)`;
}

/**
 * @param {HTMLElement} element An element to process.
 * @returns {number|Array}
 */
export function getCssTransform(element) {
  let transform;

  if (element.style.transform && (transform = element.style.transform) !== '') {
    return ['transform', transform];
  }

  return -1;
}

/**
 * @param {HTMLElement} element An element to process.
 */
export function resetCssTransform(element) {
  if (element.style.transform && element.style.transform !== '') {
    element.style.transform = '';
  }
}

/**
 * Determines if the given DOM element is an input field.
 * Notice: By 'input' we mean input, textarea and select nodes.
 *
 * @param {HTMLElement} element - DOM element.
 * @returns {boolean}
 */
export function isInput(element) {
  const inputs = ['INPUT', 'SELECT', 'TEXTAREA'];

  return element && (inputs.indexOf(element.nodeName) > -1 || element.contentEditable === 'true');
}

/**
 * Determines if the given DOM element is an input field placed OUTSIDE of HOT.
 * Notice: By 'input' we mean input, textarea and select nodes which have defined 'data-hot-input' attribute.
 *
 * @param {HTMLElement} element - DOM element.
 * @returns {boolean}
 */
export function isOutsideInput(element) {
  return isInput(element) && element.hasAttribute('data-hot-input') === false;
}

/**
 * Check if the given DOM element can be focused (by using "select" method).
 *
 * @param {HTMLElement} element - DOM element.
 */
export function selectElementIfAllowed(element) {
  const activeElement = element.ownerDocument.activeElement;

  if (!isOutsideInput(activeElement)) {
    element.select();
  }
}

/**
 * Check if the provided element is detached from DOM.
 *
 * @param {HTMLElement} element HTML element to be checked.
 * @returns {boolean} `true` if the element is detached, `false` otherwise.
 */
export function isDetached(element) {
  return !element.parentNode;
}

/**
 * Set up an observer to recognize when the provided element first becomes visible and trigger a callback when it
 * happens.
 *
 * @param {HTMLElement} elementToBeObserved Element to be observed.
 * @param {Function} callback The callback function.
 */
export function observeVisibilityChangeOnce(elementToBeObserved, callback) {
  const visibilityObserver = new IntersectionObserver((entries, observer) => {
    entries.forEach((entry) => {
      if (entry.isIntersecting && elementToBeObserved.offsetParent !== null) {
        callback();
        observer.unobserve(elementToBeObserved);
      }
    });
  }, {
    root: elementToBeObserved.ownerDocument.body
  });

  visibilityObserver.observe(elementToBeObserved);
}

/**
 * Add a `contenteditable` attribute, select the contents and optionally add the `invisibleSelection`
 * class to the provided element.
 *
 * @param {HTMLElement} element Element to be processed.
 * @param {boolean} [invisibleSelection=true] `true` if the class should be added to the element.
<<<<<<< HEAD
 */
export function makeElementContentEditableAndSelectItsContent(element, invisibleSelection = true) {
=======
 * @param {boolean} [ariaHidden=true] `true` if the `aria-hidden` attribute should be added to the processed element.
 */
export function makeElementContentEditableAndSelectItsContent(element, invisibleSelection = true, ariaHidden = true) {
>>>>>>> 4369a09c
  const ownerDocument = element.ownerDocument;
  const range = ownerDocument.createRange();
  const sel = ownerDocument.defaultView.getSelection();

  element.setAttribute('contenteditable', true);

<<<<<<< HEAD
=======
  if (ariaHidden) {
    element.setAttribute('aria-hidden', true);
  }

>>>>>>> 4369a09c
  if (invisibleSelection) {
    addClass(element, 'invisibleSelection');
  }

  range.selectNodeContents(element);

  sel.removeAllRanges();

  sel.addRange(range);
}

/**
 * Remove the `contenteditable` attribute, deselect the contents and optionally remove the `invisibleSelection`
 * class from the provided element.
 *
 * @param {HTMLElement} selectedElement The element to be deselected.
 * @param {boolean} [removeInvisibleSelectionClass=true] `true` if the class should be removed from the element.
 */
export function removeContentEditableFromElementAndDeselect(selectedElement, removeInvisibleSelectionClass = true) {
  const sel = selectedElement.ownerDocument.defaultView.getSelection();

<<<<<<< HEAD
=======
  if (selectedElement.hasAttribute('aria-hidden')) {
    selectedElement.removeAttribute('aria-hidden');
  }

>>>>>>> 4369a09c
  sel.removeAllRanges();

  if (removeInvisibleSelectionClass) {
    removeClass(selectedElement, 'invisibleSelection');
  }

  selectedElement.removeAttribute('contenteditable');
}

/**
 * Run the provided callback while the provided element is selected and modified to have the `contenteditable`
 * attribute added. Optionally, the selection can be configured to be invisible.
 *
 * @param {HTMLElement} element Element to be selected.
 * @param {Function} callback Callback to be called.
 * @param {boolean} [invisibleSelection=true] `true` if the selection should be invisible.
 */
export function runWithSelectedContendEditableElement(element, callback, invisibleSelection = true) {
  makeElementContentEditableAndSelectItsContent(element, invisibleSelection);

  callback();

  removeContentEditableFromElementAndDeselect(element, invisibleSelection);
}<|MERGE_RESOLUTION|>--- conflicted
+++ resolved
@@ -975,27 +975,19 @@
  *
  * @param {HTMLElement} element Element to be processed.
  * @param {boolean} [invisibleSelection=true] `true` if the class should be added to the element.
-<<<<<<< HEAD
- */
-export function makeElementContentEditableAndSelectItsContent(element, invisibleSelection = true) {
-=======
  * @param {boolean} [ariaHidden=true] `true` if the `aria-hidden` attribute should be added to the processed element.
  */
 export function makeElementContentEditableAndSelectItsContent(element, invisibleSelection = true, ariaHidden = true) {
->>>>>>> 4369a09c
   const ownerDocument = element.ownerDocument;
   const range = ownerDocument.createRange();
   const sel = ownerDocument.defaultView.getSelection();
 
   element.setAttribute('contenteditable', true);
 
-<<<<<<< HEAD
-=======
   if (ariaHidden) {
     element.setAttribute('aria-hidden', true);
   }
 
->>>>>>> 4369a09c
   if (invisibleSelection) {
     addClass(element, 'invisibleSelection');
   }
@@ -1017,13 +1009,10 @@
 export function removeContentEditableFromElementAndDeselect(selectedElement, removeInvisibleSelectionClass = true) {
   const sel = selectedElement.ownerDocument.defaultView.getSelection();
 
-<<<<<<< HEAD
-=======
   if (selectedElement.hasAttribute('aria-hidden')) {
     selectedElement.removeAttribute('aria-hidden');
   }
 
->>>>>>> 4369a09c
   sel.removeAllRanges();
 
   if (removeInvisibleSelectionClass) {
