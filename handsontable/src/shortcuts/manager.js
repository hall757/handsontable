--- conflicted
+++ resolved
@@ -1,11 +1,8 @@
 import { createUniqueMap } from '../utils/dataStructures/uniqueMap';
 import { createContext } from './context';
 import { useRecorder } from './recorder';
-<<<<<<< HEAD
-=======
 
 /* eslint-disable jsdoc/require-description-complete-sentence */
->>>>>>> 8344a56d
 
 /**
  * The `ShortcutManager` API lets you store and manage [keyboard shortcut contexts](@/guides/accessories-and-menus/keyboard-shortcuts.md#keyboard-shortcut-contexts) ([`ShortcutContext`](@/api/shortcutContext.md)).
@@ -84,15 +81,9 @@
   };
 
   /**
-<<<<<<< HEAD
-   * The variable, in combination with the `captureCtrl` shortcut option, allows capturing the state
-   * of the pressed Control/Meta keys. Some keyboard shortcuts related to the selection to work
-   * correctly need to use that feature.
-=======
    * This variable relates to the `captureCtrl` shortcut option,
    * which allows for capturing the state of the Control/Meta modifier key.
    * Some of the default keyboard shortcuts related to cell selection need this feature for working properly.
->>>>>>> 8344a56d
    *
    * @type {boolean}
    */
