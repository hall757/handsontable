import { createUniqueMap } from '../utils/dataStructures/uniqueMap';
import { normalizeKeys, getKeysList } from './utils';
import { isUndefined, isDefined } from '../helpers/mixed';
import { isFunction } from '../helpers/function';
import { objectEach } from '../helpers/object';
import { toSingleLine } from '../helpers/templateLiteralTag';

/* eslint-disable jsdoc/require-description-complete-sentence */
/**
 * The `ShortcutContext` API lets you store and manage [keyboard shortcuts](@/guides/accessories-and-menus/keyboard-shortcuts.md) in a given [context](@/guides/accessories-and-menus/keyboard-shortcuts.md#keyboard-shortcut-contexts).
 *
 * Each `ShortcutContext` object stores and manages its own set of keyboard shortcuts.
 *
 * @alias ShortcutContext
 * @class ShortcutContext
 * @param {string} name The name of the keyboard shortcut context
 * @returns {object}
 */
export const createContext = (name) => {
  const SHORTCUTS = createUniqueMap({
    errorIdExists: keys => `The "${keys}" shortcut is already registered in the "${name}" context.`
  });

  /**
   * Add a keyboard shortcut to this `ShortcutContext`.
   *
<<<<<<< HEAD
   * @memberof Context#
   * @param {object} options Options for shortcut's keys.
   * @param {Array<Array<string>>} options.keys Shortcut's keys being KeyboardEvent's key properties. Full list of values
   * is [available here](https://developer.mozilla.org/en-US/docs/Web/API/KeyboardEvent/key).
   * @param {Function} options.callback The callback.
   * @param {string} options.group Group for shortcut.
   * @param {Function} [options.runOnlyIf] Option determines whether assigned callback should be performed.
   * @param {boolean} [options.captureCtrl=false] Option determines whether the Ctrl/Meta modifier keys will be
   *                                              blocked for other listeners while executing this shortcut action.
   * @param {boolean} [options.stopPropagation=true] Option determines whether to stop event's propagation.
   * @param {boolean} [options.preventDefault=true] Option determines whether to prevent default behavior.
   * @param {string} [options.relativeToGroup] Group name, relative which the shortcut is placed.
   * @param {string} [options.position='after'] Position where shortcut is placed. It may be added before or after
   * another group.
=======
   * @memberof ShortcutContext#
   * @param {object} options The shortcut's options
   * @param {Array<Array<string>>} options.keys Names of the shortcut's keys,
   * (coming from [`KeyboardEvent.key`](https://developer.mozilla.org/en-US/docs/Web/API/KeyboardEvent/key/Key_Values)),
   * in lowercase or uppercase, unified across browsers
   * @param {Function} options.callback The shortcut's action
   * @param {object} options.group A group of shortcuts to which the shortcut belongs
   * @param {object} [options.runOnlyIf] A condition on which the shortcut's action runs
   * @param {object} [options.stopPropagation=true] If set to `true`: stops the event's propagation
   * @param {object} [options.captureCtrl=false] If set to `true`: captures the state of the Control/Meta modifier key
   * @param {object} [options.preventDefault=true] If set to `true`: prevents the default behavior
   * @param {object} [options.position='after'] The order in which the shortcut's action runs:
   * `'before'` or `'after'` the `relativeToGroup` group of actions
   * @param {object} [options.relativeToGroup] The name of a group of actions, used to determine an action's `position`
>>>>>>> 8344a56d
   *
   */
  const addShortcut = (
    {
      keys,
      callback,
      group,
      runOnlyIf = () => true,
      captureCtrl = false,
      preventDefault = true,
      stopPropagation = false,
      relativeToGroup,
      position,
    } = {}) => {

    if (isUndefined(group)) {
      throw new Error('You need to define the shortcut\'s group.');
    }

    if (isFunction(callback) === false) {
      throw new Error('The shortcut\'s callback needs to be a function.');
    }

    if (Array.isArray(keys) === false) {
      throw new Error(toSingleLine`Pass the shortcut\'s keys as an array of arrays,\x20
      using the KeyboardEvent.key properties:\x20
      https://developer.mozilla.org/en-US/docs/Web/API/KeyboardEvent/key/Key_Values.`);
    }

    const newShortcut = {
      callback,
      group,
      runOnlyIf,
      captureCtrl,
      preventDefault,
      stopPropagation,
    };

    if (isDefined(relativeToGroup)) {
      [newShortcut.relativeToGroup, newShortcut.position] = [relativeToGroup, position];
    }

    keys.forEach((keyCombination) => {
      const normalizedKeys = normalizeKeys(keyCombination);
      const hasKeyCombination = SHORTCUTS.hasItem(normalizedKeys);

      if (hasKeyCombination) {
        const shortcuts = SHORTCUTS.getItem(normalizedKeys);
        let insertionIndex = shortcuts.findIndex(shortcut => shortcut.group === relativeToGroup);

        if (insertionIndex !== -1) {
          if (position === 'before') {
            insertionIndex -= 1;

          } else {
            insertionIndex += 1;
          }

        } else {
          insertionIndex = shortcuts.length;
        }

        shortcuts.splice(insertionIndex, 0, newShortcut);

      } else {
        SHORTCUTS.addItem(normalizedKeys, [newShortcut]);
      }
    });
  };

  /**
   * Add multiple keyboard shortcuts to this context.
   *
   * @memberof ShortcutContext#
   * @param {Array<object>} shortcuts List of shortcuts to add to this shortcut context
   * @param {object} [options] A shortcut's options
   * @param {Function} [options.callback] A shortcut's action
   * @param {object} [options.group] A group of shortcuts to which a shortcut belongs
   * @param {object} [options.runOnlyIf] A condition on which a shortcut's action runs
   * @param {object} [options.stopPropagation=true] If set to `true`: stops the event's propagation
   * @param {object} [options.preventDefault=true] If set to `true`: prevents the default behavior
   * @param {object} [options.position='after'] The order in which a shortcut's action runs:
   * `'before'` or `'after'` a `relativeToGroup` group of actions
   * @param {object} [options.relativeToGroup] The name of a group of actions, used to determine an action's `position`
   */
  const addShortcuts = (shortcuts, options = {}) => {
    shortcuts.forEach((shortcut) => {
      objectEach(options, (value, key) => {
        if (Object.prototype.hasOwnProperty.call(shortcut, key) === false) {
          shortcut[key] = options[key];
        }
      });

      addShortcut(shortcut);
    });
  };

  /**
   * Remove a shortcut from this context.
   *
   * @memberof ShortcutContext#
   * @param {Array<string>} keys Names of the shortcut's keys,
   * (coming from [`KeyboardEvent.key`](https://developer.mozilla.org/en-US/docs/Web/API/KeyboardEvent/key/Key_Values)),
   * in lowercase or uppercase, unified across browsers
   */
  const removeShortcutsByKeys = (keys) => {
    const normalizedKeys = normalizeKeys(keys);

    SHORTCUTS.removeItem(normalizedKeys);
  };

  /**
   * Remove a group of shortcuts from this context.
   *
   * @memberof ShortcutContext#
   * @param {string} group The name of the group of shortcuts
   */
  const removeShortcutsByGroup = (group) => {
    const shortcuts = SHORTCUTS.getItems();

    shortcuts.forEach(([normalizedKeys, shortcutOptions]) => {
      const leftOptions = shortcutOptions.filter(option => option.group !== group);

      if (leftOptions.length === 0) {
        removeShortcutsByKeys(getKeysList(normalizedKeys));

      } else {
        shortcutOptions.length = 0;

        shortcutOptions.push(...leftOptions);
      }
    });
  };

  /**
   * Get a shortcut's details.
   *
   * @memberof ShortcutContext#
   * @param {Array<string>} keys Names of the shortcut's keys,
   * (coming from [`KeyboardEvent.key`](https://developer.mozilla.org/en-US/docs/Web/API/KeyboardEvent/key/Key_Values)),
   * in lowercase or uppercase, unified across browsers
   * @returns {Array}
   */
  const getShortcuts = (keys) => {
    const normalizedKeys = normalizeKeys(keys);
    const shortcuts = SHORTCUTS.getItem(normalizedKeys);

    return isDefined(shortcuts) ? shortcuts.slice() : [];
  };

  /**
   * Check if a shortcut exists in this context.
   *
   * @memberof ShortcutContext#
   * @param {Array<string>} keys Names of the shortcut's keys,
   * (coming from [`KeyboardEvent.key`](https://developer.mozilla.org/en-US/docs/Web/API/KeyboardEvent/key/Key_Values)),
   * in lowercase or uppercase, unified across browsers
   * @returns {boolean}
   */
  const hasShortcut = (keys) => {
    const normalizedKeys = normalizeKeys(keys);

    return SHORTCUTS.hasItem(normalizedKeys);
  };

  return {
    addShortcut,
    addShortcuts,
    getShortcuts,
    hasShortcut,
    removeShortcutsByKeys,
    removeShortcutsByGroup,
  };
};<|MERGE_RESOLUTION|>--- conflicted
+++ resolved
@@ -24,22 +24,6 @@
   /**
    * Add a keyboard shortcut to this `ShortcutContext`.
    *
-<<<<<<< HEAD
-   * @memberof Context#
-   * @param {object} options Options for shortcut's keys.
-   * @param {Array<Array<string>>} options.keys Shortcut's keys being KeyboardEvent's key properties. Full list of values
-   * is [available here](https://developer.mozilla.org/en-US/docs/Web/API/KeyboardEvent/key).
-   * @param {Function} options.callback The callback.
-   * @param {string} options.group Group for shortcut.
-   * @param {Function} [options.runOnlyIf] Option determines whether assigned callback should be performed.
-   * @param {boolean} [options.captureCtrl=false] Option determines whether the Ctrl/Meta modifier keys will be
-   *                                              blocked for other listeners while executing this shortcut action.
-   * @param {boolean} [options.stopPropagation=true] Option determines whether to stop event's propagation.
-   * @param {boolean} [options.preventDefault=true] Option determines whether to prevent default behavior.
-   * @param {string} [options.relativeToGroup] Group name, relative which the shortcut is placed.
-   * @param {string} [options.position='after'] Position where shortcut is placed. It may be added before or after
-   * another group.
-=======
    * @memberof ShortcutContext#
    * @param {object} options The shortcut's options
    * @param {Array<Array<string>>} options.keys Names of the shortcut's keys,
@@ -54,7 +38,6 @@
    * @param {object} [options.position='after'] The order in which the shortcut's action runs:
    * `'before'` or `'after'` the `relativeToGroup` group of actions
    * @param {object} [options.relativeToGroup] The name of a group of actions, used to determine an action's `position`
->>>>>>> 8344a56d
    *
    */
   const addShortcut = (
