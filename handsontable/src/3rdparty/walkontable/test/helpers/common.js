--- conflicted
+++ resolved
@@ -188,7 +188,6 @@
 
 beforeEach(function() {
   specContext.spec = this;
-<<<<<<< HEAD
 
   const matchers = {
     toBeInArray() {
@@ -268,8 +267,6 @@
   };
 
   jasmine.addMatchers(extendMatchersWithConfig(matchers));
-=======
->>>>>>> c07713cd
 });
 
 afterEach(() => {
