import { arrayEach } from './helpers/array';
import { objectEach } from './helpers/object';
import { substitute } from './helpers/string';
import { warn } from './helpers/console';
import { toSingleLine } from './helpers/templateLiteralTag';
import { fastCall } from './helpers/function';

/* eslint-disable jsdoc/require-description-complete-sentence */
/**
 * @description
 *
 * ::: only-for javascript
 * Handsontable events are the common interface that function in 2 ways: as __callbacks__ and as __hooks__.
 * :::
 *
 * ::: only-for react
 * This page lists all the **Handsontable hooks** – callbacks that let you react before or after an action occurs.
 *
 * Read more on the [Events and hooks](@/guides/getting-started/events-and-hooks.md) page.
 * :::
 *
 * @example
 *
 * ::: only-for javascript
 * ```js
 * // using events as callbacks
 * ...
 * const hot1 = new Handsontable(document.getElementById('example1'), {
 *   afterChange: function(changes, source) {
 *     $.ajax({
 *       url: "save.php',
 *       data: change
 *     });
 *   }
 * });
 * ...
 * ```
 * :::
 *
 * ::: only-for react
 * ```jsx
 * <HotTable
 *   afterChange={(changes, source) => {
 *     fetch('save.php', {
 *       method: 'POST',
 *       headers: {
 *         'Accept': 'application/json',
 *         'Content-Type': 'application/json'
 *       },
 *       body: JSON.stringify(changes)
 *     });
 *   }}
 * />
 * :::
 *
 * ::: only-for javascript
 * ```js
 * // using events as plugin hooks
 * ...
 * const hot1 = new Handsontable(document.getElementById('example1'), {
 *   myPlugin: true
 * });
 *
 * const hot2 = new Handsontable(document.getElementById('example2'), {
 *   myPlugin: false
 * });
 *
 * // global hook
 * Handsontable.hooks.add('afterChange', function() {
 *   // Fired twice - for hot1 and hot2
 *   if (this.getSettings().myPlugin) {
 *     // function body - will only run for hot1
 *   }
 * });
 *
 * // local hook (has same effect as a callback)
 * hot2.addHook('afterChange', function() {
 *   // function body - will only run in #example2
 * });
 * ```
 * :::
 *
 * ::: only-for react
 * ```jsx
 * const hotRef1 = useRef(null);
 * const hotRef2 = useRef(null);
 *
 * // Using events as plugin hooks:
 * ...
 *
 * <HotTable
 *   ref={hotRef1}
 *   myPlugin={true}
 * });
 *
 * <HotTable
 *   ref={hotRef2}
 *   myPlugin={false}
 * });
 *
 * ...
 *
 * const hot2 = hotRef2.current.hotInstance;
 * // local hook (has same effect as a callback)
 * hot2.addHook('afterChange', function() {
 *   // function body - will only run in #example2
 * });
 *
 * // global hook
 * Handsontable.hooks.add('afterChange', function() {
 *   // Fired twice - for hot1 and hot2
 *   if (this.getSettings().myPlugin) {
 *     // function body - will only run for first instance
 *   }
 * });
 * :::
 * ...
 */

// @TODO: Move plugin description hooks to plugin?
const REGISTERED_HOOKS = [
  /* eslint-disable jsdoc/require-description-complete-sentence */
  /**
   * Fired after resetting a cell's meta. This happens when the {@link Core#updateSettings} method is called.
   *
   * @event Hooks#afterCellMetaReset
   */
  'afterCellMetaReset',

  /**
   * Fired after one or more cells has been changed. The changes are triggered in any situation when the
   * value is entered using an editor or changed using API (e.q setDataAtCell).
   *
   * __Note:__ For performance reasons, the `changes` array is null for `"loadData"` source.
   *
   * @event Hooks#afterChange
   * @param {Array[]} changes 2D array containing information about each of the edited cells `[[row, prop, oldVal, newVal], ...]`. `row` is a visual row index.
   * @param {string} [source] String that identifies source of hook call ([list of all available sources](@/guides/getting-started/events-and-hooks.md#definition-for-source-argument)).
   * @example
   * ::: only-for javascript
   * ```js
   * new Handsontable(element, {
   *   afterChange: (changes) => {
   *     changes?.forEach(([row, prop, oldValue, newValue]) => {
   *       // Some logic...
   *     });
   *   }
   * })
   * ```
   * :::
   *
   * ::: only-for react
   * ```jsx
   * <HotTable
   *   afterChange={(changes, source) => {
   *     changes?.forEach(([row, prop, oldValue, newValue]) => {
   *       // Some logic...
   *     });
   *   }}
   * />
   * ```
   * :::
   */
  'afterChange',

  /**
   * Fired each time user opens {@link ContextMenu} and after setting up the Context Menu's default options. These options are a collection
   * which user can select by setting an array of keys or an array of objects in {@link Options#contextMenu} option.
   *
   * @event Hooks#afterContextMenuDefaultOptions
   * @param {Array} predefinedItems An array of objects containing information about the pre-defined Context Menu items.
   */
  'afterContextMenuDefaultOptions',

  /**
   * Fired each time user opens {@link ContextMenu} plugin before setting up the Context Menu's items but after filtering these options by
   * user (`contextMenu` option). This hook can by helpful to determine if user use specified menu item or to set up
   * one of the menu item to by always visible.
   *
   * @event Hooks#beforeContextMenuSetItems
   * @param {object[]} menuItems An array of objects containing information about to generated Context Menu items.
   */
  'beforeContextMenuSetItems',

  /**
   * Fired by {@link DropdownMenu} plugin after setting up the Dropdown Menu's default options. These options are a
   * collection which user can select by setting an array of keys or an array of objects in {@link Options#dropdownMenu}
   * option.
   *
   * @event Hooks#afterDropdownMenuDefaultOptions
   * @param {object[]} predefinedItems An array of objects containing information about the pre-defined Context Menu items.
   */
  'afterDropdownMenuDefaultOptions',

  /**
   * Fired by {@link DropdownMenu} plugin before setting up the Dropdown Menu's items but after filtering these options
   * by user (`dropdownMenu` option). This hook can by helpful to determine if user use specified menu item or to set
   * up one of the menu item to by always visible.
   *
   * @event Hooks#beforeDropdownMenuSetItems
   * @param {object[]} menuItems An array of objects containing information about to generated Dropdown Menu items.
   */
  'beforeDropdownMenuSetItems',

  /**
   * Fired by {@link ContextMenu} plugin after hiding the Context Menu. This hook is fired when {@link Options#contextMenu}
   * option is enabled.
   *
   * @event Hooks#afterContextMenuHide
   * @param {object} context The Context Menu plugin instance.
   */
  'afterContextMenuHide',

  /**
   * Fired by {@link ContextMenu} plugin before opening the Context Menu. This hook is fired when {@link Options#contextMenu}
   * option is enabled.
   *
   * @event Hooks#beforeContextMenuShow
   * @param {object} context The Context Menu instance.
   */
  'beforeContextMenuShow',

  /**
   * Fired by {@link ContextMenu} plugin after opening the Context Menu. This hook is fired when {@link Options#contextMenu}
   * option is enabled.
   *
   * @event Hooks#afterContextMenuShow
   * @param {object} context The Context Menu plugin instance.
   */
  'afterContextMenuShow',

  /**
   * Fired by {@link CopyPaste} plugin after reaching the copy limit while copying data. This hook is fired when
   * {@link Options#copyPaste} option is enabled.
   *
   * @event Hooks#afterCopyLimit
   * @param {number} selectedRows Count of selected copyable rows.
   * @param {number} selectedColumns Count of selected copyable columns.
   * @param {number} copyRowsLimit Current copy rows limit.
   * @param {number} copyColumnsLimit Current copy columns limit.
   */
  'afterCopyLimit',

  /**
   * Fired before created a new column.
   *
   * @event Hooks#beforeCreateCol
   * @param {number} index Represents the visual index of first newly created column in the data source array.
   * @param {number} amount Number of newly created columns in the data source array.
   * @param {string} [source] String that identifies source of hook call
   *                          ([list of all available sources](@/guides/getting-started/events-and-hooks.md#definition-for-source-argument)).
   * @returns {*} If `false` then creating columns is cancelled.
   * @example
   * ::: only-for javascript
   * ```js
   * // Return `false` to cancel column inserting.
   * new Handsontable(element, {
   *   beforeCreateCol: function(data, coords) {
   *     return false;
   *   }
   * });
   * ```
   * :::
   *
   * ::: only-for react
   * ```jsx
   * // Return `false` to cancel column inserting.
   * <HotTable
   *   beforeCreateCol={(data, coords) => {
   *     return false;
   *   }}
   * />
   * ```
   * :::
   */
  'beforeCreateCol',

  /**
   * Fired after the order of columns has changed.
   * This hook is fired by changing column indexes of any type supported by the {@link IndexMapper}.
   *
   * @event Hooks#afterColumnSequenceChange
   * @param {'init'|'remove'|'insert'|'move'|'update'} [source] A string that indicates what caused the change to the order of columns.
   */
  'afterColumnSequenceChange',

  /**
   * Fired after created a new column.
   *
   * @event Hooks#afterCreateCol
   * @param {number} index Represents the visual index of first newly created column in the data source.
   * @param {number} amount Number of newly created columns in the data source.
   * @param {string} [source] String that identifies source of hook call
   *                          ([list of all available sources](@/guides/getting-started/events-and-hooks.md#definition-for-source-argument)).
   */
  'afterCreateCol',

  /**
   * Fired before created a new row.
   *
   * @event Hooks#beforeCreateRow
   * @param {number} index Represents the visual index of first newly created row in the data source array.
   * @param {number} amount Number of newly created rows in the data source array.
   * @param {string} [source] String that identifies source of hook call
   *                          ([list of all available sources](@/guides/getting-started/events-and-hooks.md#definition-for-source-argument)).
   * @returns {*|boolean} If false is returned the action is canceled.
   */
  'beforeCreateRow',

  /**
   * Fired after created a new row.
   *
   * @event Hooks#afterCreateRow
   * @param {number} index Represents the visual index of first newly created row in the data source array.
   * @param {number} amount Number of newly created rows in the data source array.
   * @param {string} [source] String that identifies source of hook call
   *                          ([list of all available sources](@/guides/getting-started/events-and-hooks.md#definition-for-source-argument)).
   */
  'afterCreateRow',

  /**
   * Fired after all selected cells are deselected.
   *
   * @event Hooks#afterDeselect
   */
  'afterDeselect',

  /**
   * Fired after destroying the Handsontable instance.
   *
   * @event Hooks#afterDestroy
   */
  'afterDestroy',

  /**
   * Hook fired after keydown event is handled.
   *
   * @event Hooks#afterDocumentKeyDown
   * @param {Event} event A native `keydown` event object.
   */
  'afterDocumentKeyDown',

  /**
   * Fired inside the Walkontable's selection `draw` method. Can be used to add additional class names to cells, depending on the current selection.
   *
   * @event Hooks#afterDrawSelection
   * @param {number} currentRow Row index of the currently processed cell.
   * @param {number} currentColumn Column index of the currently cell.
   * @param {number[]} cornersOfSelection Array of the current selection in a form of `[startRow, startColumn, endRow, endColumn]`.
   * @param {number|undefined} layerLevel Number indicating which layer of selection is currently processed.
   * @since 0.38.1
   * @returns {string|undefined} Can return a `String`, which will act as an additional `className` to be added to the currently processed cell.
   */
  'afterDrawSelection',

  /**
   * Fired inside the Walkontable's `refreshSelections` method. Can be used to remove additional class names from all cells in the table.
   *
   * @event Hooks#beforeRemoveCellClassNames
   * @since 0.38.1
   * @returns {string[]|undefined} Can return an `Array` of `String`s. Each of these strings will act like class names to be removed from all the cells in the table.
   */
  'beforeRemoveCellClassNames',

  /**
   * Fired after getting the cell settings.
   *
   * @event Hooks#afterGetCellMeta
   * @param {number} row Visual row index.
   * @param {number} column Visual column index.
   * @param {object} cellProperties Object containing the cell properties.
   */
  'afterGetCellMeta',

  /**
   * Fired after retrieving information about a column header and appending it to the table header.
   *
   * @event Hooks#afterGetColHeader
   * @param {number} column Visual column index.
   * @param {HTMLTableCellElement} TH Header's TH element.
   * @param {number} [headerLevel=0] (Since 12.2.0) Header level index. Accepts positive (0 to n)
   *                                 and negative (-1 to -n) values. For positive values, 0 points to the
   *                                 topmost header. For negative values, -1 points to the bottom-most
   *                                 header (the header closest to the cells).
   */
  'afterGetColHeader',

  /**
   * Fired after retrieving information about a row header and appending it to the table header.
   *
   * @event Hooks#afterGetRowHeader
   * @param {number} row Visual row index.
   * @param {HTMLTableCellElement} TH Header's TH element.
   */
  'afterGetRowHeader',

  /**
   * Fired after the Handsontable instance is initiated.
   *
   * @event Hooks#afterInit
   */
  'afterInit',

  /**
   * Fired after Handsontable's [`data`](@/api/options.md#data)
   * gets modified by the [`loadData()`](@/api/core.md#loaddata) method
   * or the [`updateSettings()`](@/api/core.md#updatesettings) method.
   *
   * Read more:
   * - [Binding to data](@/guides/getting-started/binding-to-data.md)
   * - [Saving data](@/guides/getting-started/saving-data.md)
   *
   * @event Hooks#afterLoadData
   * @param {Array} sourceData An [array of arrays](@/guides/getting-started/binding-to-data.md#array-of-arrays), or an [array of objects](@/guides/getting-started/binding-to-data.md#array-of-objects), that contains Handsontable's data
   * @param {boolean} initialLoad A flag that indicates whether the data was loaded at Handsontable's initialization (`true`) or later (`false`)
   * @param {string} source The source of the call
   */
  'afterLoadData',

  /**
   * Fired after the [`updateData()`](@/api/core.md#updatedata) method
   * modifies Handsontable's [`data`](@/api/options.md#data).
   *
   * Read more:
   * - [Binding to data](@/guides/getting-started/binding-to-data.md)
   * - [Saving data](@/guides/getting-started/saving-data.md)
   *
   * @event Hooks#afterUpdateData
   * @since 11.1.0
   * @param {Array} sourceData An [array of arrays](@/guides/getting-started/binding-to-data.md#array-of-arrays), or an [array of objects](@/guides/getting-started/binding-to-data.md#array-of-objects), that contains Handsontable's data
   * @param {boolean} initialLoad A flag that indicates whether the data was loaded at Handsontable's initialization (`true`) or later (`false`)
   * @param {string} source The source of the call
   */
  'afterUpdateData',

  /**
   * Fired after a scroll event, which is identified as a momentum scroll (e.g. On an iPad).
   *
   * @event Hooks#afterMomentumScroll
   */
  'afterMomentumScroll',

  /**
   * Fired after a `mousedown` event is triggered on the cell corner (the drag handle).
   *
   * @event Hooks#afterOnCellCornerMouseDown
   * @param {Event} event `mousedown` event object.
   */
  'afterOnCellCornerMouseDown',

  /**
   * Fired after a `dblclick` event is triggered on the cell corner (the drag handle).
   *
   * @event Hooks#afterOnCellCornerDblClick
   * @param {Event} event `dblclick` event object.
   */
  'afterOnCellCornerDblClick',

  /**
   * Fired after clicking on a cell or row/column header. In case the row/column header was clicked, the coordinate
   * indexes are negative.
   *
   * For example clicking on the row header of cell (0, 0) results with `afterOnCellMouseDown` called
   * with coordinates `{row: 0, col: -1}`.
   *
   * @event Hooks#afterOnCellMouseDown
   * @param {Event} event `mousedown` event object.
   * @param {CellCoords} coords Coordinates object containing the visual row and visual column indexes of the clicked cell.
   * @param {HTMLTableCellElement} TD Cell's TD (or TH) element.
   */
  'afterOnCellMouseDown',

  /**
   * Fired after clicking on a cell or row/column header. In case the row/column header was clicked, the coordinate
   * indexes are negative.
   *
   * For example clicking on the row header of cell (0, 0) results with `afterOnCellMouseUp` called
   * with coordinates `{row: 0, col: -1}`.
   *
   * @event Hooks#afterOnCellMouseUp
   * @param {Event} event `mouseup` event object.
   * @param {CellCoords} coords Coordinates object containing the visual row and visual column indexes of the clicked cell.
   * @param {HTMLTableCellElement} TD Cell's TD (or TH) element.
   */
  'afterOnCellMouseUp',

  /**
   * Fired after clicking right mouse button on a cell or row/column header.
   *
   * For example clicking on the row header of cell (0, 0) results with `afterOnCellContextMenu` called
   * with coordinates `{row: 0, col: -1}`.
   *
   * @event Hooks#afterOnCellContextMenu
   * @since 4.1.0
   * @param {Event} event `contextmenu` event object.
   * @param {CellCoords} coords Coordinates object containing the visual row and visual column indexes of the clicked cell.
   * @param {HTMLTableCellElement} TD Cell's TD (or TH) element.
   */
  'afterOnCellContextMenu',

  /**
   * Fired after hovering a cell or row/column header with the mouse cursor. In case the row/column header was
   * hovered, the index is negative.
   *
   * For example, hovering over the row header of cell (0, 0) results with `afterOnCellMouseOver` called
   * with coords `{row: 0, col: -1}`.
   *
   * @event Hooks#afterOnCellMouseOver
   * @param {Event} event `mouseover` event object.
   * @param {CellCoords} coords Hovered cell's visual coordinate object.
   * @param {HTMLTableCellElement} TD Cell's TD (or TH) element.
   */
  'afterOnCellMouseOver',

  /**
   * Fired after leaving a cell or row/column header with the mouse cursor.
   *
   * @event Hooks#afterOnCellMouseOut
   * @param {Event} event `mouseout` event object.
   * @param {CellCoords} coords Leaved cell's visual coordinate object.
   * @param {HTMLTableCellElement} TD Cell's TD (or TH) element.
   */
  'afterOnCellMouseOut',

  /**
   * Fired after one or more columns are removed.
   *
   * @event Hooks#afterRemoveCol
   * @param {number} index Visual index of starter column.
   * @param {number} amount An amount of removed columns.
   * @param {number[]} physicalColumns An array of physical columns removed from the data source.
   * @param {string} [source] String that identifies source of hook call
   *                          ([list of all available sources](@/guides/getting-started/events-and-hooks.md#definition-for-source-argument)).
   */
  'afterRemoveCol',

  /**
   * Fired after one or more rows are removed.
   *
   * @event Hooks#afterRemoveRow
   * @param {number} index Visual index of starter row.
   * @param {number} amount An amount of removed rows.
   * @param {number[]} physicalRows An array of physical rows removed from the data source.
   * @param {string} [source] String that identifies source of hook call
   *                          ([list of all available sources](@/guides/getting-started/events-and-hooks.md#definition-for-source-argument)).
   */
  'afterRemoveRow',

  /**
   * Fired before starting rendering the cell.
   *
   * @event Hooks#beforeRenderer
   * @param {HTMLTableCellElement} TD Currently rendered cell's TD element.
   * @param {number} row Visual row index.
   * @param {number} column Visual column index.
   * @param {string|number} prop Column property name or a column index, if datasource is an array of arrays.
   * @param {*} value Value of the rendered cell.
   * @param {object} cellProperties Object containing the cell's properties.
   */
  'beforeRenderer',

  /**
   * Fired after finishing rendering the cell (after the renderer finishes).
   *
   * @event Hooks#afterRenderer
   * @param {HTMLTableCellElement} TD Currently rendered cell's TD element.
   * @param {number} row Visual row index.
   * @param {number} column Visual column index.
   * @param {string|number} prop Column property name or a column index, if datasource is an array of arrays.
   * @param {*} value Value of the rendered cell.
   * @param {object} cellProperties Object containing the cell's properties.
   */
  'afterRenderer',

  /**
   * Fired after the order of rows has changed.
   * This hook is fired by changing row indexes of any type supported by the {@link IndexMapper}.
   *
   * @event Hooks#afterRowSequenceChange
   * @param {'init'|'remove'|'insert'|'move'|'update'} [source] A string that indicates what caused the change to the order of rows.
   */
  'afterRowSequenceChange',

  /**
   * Fired after the horizontal scroll event.
   *
   * @event Hooks#afterScrollHorizontally
   */
  'afterScrollHorizontally',

  /**
   * Fired after the vertical scroll event.
   *
   * @event Hooks#afterScrollVertically
   */
  'afterScrollVertically',

  /**
   * Fired after the vertical or horizontal scroll event.
   *
   * @since 14.0.0
   * @event Hooks#afterScroll
   */
  'afterScroll',

  /**
   * Fired after one or more cells are selected (e.g. During mouse move).
   *
   * @event Hooks#afterSelection
   * @param {number} row Selection start visual row index.
   * @param {number} column Selection start visual column index.
   * @param {number} row2 Selection end visual row index.
   * @param {number} column2 Selection end visual column index.
   * @param {object} preventScrolling A reference to the observable object with the `value` property.
   *                                  Property `preventScrolling.value` expects a boolean value that
   *                                  Handsontable uses to control scroll behavior after selection.
   * @param {object} preventScrolling Object with `value` property where its value change will be observed.
   * @param {number} selectionLayerLevel The number which indicates what selection layer is currently modified.
   * @example
   * ::: only-for javascript
   * ```js
   * new Handsontable(element, {
   *   afterSelection: (row, column, row2, column2, preventScrolling, selectionLayerLevel) => {
   *     // If set to `false` (default): when cell selection is outside the viewport,
   *     // Handsontable scrolls the viewport to cell selection's end corner.
   *     // If set to `true`: when cell selection is outside the viewport,
   *     // Handsontable doesn't scroll to cell selection's end corner.
   *     preventScrolling.value = true;
   *   }
   * })
   * ```
   * :::
   *
   * ::: only-for react
   * ```jsx
   * <HotTable
   *   afterSelection={(row, column, row2, column2, preventScrolling, selectionLayerLevel) => {
   *     // If set to `false` (default): when cell selection is outside the viewport,
   *     // Handsontable scrolls the viewport to cell selection's end corner.
   *     // If set to `true`: when cell selection is outside the viewport,
   *     // Handsontable doesn't scroll to cell selection's end corner.
   *     preventScrolling.value = true;
   *   }}
   * />
   * ```
   * :::
   */
  'afterSelection',

  /**
   * Fired after one or more cells are selected.
   *
   * The `prop` and `prop2` arguments represent the source object property name instead of the column number.
   *
   * @event Hooks#afterSelectionByProp
   * @param {number} row Selection start visual row index.
   * @param {string} prop Selection start data source object property name.
   * @param {number} row2 Selection end visual row index.
   * @param {string} prop2 Selection end data source object property name.
   * @param {object} preventScrolling Object with `value` property where its value change will be observed.
   * @param {number} selectionLayerLevel The number which indicates what selection layer is currently modified.
   * @example
   * ```js
   * ::: only-for javascript
   * new Handsontable(element, {
   *   afterSelectionByProp: (row, column, row2, column2, preventScrolling, selectionLayerLevel) => {
   *     // setting if prevent scrolling after selection
   *     preventScrolling.value = true;
   *   }
   * })
   * ```
   * :::
   *
   * ::: only-for react
   * ```jsx
   * <HotTable
   *   afterSelectionByProp={(row, column, row2, column2, preventScrolling, selectionLayerLevel) => {
   *     // setting if prevent scrolling after selection
   *     preventScrolling.value = true;
   *   }}
   * />
   * ```
   * :::
   */
  'afterSelectionByProp',

  /**
   * Fired after one or more cells are selected (e.g. On mouse up).
   *
   * @event Hooks#afterSelectionEnd
   * @param {number} row Selection start visual row index.
   * @param {number} column Selection start visual column index.
   * @param {number} row2 Selection end visual row index.
   * @param {number} column2 Selection end visual column index.
   * @param {number} selectionLayerLevel The number which indicates what selection layer is currently modified.
   */
  'afterSelectionEnd',

  /**
   * Fired after one or more cells are selected (e.g. On mouse up).
   *
   * The `prop` and `prop2` arguments represent the source object property name instead of the column number.
   *
   * @event Hooks#afterSelectionEndByProp
   * @param {number} row Selection start visual row index.
   * @param {string} prop Selection start data source object property index.
   * @param {number} row2 Selection end visual row index.
   * @param {string} prop2 Selection end data source object property index.
   * @param {number} selectionLayerLevel The number which indicates what selection layer is currently modified.
   */
  'afterSelectionEndByProp',

  /**
   * Fired before one or more columns are selected (e.g. During mouse header click or {@link Core#selectColumns} API call).
   *
   * @since 14.0.0
   * @event Hooks#beforeSelectColumns
   * @param {CellCoords} from Selection start coords object.
   * @param {CellCoords} to Selection end coords object.
   * @param {CellCoords} highlight Selection cell focus coords object.
   * @example
   * ::: only-for javascript
   * ```js
   * new Handsontable(element, {
   *   beforeSelectColumns: (from, to, highlight) => {
   *     // Extend the column selection by one column left and one column right.
   *     from.col = Math.max(from.col - 1, 0);
   *     to.col = Math.min(to.col + 1, this.countCols() - 1);
   *   }
   * })
   * ```
   * :::
   *
   * ::: only-for react
   * ```jsx
   * <HotTable
   *   beforeSelectColumns={(from, to, highlight) => {
   *     // Extend the column selection by one column left and one column right.
   *     from.col = Math.max(from.col - 1, 0);
   *     to.col = Math.min(to.col + 1, this.countCols() - 1);
   *   }}
   * />
   * ```
   * :::
   */
  'beforeSelectColumns',

  /**
   * Fired after one or more columns are selected (e.g. During mouse header click or {@link Core#selectColumns} API call).
   *
   * @since 14.0.0
   * @event Hooks#afterSelectColumns
   * @param {CellCoords} from Selection start coords object.
   * @param {CellCoords} to Selection end coords object.
   * @param {CellCoords} highlight Selection cell focus coords object.
   */
  'afterSelectColumns',

  /**
   * Fired before one or more rows are selected (e.g. During mouse header click or {@link Core#selectRows} API call).
   *
   * @since 14.0.0
   * @event Hooks#beforeSelectRows
   * @param {CellCoords} from Selection start coords object.
   * @param {CellCoords} to Selection end coords object.
   * @param {CellCoords} highlight Selection cell focus coords object.
   * @example
   * ::: only-for javascript
   * ```js
   * new Handsontable(element, {
   *   beforeSelectRows: (from, to, highlight) => {
   *     // Extend the row selection by one row up and one row bottom more.
   *     from.row = Math.max(from.row - 1, 0);
   *     to.row = Math.min(to.row + 1, this.countRows() - 1);
   *   }
   * })
   * ```
   * :::
   *
   * ::: only-for react
   * ```jsx
   * <HotTable
   *   beforeSelectRows={(from, to, highlight) => {
   *     // Extend the row selection by one row up and one row bottom more.
   *     from.row = Math.max(from.row - 1, 0);
   *     to.row = Math.min(to.row + 1, this.countRows() - 1);
   *   }}
   * />
   * ```
   * :::
   */
  'beforeSelectRows',

  /**
   * Fired after one or more rows are selected (e.g. During mouse header click or {@link Core#selectRows} API call).
   *
   * @since 14.0.0
   * @event Hooks#afterSelectRows
   * @param {CellCoords} from Selection start coords object.
   * @param {CellCoords} to Selection end coords object.
   * @param {CellCoords} highlight Selection cell focus coords object.
   */
  'afterSelectRows',

  /**
   * Fired after cell meta is changed.
   *
   * @event Hooks#afterSetCellMeta
   * @param {number} row Visual row index.
   * @param {number} column Visual column index.
   * @param {string} key The updated meta key.
   * @param {*} value The updated meta value.
   */
  'afterSetCellMeta',

  /**
   * Fired after cell meta is removed.
   *
   * @event Hooks#afterRemoveCellMeta
   * @param {number} row Visual row index.
   * @param {number} column Visual column index.
   * @param {string} key The removed meta key.
   * @param {*} value Value which was under removed key of cell meta.
   */
  'afterRemoveCellMeta',

  /**
   * Fired after cell data was changed.
   *
   * @event Hooks#afterSetDataAtCell
   * @param {Array} changes An array of changes in format `[[row, column, oldValue, value], ...]`.
   * @param {string} [source] String that identifies source of hook call
   *                          ([list of all available sources](@/guides/getting-started/events-and-hooks.md#definition-for-source-argument)).
   */
  'afterSetDataAtCell',

  /**
   * Fired after cell data was changed.
   * Called only when `setDataAtRowProp` was executed.
   *
   * @event Hooks#afterSetDataAtRowProp
   * @param {Array} changes An array of changes in format `[[row, prop, oldValue, value], ...]`.
   * @param {string} [source] String that identifies source of hook call
   *                          ([list of all available sources](@/guides/getting-started/events-and-hooks.md#definition-for-source-argument)).
   */
  'afterSetDataAtRowProp',

  /**
   * Fired after cell source data was changed.
   *
   * @event Hooks#afterSetSourceDataAtCell
   * @since 8.0.0
   * @param {Array} changes An array of changes in format `[[row, column, oldValue, value], ...]`.
   * @param {string} [source] String that identifies source of hook call.
   */
  'afterSetSourceDataAtCell',

  /**
   * Fired after calling the `updateSettings` method.
   *
   * @event Hooks#afterUpdateSettings
   * @param {object} newSettings New settings object.
   */
  'afterUpdateSettings',

  /**
   * @description
   * A plugin hook executed after validator function, only if validator function is defined.
   * Validation result is the first parameter. This can be used to determinate if validation passed successfully or not.
   *
   * __Returning false from the callback will mark the cell as invalid__.
   *
   * @event Hooks#afterValidate
   * @param {boolean} isValid `true` if valid, `false` if not.
   * @param {*} value The value in question.
   * @param {number} row Visual row index.
   * @param {string|number} prop Property name / visual column index.
   * @param {string} [source] String that identifies source of hook call
   *                          ([list of all available sources](@/guides/getting-started/events-and-hooks.md#definition-for-source-argument)).
   * @returns {undefined | boolean} If `false` the cell will be marked as invalid, `true` otherwise.
   */
  'afterValidate',

  /**
   * Fired before successful change of language (when proper language code was set).
   *
   * @event Hooks#beforeLanguageChange
   * @since 0.35.0
   * @param {string} languageCode New language code.
   */
  'beforeLanguageChange',

  /**
   * Fired after successful change of language (when proper language code was set).
   *
   * @event Hooks#afterLanguageChange
   * @since 0.35.0
   * @param {string} languageCode New language code.
   */
  'afterLanguageChange',

  /**
   * Fired by {@link Autofill} plugin before populating the data in the autofill feature. This hook is fired when
   * {@link Options#fillHandle} option is enabled.
   *
   * @event Hooks#beforeAutofill
   * @param {Array[]} selectionData Data the autofill operation will start from.
   * @param {CellRange} sourceRange The range values will be filled from.
   * @param {CellRange} targetRange The range new values will be filled into.
   * @param {string} direction Declares the direction of the autofill. Possible values: `up`, `down`, `left`, `right`.
   *
   * @returns {boolean|Array[]} If false, the operation is cancelled. If array of arrays, the returned data
   *                              will be passed into `populateFromArray` instead of the default autofill
   *                              algorithm's result.
   */
  'beforeAutofill',

  /**
   * Fired by {@link Autofill} plugin after populating the data in the autofill feature. This hook is fired when
   * {@link Options#fillHandle} option is enabled.
   *
   * @event Hooks#afterAutofill
   * @since 8.0.0
   * @param {Array[]} fillData The data that was used to fill the `targetRange`. If `beforeAutofill` was used
   *                            and returned `[[]]`, this will be the same object that was returned from `beforeAutofill`.
   * @param {CellRange} sourceRange The range values will be filled from.
   * @param {CellRange} targetRange The range new values will be filled into.
   * @param {string} direction Declares the direction of the autofill. Possible values: `up`, `down`, `left`, `right`.
   */
  'afterAutofill',

  /**
   * Fired before aligning the cell contents.
   *
   * @event Hooks#beforeCellAlignment
   * @param {object} stateBefore An object with class names defining the cell alignment.
   * @param {CellRange[]} range An array of CellRange coordinates where the alignment will be applied.
   * @param {string} type Type of the alignment - either `horizontal` or `vertical`.
   * @param {string} alignmentClass String defining the alignment class added to the cell.
   * Possible values:
   * * `htLeft`
   * * `htCenter`
   * * `htRight`
   * * `htJustify`
   * * `htTop`
   * * `htMiddle`
   * * `htBottom`.
   */
  'beforeCellAlignment',

  /**
   * Fired before one or more cells are changed.
   *
   * Use this hook to silently alter the user's changes before Handsontable re-renders.
   *
   * To ignore the user's changes, use a nullified array or return `false`.
   *
   * @event Hooks#beforeChange
   * @param {Array[]} changes 2D array containing information about each of the edited cells `[[row, prop, oldVal, newVal], ...]`. `row` is a visual row index.
   * @param {string} [source] String that identifies source of hook call
   *                          ([list of all available sources](@/guides/getting-started/events-and-hooks.md#definition-for-source-argument)).
   * @returns {undefined | boolean} If `false` all changes were cancelled, `true` otherwise.
   * @example
   * ::: only-for javascript
   * ```js
   * // to alter a single change, overwrite the value with `changes[i][3]`
   * new Handsontable(element, {
   *   beforeChange: (changes, source) => {
   *     // [[row, prop, oldVal, newVal], ...]
   *     changes[0][3] = 10;
   *   }
   * });
   *
   * // to ignore a single change, set `changes[i]` to `null`
   * // or remove `changes[i]` from the array, by using `changes.splice(i, 1)`
   * new Handsontable(element, {
   *   beforeChange: (changes, source) => {
   *     // [[row, prop, oldVal, newVal], ...]
   *     changes[0] = null;
   *   }
   * });
   *
   * // to ignore all changes, return `false`
   * // or set the array's length to 0, by using `changes.length = 0`
   * new Handsontable(element, {
   *   beforeChange: (changes, source) => {
   *     // [[row, prop, oldVal, newVal], ...]
   *     return false;
   *   }
   * });
   * ```
   * :::
   *
   * ::: only-for react
   * ```jsx
   * // to alter a single change, overwrite the desired value with `changes[i][3]`
   * <HotTable
   *   beforeChange={(changes, source) => {
   *     // [[row, prop, oldVal, newVal], ...]
   *     changes[0][3] = 10;
   *   }}
   * />
   *
   * // to ignore a single change, set `changes[i]` to `null`
   * // or remove `changes[i]` from the array, by using changes.splice(i, 1).
   * <HotTable
   *   beforeChange={(changes, source) => {
   *     // [[row, prop, oldVal, newVal], ...]
   *     changes[0] = null;
   *   }}
   * />
   *
   * // to ignore all changes, return `false`
   * // or set the array's length to 0 (`changes.length = 0`)
   * <HotTable
   *   beforeChange={(changes, source) => {
   *     // [[row, prop, oldVal, newVal], ...]
   *     return false;
   *   }}
   * />
   * ```
   * :::
   */
  'beforeChange',

  /**
   * Fired right before rendering the changes.
   *
   * @event Hooks#beforeChangeRender
   * @param {Array[]} changes Array in form of `[row, prop, oldValue, newValue]`.
   * @param {string} [source] String that identifies source of hook call
   *                          ([list of all available sources](@/guides/getting-started/events-and-hooks.md#definition-for-source-argument)).
   */
  'beforeChangeRender',

  /**
   * Fired before drawing the borders.
   *
   * @event Hooks#beforeDrawBorders
   * @param {Array} corners Array specifying the current selection borders.
   * @param {string} borderClassName Specifies the border class name.
   */
  'beforeDrawBorders',

  /**
   * Fired before getting cell settings.
   *
   * @event Hooks#beforeGetCellMeta
   * @param {number} row Visual row index.
   * @param {number} column Visual column index.
   * @param {object} cellProperties Object containing the cell's properties.
   */
  'beforeGetCellMeta',

  /**
   * Fired before cell meta is removed.
   *
   * @event Hooks#beforeRemoveCellMeta
   * @param {number} row Visual row index.
   * @param {number} column Visual column index.
   * @param {string} key The removed meta key.
   * @param {*} value Value which is under removed key of cell meta.
   * @returns {*|boolean} If false is returned the action is canceled.
   */
  'beforeRemoveCellMeta',

  /**
   * Fired before the Handsontable instance is initiated.
   *
   * @event Hooks#beforeInit
   */
  'beforeInit',

  /**
   * Fired before the Walkontable instance is initiated.
   *
   * @event Hooks#beforeInitWalkontable
   * @param {object} walkontableConfig Walkontable configuration object.
   */
  'beforeInitWalkontable',

  /**
   * Fired before Handsontable's [`data`](@/api/options.md#data)
   * gets modified by the [`loadData()`](@/api/core.md#loaddata) method
   * or the [`updateSettings()`](@/api/core.md#updatesettings) method.
   *
   * Read more:
   * - [Binding to data](@/guides/getting-started/binding-to-data.md)
   * - [Saving data](@/guides/getting-started/saving-data.md)
   *
   * @event Hooks#beforeLoadData
   * @since 8.0.0
   * @param {Array} sourceData An [array of arrays](@/guides/getting-started/binding-to-data.md#array-of-arrays), or an [array of objects](@/guides/getting-started/binding-to-data.md#array-of-objects), that contains Handsontable's data
   * @param {boolean} initialLoad A flag that indicates whether the data was loaded at Handsontable's initialization (`true`) or later (`false`)
   * @param {string} source The source of the call
   * @returns {Array} The returned array will be used as Handsontable's new dataset.
   */
  'beforeLoadData',

  /**
   * Fired before the [`updateData()`](@/api/core.md#updatedata) method
   * modifies Handsontable's [`data`](@/api/options.md#data).
   *
   * Read more:
   * - [Binding to data](@/guides/getting-started/binding-to-data.md)
   * - [Saving data](@/guides/getting-started/saving-data.md)
   *
   * @event Hooks#beforeUpdateData
   * @since 11.1.0
   * @param {Array} sourceData An [array of arrays](@/guides/getting-started/binding-to-data.md#array-of-arrays), or an [array of objects](@/guides/getting-started/binding-to-data.md#array-of-objects), that contains Handsontable's data
   * @param {boolean} initialLoad A flag that indicates whether the data was loaded at Handsontable's initialization (`true`) or later (`false`)
   * @param {string} source The source of the call
   * @returns {Array} The returned array will be used as Handsontable's new dataset.
   */
  'beforeUpdateData',

  /**
   * Hook fired before keydown event is handled. It can be used to stop default key bindings.
   *
   * __Note__: To prevent default behavior you need to call `false` in your `beforeKeyDown` handler.
   *
   * @event Hooks#beforeKeyDown
   * @param {Event} event Original DOM event.
   */
  'beforeKeyDown',

  /**
   * Fired after the user clicked a cell, but before all the calculations related with it.
   *
   * @event Hooks#beforeOnCellMouseDown
   * @param {Event} event The `mousedown` event object.
   * @param {CellCoords} coords Cell coords object containing the visual coordinates of the clicked cell.
   * @param {HTMLTableCellElement} TD TD element.
   * @param {object} controller An object with properties `row`, `column` and `cell`. Each property contains
   *                            a boolean value that allows or disallows changing the selection for that particular area.
   */
  'beforeOnCellMouseDown',

  /**
   * Fired after the user clicked a cell.
   *
   * @event Hooks#beforeOnCellMouseUp
   * @param {Event} event The `mouseup` event object.
   * @param {CellCoords} coords Cell coords object containing the visual coordinates of the clicked cell.
   * @param {HTMLTableCellElement} TD TD element.
   */
  'beforeOnCellMouseUp',

  /**
   * Fired after the user clicked a cell, but before all the calculations related with it.
   *
   * @event Hooks#beforeOnCellContextMenu
   * @since 4.1.0
   * @param {Event} event The `contextmenu` event object.
   * @param {CellCoords} coords Cell coords object containing the visual coordinates of the clicked cell.
   * @param {HTMLTableCellElement} TD TD element.
   */
  'beforeOnCellContextMenu',

  /**
   * Fired after the user moved cursor over a cell, but before all the calculations related with it.
   *
   * @event Hooks#beforeOnCellMouseOver
   * @param {Event} event The `mouseover` event object.
   * @param {CellCoords} coords CellCoords object containing the visual coordinates of the clicked cell.
   * @param {HTMLTableCellElement} TD TD element.
   * @param {object} controller An object with properties `row`, `column` and `cell`. Each property contains
   *                            a boolean value that allows or disallows changing the selection for that particular area.
   */
  'beforeOnCellMouseOver',

  /**
   * Fired after the user moved cursor out from a cell, but before all the calculations related with it.
   *
   * @event Hooks#beforeOnCellMouseOut
   * @param {Event} event The `mouseout` event object.
   * @param {CellCoords} coords CellCoords object containing the visual coordinates of the leaved cell.
   * @param {HTMLTableCellElement} TD TD element.
   */
  'beforeOnCellMouseOut',

  /**
   * Fired before one or more columns are about to be removed.
   *
   * @event Hooks#beforeRemoveCol
   * @param {number} index Visual index of starter column.
   * @param {number} amount Amount of columns to be removed.
   * @param {number[]} physicalColumns An array of physical columns removed from the data source.
   * @param {string} [source] String that identifies source of hook call
   *                          ([list of all available sources](@/guides/getting-started/events-and-hooks.md#definition-for-source-argument)).
   * @returns {*|boolean} If false is returned the action is canceled.
   */
  'beforeRemoveCol',

  /**
   * Fired when one or more rows are about to be removed.
   *
   * @event Hooks#beforeRemoveRow
   * @param {number} index Visual index of starter row.
   * @param {number} amount Amount of rows to be removed.
   * @param {number[]} physicalRows An array of physical rows removed from the data source.
   * @param {string} [source] String that identifies source of hook call
   *                          ([list of all available sources](@/guides/getting-started/events-and-hooks.md#definition-for-source-argument)).
   * @returns {*|boolean} If false is returned the action is canceled.
   */
  'beforeRemoveRow',

  /**
   * Fired before Handsontable's view-rendering engine is rendered.
   *
   * __Note:__ In Handsontable 9.x and earlier, the `beforeViewRender` hook was named `beforeRender`.
   *
   * @event Hooks#beforeViewRender
   * @since 10.0.0
   * @param {boolean} isForced If set to `true`, the rendering gets triggered by a change of settings, a change of
   *                           data, or a logic that needs a full Handsontable render cycle.
   *                           If set to `false`, the rendering gets triggered by scrolling or moving the selection.
   * @param {object} skipRender Object with `skipRender` property, if it is set to `true ` the next rendering cycle will be skipped.
   */
  'beforeViewRender',

  /**
   * Fired after Handsontable's view-rendering engine is rendered,
   * but before redrawing the selection borders and before scroll syncing.
   *
   * __Note:__ In Handsontable 9.x and earlier, the `afterViewRender` hook was named `afterRender`.
   *
   * @event Hooks#afterViewRender
   * @since 10.0.0
   * @param {boolean} isForced If set to `true`, the rendering gets triggered by a change of settings, a change of
   *                           data, or a logic that needs a full Handsontable render cycle.
   *                           If set to `false`, the rendering gets triggered by scrolling or moving the selection.
   */
  'afterViewRender',

  /**
   * Fired before Handsontable's view-rendering engine updates the view.
   *
   * The `beforeRender` event is fired right after the Handsontable
   * business logic is executed and right before the rendering engine starts calling
   * the Core logic, renderers, cell meta objects etc. to update the view.
   *
   * @event Hooks#beforeRender
   * @param {boolean} isForced If set to `true`, the rendering gets triggered by a change of settings, a change of
   *                           data, or a logic that needs a full Handsontable render cycle.
   *                           If set to `false`, the rendering gets triggered by scrolling or moving the selection.
   */
  'beforeRender',

  /**
   * Fired after Handsontable's view-rendering engine updates the view.
   *
   * @event Hooks#afterRender
   * @param {boolean} isForced If set to `true`, the rendering gets triggered by a change of settings, a change of
   *                           data, or a logic that needs a full Handsontable render cycle.
   *                           If set to `false`, the rendering gets triggered by scrolling or moving the selection.
   */
  'afterRender',

  /**
   * Fired before cell meta is changed.
   *
   * @event Hooks#beforeSetCellMeta
   * @since 8.0.0
   * @param {number} row Visual row index.
   * @param {number} column Visual column index.
   * @param {string} key The updated meta key.
   * @param {*} value The updated meta value.
   * @returns {boolean|undefined} If false is returned the action is canceled.
   */
  'beforeSetCellMeta',

  /**
   * Fired before setting range is started but not finished yet.
   *
   * @event Hooks#beforeSetRangeStartOnly
   * @param {CellCoords} coords CellCoords instance.
   */
  'beforeSetRangeStartOnly',

  /**
   * Fired before setting range is started.
   *
   * @event Hooks#beforeSetRangeStart
   * @param {CellCoords} coords CellCoords instance.
   */
  'beforeSetRangeStart',

  /**
   * Fired before setting range is ended.
   *
   * @event Hooks#beforeSetRangeEnd
   * @param {CellCoords} coords CellCoords instance.
   */
  'beforeSetRangeEnd',

  /**
   * Fired before the logic of handling a touch scroll, when user started scrolling on a touch-enabled device.
   *
   * @event Hooks#beforeTouchScroll
   */
  'beforeTouchScroll',

  /**
   * Fired before cell validation, only if validator function is defined. This can be used to manipulate the value
   * of changed cell before it is applied to the validator function.
   *
   * __Note:__ this will not affect values of changes. This will change value *ONLY* for validation.
   *
   * @event Hooks#beforeValidate
   * @param {*} value Value of the cell.
   * @param {number} row Visual row index.
   * @param {string|number} prop Property name / column index.
   * @param {string} [source] String that identifies source of hook call
   *                          ([list of all available sources](@/guides/getting-started/events-and-hooks.md#definition-for-source-argument)).
   */
  'beforeValidate',

  /**
   * Fired before cell value is rendered into the DOM (through renderer function). This can be used to manipulate the
   * value which is passed to the renderer without modifying the renderer itself.
   *
   * @event Hooks#beforeValueRender
   * @param {*} value Cell value to render.
   * @param {object} cellProperties An object containing the cell properties.
   */
  'beforeValueRender',

  /**
   * Fired after Handsontable instance is constructed (using `new` operator).
   *
   * @event Hooks#construct
   */
  'construct',

  /**
   * Fired after Handsontable instance is initiated but before table is rendered.
   *
   * @event Hooks#init
   */
  'init',

  /**
   * Fired when a column header index is about to be modified by a callback function.
   *
   * @event Hooks#modifyColHeader
   * @param {number} column Visual column header index.
   */
  'modifyColHeader',

  /**
   * Fired when a column width is about to be modified by a callback function.
   *
   * @event Hooks#modifyColWidth
   * @param {number} width Current column width.
   * @param {number} column Visual column index.
   */
  'modifyColWidth',

  /**
   * Fired when focusing a cell or a header element. Allows replacing the element to be focused by returning a
   * different HTML element.
   *
   * @since 14.0.0
   * @event Hooks#modifyFocusedElement
   * @param {number} row Row index.
   * @param {number} column Column index.
<<<<<<< HEAD
   * @param {HTMLElement} focusedElement The element to be focused.
=======
   * @param {HTMLElement|undefined} focusedElement The element to be focused.
>>>>>>> 4369a09c
   */
  'modifyFocusedElement',

  /**
   * Fired when a row header index is about to be modified by a callback function.
   *
   * @event Hooks#modifyRowHeader
   * @param {number} row Visual row header index.
   */
  'modifyRowHeader',

  /**
   * Fired when a row height is about to be modified by a callback function.
   *
   * @event Hooks#modifyRowHeight
   * @param {number} height Row height.
   * @param {number} row Visual row index.
   */
  'modifyRowHeight',

  /**
   * Fired when a data was retrieved or modified.
   *
   * @event Hooks#modifyData
   * @param {number} row Physical row index.
   * @param {number} column Visual column index.
   * @param {object} valueHolder Object which contains original value which can be modified by overwriting `.value` property.
   * @param {string} ioMode String which indicates for what operation hook is fired (`get` or `set`).
   */
  'modifyData',

  /**
   * Fired when a data was retrieved or modified from the source data set.
   *
   * @event Hooks#modifySourceData
   * @since 8.0.0
   * @param {number} row Physical row index.
   * @param {number} column Physical column index or property name.
   * @param {object} valueHolder Object which contains original value which can be modified by overwriting `.value` property.
   * @param {string} ioMode String which indicates for what operation hook is fired (`get` or `set`).
   */
  'modifySourceData',

  /**
   * Fired when a data was retrieved or modified.
   *
   * @event Hooks#modifyRowData
   * @param {number} row Physical row index.
   */
  'modifyRowData',

  /**
   * Used to modify the cell coordinates when using the `getCell` method, opening editor, getting value from the editor
   * and saving values from the closed editor.
   *
   * @event Hooks#modifyGetCellCoords
   * @since 0.36.0
   * @param {number} row Visual row index.
   * @param {number} column Visual column index.
   * @param {boolean} topmost If set to `true`, it returns the TD element from the topmost overlay. For example,
   *                          if the wanted cell is in the range of fixed rows, it will return a TD element
   *                          from the `top` overlay.
   * @returns {undefined|number[]}
   */
  'modifyGetCellCoords',

  /**
   * Used to modify the cell coordinates when the table is activated (going into the listen mode).
   *
   * @event Hooks#modifyFocusOnTabNavigation
   * @since 14.0.0
   * @param {'from_above' | 'from_below'} tabActivationDir The browsers Tab navigation direction. Depending on
   * whether the user activated the table from the element above or below, another cell can be selected.
   * @param {CellCoords} visualCoords The coords that will be used to select a cell.
   */
  'modifyFocusOnTabNavigation',

  /**
   * Allows modify the visual row index that is used to retrieve the row header element (TH) before it's
   * highlighted (proper CSS class names are added). Modifying the visual row index allows building a custom
   * implementation of the nested headers feature or other features that require highlighting other DOM
   * elements than that the rendering engine, by default, would have highlighted.
   *
   * @event Hooks#beforeHighlightingRowHeader
   * @since 8.4.0
   * @param {number} row Visual row index.
   * @param {number} headerLevel Column header level (0 = most distant to the table).
   * @param {object} highlightMeta An object that contains additional information about processed selection.
   * @returns {number|undefined}
   */
  'beforeHighlightingRowHeader',

  /**
   * Allows modify the visual column index that is used to retrieve the column header element (TH) before it's
   * highlighted (proper CSS class names are added). Modifying the visual column index allows building a custom
   * implementation of the nested headers feature or other features that require highlighting other DOM
   * elements than that the rendering engine, by default, would have highlighted.
   *
   * @event Hooks#beforeHighlightingColumnHeader
   * @since 8.4.0
   * @param {number} column Visual column index.
   * @param {number} headerLevel Row header level (0 = most distant to the table).
   * @param {object} highlightMeta An object that contains additional information about processed selection.
   * @returns {number|undefined}
   */
  'beforeHighlightingColumnHeader',

  /**
   * Fired by {@link PersistentState} plugin, after loading value, saved under given key, from browser local storage.
   *
   * The `persistentStateLoad` hook is fired even when the {@link Options#persistentState} option is disabled.
   *
   * @event Hooks#persistentStateLoad
   * @param {string} key Key.
   * @param {object} valuePlaceholder Object containing the loaded value under `valuePlaceholder.value` (if no value have been saved, `value` key will be undefined).
   */
  'persistentStateLoad',

  /**
   * Fired by {@link PersistentState} plugin after resetting data from local storage. If no key is given, all values associated with table will be cleared.
   * This hook is fired when {@link Options#persistentState} option is enabled.
   *
   * @event Hooks#persistentStateReset
   * @param {string} [key] Key.
   */
  'persistentStateReset',

  /**
   * Fired by {@link PersistentState} plugin, after saving value under given key in browser local storage.
   *
   * The `persistentStateSave` hook is fired even when the {@link Options#persistentState} option is disabled.
   *
   * @event Hooks#persistentStateSave
   * @param {string} key Key.
   * @param {Mixed} value Value to save.
   */
  'persistentStateSave',

  /**
   * Fired by {@link ColumnSorting} and {@link MultiColumnSorting} plugins before sorting the column. If you return `false` value inside callback for hook, then sorting
   * will be not applied by the Handsontable (useful for server-side sorting).
   *
   * This hook is fired when {@link Options#columnSorting} or {@link Options#multiColumnSorting} option is enabled.
   *
   * @event Hooks#beforeColumnSort
   * @param {Array} currentSortConfig Current sort configuration (for all sorted columns).
   * @param {Array} destinationSortConfigs Destination sort configuration (for all sorted columns).
   * @returns {boolean | undefined} If `false` the column will not be sorted, `true` otherwise.
   */
  'beforeColumnSort',

  /**
   * Fired by {@link ColumnSorting} and {@link MultiColumnSorting} plugins after sorting the column. This hook is fired when {@link Options#columnSorting}
   * or {@link Options#multiColumnSorting} option is enabled.
   *
   * @event Hooks#afterColumnSort
   * @param {Array} currentSortConfig Current sort configuration (for all sorted columns).
   * @param {Array} destinationSortConfigs Destination sort configuration (for all sorted columns).
   */
  'afterColumnSort',

  /**
   * Fired by {@link Autofill} plugin after setting range of autofill. This hook is fired when {@link Options#fillHandle}
   * option is enabled.
   *
   * @event Hooks#modifyAutofillRange
   * @param {Array} startArea Array of visual coordinates of the starting point for the drag-down operation (`[startRow, startColumn, endRow, endColumn]`).
   * @param {Array} entireArea Array of visual coordinates of the entire area of the drag-down operation (`[startRow, startColumn, endRow, endColumn]`).
   */
  'modifyAutofillRange',

  /**
   * Fired to allow modifying the copyable range with a callback function.
   *
   * @event Hooks#modifyCopyableRange
   * @param {Array[]} copyableRanges Array of objects defining copyable cells.
   */
  'modifyCopyableRange',

  /**
   * Fired by {@link CopyPaste} plugin before copying the values to the clipboard and before clearing values of
   * the selected cells. This hook is fired when {@link Options#copyPaste} option is enabled.
   *
   * @event Hooks#beforeCut
   * @param {Array[]} data An array of arrays which contains data to cut.
   * @param {object[]} coords An array of objects with ranges of the visual indexes (`startRow`, `startCol`, `endRow`, `endCol`)
   *                       which will be cut out.
   * @returns {*} If returns `false` then operation of the cutting out is canceled.
   * @example
   * ::: only-for javascript
   * ```js
   * // To disregard a single row, remove it from the array using data.splice(i, 1).
   * new Handsontable(element, {
   *   beforeCut: function(data, coords) {
   *     // data -> [[1, 2, 3], [4, 5, 6]]
   *     data.splice(0, 1);
   *     // data -> [[4, 5, 6]]
   *     // coords -> [{startRow: 0, startCol: 0, endRow: 1, endCol: 2}]
   *   }
   * });
   * // To cancel a cutting action, just return `false`.
   * new Handsontable(element, {
   *   beforeCut: function(data, coords) {
   *     return false;
   *   }
   * });
   * ```
   * :::
   *
   * ::: only-for react
   * ```jsx
   * // To disregard a single row, remove it from the array using data.splice(i, 1).
   * <HotTable
   *   beforeCut={(data, coords) => {
   *     // data -> [[1, 2, 3], [4, 5, 6]]
   *     data.splice(0, 1);
   *     // data -> [[4, 5, 6]]
   *     // coords -> [{startRow: 0, startCol: 0, endRow: 1, endCol: 2}]
   *   }}
   * />
   * // To cancel a cutting action, just return `false`.
   * <HotTable
   *   beforeCut={(data, coords) => {
   *     return false;
   *   }}
   * />
   * ```
   * :::
   */
  'beforeCut',

  /**
   * Fired by {@link CopyPaste} plugin after data was cut out from the table. This hook is fired when
   * {@link Options#copyPaste} option is enabled.
   *
   * @event Hooks#afterCut
   * @param {Array[]} data An array of arrays with the cut data.
   * @param {object[]} coords An array of objects with ranges of the visual indexes (`startRow`, `startCol`, `endRow`, `endCol`)
   *                       which was cut out.
   */
  'afterCut',

  /**
   * Fired before values are copied to the clipboard.
   *
   * @event Hooks#beforeCopy
   * @param {Array[]} data An array of arrays which contains data to copied.
   * @param {object[]} coords An array of objects with ranges of the visual indexes (`startRow`, `startCol`, `endRow`, `endCol`)
   *                         which will copied.
   * @param {{ columnHeadersCount: number }} copiedHeadersCount (Since 12.3.0) The number of copied column headers.
   * @returns {*} If returns `false` then copying is canceled.
   *
   * @example
   * ::: only-for javascript
   * ```js
   * // To disregard a single row, remove it from array using data.splice(i, 1).
   * ...
   * new Handsontable(document.getElementById('example'), {
   *   beforeCopy: (data, coords) => {
   *     // data -> [[1, 2, 3], [4, 5, 6]]
   *     data.splice(0, 1);
   *     // data -> [[4, 5, 6]]
   *     // coords -> [{startRow: 0, startCol: 0, endRow: 1, endCol: 2}]
   *   }
   * });
   * ...
   *
   * // To cancel copying, return false from the callback.
   * ...
   * new Handsontable(document.getElementById('example'), {
   *   beforeCopy: (data, coords) => {
   *     return false;
   *   }
   * });
   * ...
   * ```
   * :::
   *
   * ::: only-for react
   * ```jsx
   * // To disregard a single row, remove it from array using data.splice(i, 1).
   * ...
   * <HotTable
   *   beforeCopy={(data, coords) => {
   *     // data -> [[1, 2, 3], [4, 5, 6]]
   *     data.splice(0, 1);
   *     // data -> [[4, 5, 6]]
   *     // coords -> [{startRow: 0, startCol: 0, endRow: 1, endCol: 2}]
   *   }}
   * />
   * ...
   *
   * // To cancel copying, return false from the callback.
   * ...
   * <HotTable
   *   beforeCopy={(data, coords) => {
   *     return false;
   *   }}
   * />
   * ...
   * ```
   * :::
   */
  'beforeCopy',

  /**
   * Fired by {@link CopyPaste} plugin after data are pasted into table. This hook is fired when {@link Options#copyPaste}
   * option is enabled.
   *
   * @event Hooks#afterCopy
   * @param {Array[]} data An array of arrays which contains the copied data.
   * @param {object[]} coords An array of objects with ranges of the visual indexes (`startRow`, `startCol`, `endRow`, `endCol`)
   *                         which was copied.
   * @param {{ columnHeadersCount: number }} copiedHeadersCount (Since 12.3.0) The number of copied column headers.
   */
  'afterCopy',

  /**
   * Fired by {@link CopyPaste} plugin before values are pasted into table. This hook is fired when
   * {@link Options#copyPaste} option is enabled.
   *
   * @event Hooks#beforePaste
   * @param {Array[]} data An array of arrays which contains data to paste.
   * @param {object[]} coords An array of objects with ranges of the visual indexes (`startRow`, `startCol`, `endRow`, `endCol`)
   *                       that correspond to the previously selected area.
   * @returns {*} If returns `false` then pasting is canceled.
   * @example
   * ```js
   * ::: only-for javascript
   * // To disregard a single row, remove it from array using data.splice(i, 1).
   * new Handsontable(example, {
   *   beforePaste: (data, coords) => {
   *     // data -> [[1, 2, 3], [4, 5, 6]]
   *     data.splice(0, 1);
   *     // data -> [[4, 5, 6]]
   *     // coords -> [{startRow: 0, startCol: 0, endRow: 1, endCol: 2}]
   *   }
   * });
   * // To cancel pasting, return false from the callback.
   * new Handsontable(example, {
   *   beforePaste: (data, coords) => {
   *     return false;
   *   }
   * });
   * ```
   * :::
   *
   * ::: only-for react
   * ```jsx
   * // To disregard a single row, remove it from array using data.splice(i, 1).
   * <HotTable
   *   beforePaste={(data, coords) => {
   *     // data -> [[1, 2, 3], [4, 5, 6]]
   *     data.splice(0, 1);
   *     // data -> [[4, 5, 6]]
   *     // coords -> [{startRow: 0, startCol: 0, endRow: 1, endCol: 2}]
   *   }}
   * />
   * // To cancel pasting, return false from the callback.
   * <HotTable
   *   beforePaste={(data, coords) => {
   *     return false;
   *   }}
   * />
   * ```
   * :::
   */
  'beforePaste',

  /**
   * Fired by {@link CopyPaste} plugin after values are pasted into table. This hook is fired when
   * {@link Options#copyPaste} option is enabled.
   *
   * @event Hooks#afterPaste
   * @param {Array[]} data An array of arrays with the pasted data.
   * @param {object[]} coords An array of objects with ranges of the visual indexes (`startRow`, `startCol`, `endRow`, `endCol`)
   *                       that correspond to the previously selected area.
   */
  'afterPaste',

  /**
   * Fired by the {@link ManualColumnFreeze} plugin, before freezing a column.
   *
   * @event Hooks#beforeColumnFreeze
   * @since 12.1.0
   * @param {number} column The visual index of the column that is going to freeze.
   * @param {boolean} freezePerformed If `true`: the column is going to freeze. If `false`: the column is not going to freeze (which might happen if the column is already frozen).
   * @returns {boolean|undefined} If `false`: the column is not going to freeze, and the `afterColumnFreeze` hook won't fire.
   */
  'beforeColumnFreeze',

  /**
   * Fired by the {@link ManualColumnFreeze} plugin, right after freezing a column.
   *
   * @event Hooks#afterColumnFreeze
   * @since 12.1.0
   * @param {number} column The visual index of the frozen column.
   * @param {boolean} freezePerformed If `true`: the column got successfully frozen. If `false`: the column didn't get frozen.
   */
  'afterColumnFreeze',

  /**
   * Fired by {@link ManualColumnMove} plugin before change order of the visual indexes. This hook is fired when
   * {@link Options#manualColumnMove} option is enabled.
   *
   * @event Hooks#beforeColumnMove
   * @param {Array} movedColumns Array of visual column indexes to be moved.
   * @param {number} finalIndex Visual column index, being a start index for the moved columns.
   *                            Points to where the elements will be placed after the moving action.
   *                            To check visualization of final index please take a look at
   *                            [documentation](@/guides/columns/column-moving.md).
   * @param {number|undefined} dropIndex Visual column index, being a drop index for the moved columns.
   *                                     Points to where we are going to drop the moved elements. To check
   *                                     visualization of drop index please take a look at
   *                                     [documentation](@/guides/columns/column-moving.md).
   *                                     It's `undefined` when `dragColumns` function wasn't called.
   * @param {boolean} movePossible Indicates if it's possible to move rows to the desired position.
   * @returns {undefined | boolean} If `false` the column will not be moved, `true` otherwise.
   */
  'beforeColumnMove',

  /**
   * Fired by {@link ManualColumnMove} plugin after changing order of the visual indexes.
   * This hook is fired when {@link Options#manualColumnMove} option is enabled.
   *
   * @event Hooks#afterColumnMove
   * @param {Array} movedColumns Array of visual column indexes to be moved.
   * @param {number} finalIndex Visual column index, being a start index for the moved columns.
   *                            Points to where the elements will be placed after the moving action.
   *                            To check visualization of final index please take a look at
   *                            [documentation](@/guides/columns/column-moving.md).
   * @param {number|undefined} dropIndex Visual column index, being a drop index for the moved columns.
   *                                     Points to where we are going to drop the moved elements.
   *                                     To check visualization of drop index please take a look at
   *                                     [documentation](@/guides/columns/column-moving.md).
   *                                     It's `undefined` when `dragColumns` function wasn't called.
   * @param {boolean} movePossible Indicates if it was possible to move columns to the desired position.
   * @param {boolean} orderChanged Indicates if order of columns was changed by move.
   */
  'afterColumnMove',

  /**
   * Fired by the {@link ManualColumnFreeze} plugin, before unfreezing a column.
   *
   * @event Hooks#beforeColumnUnfreeze
   * @since 12.1.0
   * @param {number} column The visual index of the column that is going to unfreeze.
   * @param {boolean} unfreezePerformed If `true`: the column is going to unfreeze. If `false`: the column is not going to unfreeze (which might happen if the column is already unfrozen).
   * @returns {boolean|undefined} If `false`: the column is not going to unfreeze, and the `afterColumnUnfreeze` hook won't fire.
   */
  'beforeColumnUnfreeze',

  /**
   * Fired by the {@link ManualColumnFreeze} plugin, right after unfreezing a column.
   *
   * @event Hooks#afterColumnUnfreeze
   * @since 12.1.0
   * @param {number} column The visual index of the unfrozen column.
   * @param {boolean} unfreezePerformed If `true`: the column got successfully unfrozen. If `false`: the column didn't get unfrozen.
   */
  'afterColumnUnfreeze',

  /**
   * Fired by {@link ManualRowMove} plugin before changing the order of the visual indexes. This hook is fired when
   * {@link Options#manualRowMove} option is enabled.
   *
   * @event Hooks#beforeRowMove
   * @param {Array} movedRows Array of visual row indexes to be moved.
   * @param {number} finalIndex Visual row index, being a start index for the moved rows.
   *                            Points to where the elements will be placed after the moving action.
   *                            To check visualization of final index please take a look at
   *                            [documentation](@/guides/rows/row-moving.md).
   * @param {number|undefined} dropIndex Visual row index, being a drop index for the moved rows.
   *                                     Points to where we are going to drop the moved elements.
   *                                     To check visualization of drop index please take a look at
   *                                     [documentation](@/guides/rows/row-moving.md).
   *                                     It's `undefined` when `dragRows` function wasn't called.
   * @param {boolean} movePossible Indicates if it's possible to move rows to the desired position.
   * @returns {*|boolean} If false is returned the action is canceled.
   */
  'beforeRowMove',

  /**
   * Fired by {@link ManualRowMove} plugin after changing the order of the visual indexes.
   * This hook is fired when {@link Options#manualRowMove} option is enabled.
   *
   * @event Hooks#afterRowMove
   * @param {Array} movedRows Array of visual row indexes to be moved.
   * @param {number} finalIndex Visual row index, being a start index for the moved rows.
   *                            Points to where the elements will be placed after the moving action.
   *                            To check visualization of final index please take a look at
   *                            [documentation](@/guides/rows/row-moving.md).
   * @param {number|undefined} dropIndex Visual row index, being a drop index for the moved rows.
   *                                     Points to where we are going to drop the moved elements.
   *                                     To check visualization of drop index please take a look at
   *                                     [documentation](@/guides/rows/row-moving.md).
   *                                     It's `undefined` when `dragRows` function wasn't called.
   * @param {boolean} movePossible Indicates if it was possible to move rows to the desired position.
   * @param {boolean} orderChanged Indicates if order of rows was changed by move.
   */
  'afterRowMove',

  /**
   * Fired by {@link ManualColumnResize} plugin before rendering the table with modified column sizes. This hook is
   * fired when {@link Options#manualColumnResize} option is enabled.
   *
   * @event Hooks#beforeColumnResize
   * @param {number} newSize Calculated new column width.
   * @param {number} column Visual index of the resized column.
   * @param {boolean} isDoubleClick Flag that determines whether there was a double-click.
   * @returns {number} Returns a new column size or `undefined`, if column size should be calculated automatically.
   */
  'beforeColumnResize',

  /**
   * Fired by {@link ManualColumnResize} plugin after rendering the table with modified column sizes. This hook is
   * fired when {@link Options#manualColumnResize} option is enabled.
   *
   * @event Hooks#afterColumnResize
   * @param {number} newSize Calculated new column width.
   * @param {number} column Visual index of the resized column.
   * @param {boolean} isDoubleClick Flag that determines whether there was a double-click.
   */
  'afterColumnResize',

  /**
   * Fired by {@link ManualRowResize} plugin before rendering the table with modified row sizes. This hook is
   * fired when {@link Options#manualRowResize} option is enabled.
   *
   * @event Hooks#beforeRowResize
   * @param {number} newSize Calculated new row height.
   * @param {number} row Visual index of the resized row.
   * @param {boolean} isDoubleClick Flag that determines whether there was a double-click.
   * @returns {number|undefined} Returns the new row size or `undefined` if row size should be calculated automatically.
   */
  'beforeRowResize',

  /**
   * Fired by {@link ManualRowResize} plugin after rendering the table with modified row sizes. This hook is
   * fired when {@link Options#manualRowResize} option is enabled.
   *
   * @event Hooks#afterRowResize
   * @param {number} newSize Calculated new row height.
   * @param {number} row Visual index of the resized row.
   * @param {boolean} isDoubleClick Flag that determines whether there was a double-click.
   */
  'afterRowResize',

  /**
   * Fired after getting the column header renderers.
   *
   * @event Hooks#afterGetColumnHeaderRenderers
   * @param {Function[]} renderers An array of the column header renderers.
   */
  'afterGetColumnHeaderRenderers',

  /**
   * Fired after getting the row header renderers.
   *
   * @event Hooks#afterGetRowHeaderRenderers
   * @param {Function[]} renderers An array of the row header renderers.
   */
  'afterGetRowHeaderRenderers',

  /**
   * Fired before applying stretched column width to column.
   *
   * @event Hooks#beforeStretchingColumnWidth
   * @param {number} stretchedWidth Calculated width.
   * @param {number} column Visual column index.
   * @returns {number|undefined} Returns new width which will be applied to the column element.
   */
  'beforeStretchingColumnWidth',

  /**
   * Fired by the [`Filters`](@/api/filters.md) plugin,
   * before a [column filter](@/guides/columns/column-filter.md) gets applied.
   *
   * [`beforeFilter`](#beforefilter) takes one argument (`conditionsStack`), which is an array of objects.
   * Each object represents one of your [column filters](@/api/filters.md#addcondition),
   * and consists of the following properties:
   *
   * | Property     | Possible values                                                         | Description                                                                                                              |
   * | ------------ | ----------------------------------------------------------------------- | ------------------------------------------------------------------------------------------------------------------------ |
   * | `column`     | Number                                                                  | A visual index of the column to which the filter will be applied.                                                        |
   * | `conditions` | Array of objects                                                        | Each object represents one condition. For details, see [`addCondition()`](@/api/filters.md#addcondition).                |
   * | `operation`  | `'conjunction'` \| `'disjunction'` \| `'disjunctionWithExtraCondition'` | An operation to perform on your set of `conditions`. For details, see [`addCondition()`](@/api/filters.md#addcondition). |
   *
   * An example of the format of the `conditionsStack` argument:
   *
   * ```js
   * [
   *   {
   *     column: 2,
   *     conditions: [
   *       {name: 'begins_with', args: [['S']]}
   *     ],
   *     operation: 'conjunction'
   *   },
   *   {
   *     column: 4,
   *     conditions: [
   *       {name: 'not_empty', args: []}
   *     ],
   *     operation: 'conjunction'
   *   },
   * ]
   * ```
   *
   * To perform server-side filtering (i.e., to not apply filtering to Handsontable's UI),
   * set [`beforeFilter`](#beforefilter) to return `false`:
   *
   * ```js
   * new Handsontable(document.getElementById('example'), {
   *   beforeFilter: (conditionsStack) => {
   *     return false;
   *   }
   * });
   *```
   *
   * Read more:
   * - [Guides: Column filter](@/guides/columns/column-filter.md)
   * - [Hooks: `afterFilter`](#afterfilter)
   * - [Options: `filters`](@/api/options.md#filters)
   * - [Plugins: `Filters`](@/api/filters.md)
   * – [Plugin methods: `addCondition()`](@/api/filters.md#addcondition)
   *
   * @event Hooks#beforeFilter
   * @param {object[]} conditionsStack An array of objects with your [column filters](@/api/filters.md#addcondition).
   * @returns {boolean} To perform server-side filtering (i.e., to not apply filtering to Handsontable's UI), return `false`.
   */
  'beforeFilter',

  /**
   * Fired by the [`Filters`](@/api/filters.md) plugin,
   * after a [column filter](@/guides/columns/column-filter.md) gets applied.
   *
   * [`afterFilter`](#afterfilter) takes one argument (`conditionsStack`), which is an array of objects.
   * Each object represents one of your [column filters](@/api/filters.md#addcondition),
   * and consists of the following properties:
   *
   * | Property     | Possible values                                                         | Description                                                                                                              |
   * | ------------ | ----------------------------------------------------------------------- | ------------------------------------------------------------------------------------------------------------------------ |
   * | `column`     | Number                                                                  | A visual index of the column to which the filter was applied.                                                            |
   * | `conditions` | Array of objects                                                        | Each object represents one condition. For details, see [`addCondition()`](@/api/filters.md#addcondition).                |
   * | `operation`  | `'conjunction'` \| `'disjunction'` \| `'disjunctionWithExtraCondition'` | An operation to perform on your set of `conditions`. For details, see [`addCondition()`](@/api/filters.md#addcondition). |
   *
   * An example of the format of the `conditionsStack` argument:
   *
   * ```js
   * [
   *   {
   *     column: 2,
   *     conditions: [
   *       {name: 'begins_with', args: [['S']]}
   *     ],
   *     operation: 'conjunction'
   *   },
   *   {
   *     column: 4,
   *     conditions: [
   *       {name: 'not_empty', args: []}
   *     ],
   *     operation: 'conjunction'
   *   },
   * ]
   * ```
   *
   * Read more:
   * - [Guides: Column filter](@/guides/columns/column-filter.md)
   * - [Hooks: `beforeFilter`](#beforefilter)
   * - [Options: `filters`](@/api/options.md#filters)
   * - [Plugins: `Filters`](@/api/filters.md)
   * – [Plugin methods: `addCondition()`](@/api/filters.md#addcondition)
   *
   * @event Hooks#afterFilter
   * @param {object[]} conditionsStack An array of objects with your [column filters](@/api/filters.md#addcondition).
   */
  'afterFilter',

  /**
   * Fired by the {@link Formulas} plugin, when any cell value changes.
   *
   * Returns an array of objects that contains:
   * - The addresses (`sheet`, `row`, `col`) and new values (`newValue`) of the changed cells.
   * - The addresses and new values of any cells that had to be recalculated (because their formulas depend on the cells that changed).
   *
   * This hook gets also fired on Handsontable's initialization, returning the addresses and values of all cells.
   *
   * Read more:
   * - [Guides: Formula calculation](@/guides/formulas/formula-calculation.md)
   * - [HyperFormula documentation: `valuesUpdated`](https://hyperformula.handsontable.com/api/interfaces/listeners.html#valuesupdated)
   *
   * @since 9.0.0
   * @event Hooks#afterFormulasValuesUpdate
   * @param {Array} changes The addresses and new values of all the changed and recalculated cells.
   */
  'afterFormulasValuesUpdate',

  /**
   * Fired when a named expression is added to the Formulas' engine instance.
   *
   * @since 9.0.0
   * @event Hooks#afterNamedExpressionAdded
   * @param {string} namedExpressionName The name of the added expression.
   * @param {Array} changes The values and location of applied changes.
   */
  'afterNamedExpressionAdded',

  /**
   * Fired when a named expression is removed from the Formulas' engine instance.
   *
   * @since 9.0.0
   * @event Hooks#afterNamedExpressionRemoved
   * @param {string} namedExpressionName The name of the removed expression.
   * @param {Array} changes The values and location of applied changes.
   */
  'afterNamedExpressionRemoved',

  /**
   * Fired when a new sheet is added to the Formulas' engine instance.
   *
   * @since 9.0.0
   * @event Hooks#afterSheetAdded
   * @param {string} addedSheetDisplayName The name of the added sheet.
   */
  'afterSheetAdded',

  /**
   * Fired when a sheet in the Formulas' engine instance is renamed.
   *
   * @since 9.0.0
   * @event Hooks#afterSheetRenamed
   * @param {string} oldDisplayName The old name of the sheet.
   * @param {string} newDisplayName The new name of the sheet.
   */
  'afterSheetRenamed',

  /**
   * Fired when a sheet is removed from the Formulas' engine instance.
   *
   * @since 9.0.0
   * @event Hooks#afterSheetRemoved
   * @param {string} removedSheetDisplayName The removed sheet name.
   * @param {Array} changes The values and location of applied changes.
   */
  'afterSheetRemoved',

  /**
   * Fired while retrieving the column header height.
   *
   * @event Hooks#modifyColumnHeaderHeight
   */
  'modifyColumnHeaderHeight',

  /**
   * Fired while retrieving a column header's value.
   *
   * @since 12.3.0
   * @event Hooks#modifyColumnHeaderValue
   * @param {string} value A column header value.
   * @param {number} visualColumnIndex A visual column index.
   * @param {number} [headerLevel=0] Header level index. Accepts positive (0 to n)
   *                                 and negative (-1 to -n) values. For positive values, 0 points to the
   *                                 topmost header. For negative values, -1 points to the bottom-most
   *                                 header (the header closest to the cells).
   * @returns {string} The column header value to be updated.
   */
  'modifyColumnHeaderValue',

  /**
   * Fired by {@link UndoRedo} plugin before the undo action. Contains information about the action that is being undone.
   * This hook is fired when {@link Options#undo} option is enabled.
   *
   * @event Hooks#beforeUndo
   * @param {object} action The action object. Contains information about the action being undone. The `actionType`
   *                        property of the object specifies the type of the action in a String format. (e.g. `'remove_row'`).
   * @returns {*|boolean} If false is returned the action is canceled.
   */
  'beforeUndo',

  /**
   * Fired by {@link UndoRedo} plugin before changing undo stack.
   *
   * @event Hooks#beforeUndoStackChange
   * @since 8.4.0
   * @param {Array} doneActions Stack of actions which may be undone.
   * @param {string} [source] String that identifies source of action
   *                          ([list of all available sources](@/guides/getting-started/events-and-hooks.md#definition-for-source-argument)).
   * @returns {*|boolean} If false is returned the action of changing undo stack is canceled.
   */
  'beforeUndoStackChange',

  /**
   * Fired by {@link UndoRedo} plugin after the undo action. Contains information about the action that is being undone.
   * This hook is fired when {@link Options#undo} option is enabled.
   *
   * @event Hooks#afterUndo
   * @param {object} action The action object. Contains information about the action being undone. The `actionType`
   *                        property of the object specifies the type of the action in a String format. (e.g. `'remove_row'`).
   */
  'afterUndo',

  /**
   * Fired by {@link UndoRedo} plugin after changing undo stack.
   *
   * @event Hooks#afterUndoStackChange
   * @since 8.4.0
   * @param {Array} doneActionsBefore Stack of actions which could be undone before performing new action.
   * @param {Array} doneActionsAfter Stack of actions which can be undone after performing new action.
   */
  'afterUndoStackChange',

  /**
   * Fired by {@link UndoRedo} plugin before the redo action. Contains information about the action that is being redone.
   * This hook is fired when {@link Options#undo} option is enabled.
   *
   * @event Hooks#beforeRedo
   * @param {object} action The action object. Contains information about the action being redone. The `actionType`
   *                        property of the object specifies the type of the action in a String format (e.g. `'remove_row'`).
   * @returns {*|boolean} If false is returned the action is canceled.
   */
  'beforeRedo',

  /**
   * Fired by {@link UndoRedo} plugin before changing redo stack.
   *
   * @event Hooks#beforeRedoStackChange
   * @since 8.4.0
   * @param {Array} undoneActions Stack of actions which may be redone.
   */
  'beforeRedoStackChange',

  /**
   * Fired by {@link UndoRedo} plugin after the redo action. Contains information about the action that is being redone.
   * This hook is fired when {@link Options#undo} option is enabled.
   *
   * @event Hooks#afterRedo
   * @param {object} action The action object. Contains information about the action being redone. The `actionType`
   *                        property of the object specifies the type of the action in a String format (e.g. `'remove_row'`).
   */
  'afterRedo',

  /**
   * Fired by {@link UndoRedo} plugin after changing redo stack.
   *
   * @event Hooks#afterRedoStackChange
   * @since 8.4.0
   * @param {Array} undoneActionsBefore Stack of actions which could be redone before performing new action.
   * @param {Array} undoneActionsAfter Stack of actions which can be redone after performing new action.
   */
  'afterRedoStackChange',

  /**
   * Fired while retrieving the row header width.
   *
   * @event Hooks#modifyRowHeaderWidth
   * @param {number} rowHeaderWidth Row header width.
   */
  'modifyRowHeaderWidth',

  /**
   * Fired when the start of the selection is being modified (e.g. Moving the selection with the arrow keys).
   *
   * @event Hooks#modifyTransformStart
   * @param {CellCoords} delta Cell coords object declaring the delta of the new selection relative to the previous one.
   */
  'modifyTransformStart',

  /**
   * Fired when the end of the selection is being modified (e.g. Moving the selection with the arrow keys).
   *
   * @event Hooks#modifyTransformEnd
   * @param {CellCoords} delta Cell coords object declaring the delta of the new selection relative to the previous one.
   */
  'modifyTransformEnd',

  /**
   * Fired after the start of the selection is being modified (e.g. Moving the selection with the arrow keys).
   *
   * @event Hooks#afterModifyTransformStart
   * @param {CellCoords} coords Coords of the freshly selected cell.
   * @param {number} rowTransformDir `-1` if trying to select a cell with a negative row index. `0` otherwise.
   * @param {number} colTransformDir `-1` if trying to select a cell with a negative column index. `0` otherwise.
   */
  'afterModifyTransformStart',

  /**
   * Fired after the end of the selection is being modified (e.g. Moving the selection with the arrow keys).
   *
   * @event Hooks#afterModifyTransformEnd
   * @param {CellCoords} coords Visual coords of the freshly selected cell.
   * @param {number} rowTransformDir `-1` if trying to select a cell with a negative row index. `0` otherwise.
   * @param {number} colTransformDir `-1` if trying to select a cell with a negative column index. `0` otherwise.
   */
  'afterModifyTransformEnd',

  /**
   * Fired inside the `viewportRowCalculatorOverride` method. Allows modifying the row calculator parameters.
   *
   * @event Hooks#afterViewportRowCalculatorOverride
   * @param {object} calc The row calculator.
   */
  'afterViewportRowCalculatorOverride',

  /**
   * Fired inside the `viewportColumnCalculatorOverride` method. Allows modifying the row calculator parameters.
   *
   * @event Hooks#afterViewportColumnCalculatorOverride
   * @param {object} calc The row calculator.
   */
  'afterViewportColumnCalculatorOverride',

  /**
   * Fired after initializing all the plugins.
   * This hook should be added before Handsontable is initialized.
   *
   * @event Hooks#afterPluginsInitialized
   *
   * @example
   * ```js
   * Handsontable.hooks.add('afterPluginsInitialized', myCallback);
   * ```
   */
  'afterPluginsInitialized',

  /**
   * Fired by {@link HiddenRows} plugin before marking the rows as hidden. Fired only if the {@link Options#hiddenRows} option is enabled.
   * Returning `false` in the callback will prevent the hiding action from completing.
   *
   * @event Hooks#beforeHideRows
   * @param {Array} currentHideConfig Current hide configuration - a list of hidden physical row indexes.
   * @param {Array} destinationHideConfig Destination hide configuration - a list of hidden physical row indexes.
   * @param {boolean} actionPossible `true`, if provided row indexes are valid, `false` otherwise.
   * @returns {undefined|boolean} If the callback returns `false`, the hiding action will not be completed.
   */
  'beforeHideRows',

  /**
   * Fired by {@link HiddenRows} plugin after marking the rows as hidden. Fired only if the {@link Options#hiddenRows} option is enabled.
   *
   * @event Hooks#afterHideRows
   * @param {Array} currentHideConfig Current hide configuration - a list of hidden physical row indexes.
   * @param {Array} destinationHideConfig Destination hide configuration - a list of hidden physical row indexes.
   * @param {boolean} actionPossible `true`, if provided row indexes are valid, `false` otherwise.
   * @param {boolean} stateChanged `true`, if the action affected any non-hidden rows, `false` otherwise.
   */
  'afterHideRows',

  /**
   * Fired by {@link HiddenRows} plugin before marking the rows as not hidden. Fired only if the {@link Options#hiddenRows} option is enabled.
   * Returning `false` in the callback will prevent the row revealing action from completing.
   *
   * @event Hooks#beforeUnhideRows
   * @param {Array} currentHideConfig Current hide configuration - a list of hidden physical row indexes.
   * @param {Array} destinationHideConfig Destination hide configuration - a list of hidden physical row indexes.
   * @param {boolean} actionPossible `true`, if provided row indexes are valid, `false` otherwise.
   * @returns {undefined|boolean} If the callback returns `false`, the revealing action will not be completed.
   */
  'beforeUnhideRows',

  /**
   * Fired by {@link HiddenRows} plugin after marking the rows as not hidden. Fired only if the {@link Options#hiddenRows} option is enabled.
   *
   * @event Hooks#afterUnhideRows
   * @param {Array} currentHideConfig Current hide configuration - a list of hidden physical row indexes.
   * @param {Array} destinationHideConfig Destination hide configuration - a list of hidden physical row indexes.
   * @param {boolean} actionPossible `true`, if provided row indexes are valid, `false` otherwise.
   * @param {boolean} stateChanged `true`, if the action affected any hidden rows, `false` otherwise.
   */
  'afterUnhideRows',

  /**
   * Fired by {@link HiddenColumns} plugin before marking the columns as hidden. Fired only if the {@link Options#hiddenColumns} option is enabled.
   * Returning `false` in the callback will prevent the hiding action from completing.
   *
   * @event Hooks#beforeHideColumns
   * @param {Array} currentHideConfig Current hide configuration - a list of hidden physical column indexes.
   * @param {Array} destinationHideConfig Destination hide configuration - a list of hidden physical column indexes.
   * @param {boolean} actionPossible `true`, if the provided column indexes are valid, `false` otherwise.
   * @returns {undefined|boolean} If the callback returns `false`, the hiding action will not be completed.
   */
  'beforeHideColumns',

  /**
   * Fired by {@link HiddenColumns} plugin after marking the columns as hidden. Fired only if the {@link Options#hiddenColumns} option is enabled.
   *
   * @event Hooks#afterHideColumns
   * @param {Array} currentHideConfig Current hide configuration - a list of hidden physical column indexes.
   * @param {Array} destinationHideConfig Destination hide configuration - a list of hidden physical column indexes.
   * @param {boolean} actionPossible `true`, if the provided column indexes are valid, `false` otherwise.
   * @param {boolean} stateChanged `true`, if the action affected any non-hidden columns, `false` otherwise.
   */
  'afterHideColumns',

  /**
   * Fired by {@link HiddenColumns} plugin before marking the columns as not hidden. Fired only if the {@link Options#hiddenColumns} option is enabled.
   * Returning `false` in the callback will prevent the column revealing action from completing.
   *
   * @event Hooks#beforeUnhideColumns
   * @param {Array} currentHideConfig Current hide configuration - a list of hidden physical column indexes.
   * @param {Array} destinationHideConfig Destination hide configuration - a list of hidden physical column indexes.
   * @param {boolean} actionPossible `true`, if the provided column indexes are valid, `false` otherwise.
   * @returns {undefined|boolean} If the callback returns `false`, the hiding action will not be completed.
   */
  'beforeUnhideColumns',

  /**
   * Fired by {@link HiddenColumns} plugin after marking the columns as not hidden. Fired only if the {@link Options#hiddenColumns} option is enabled.
   *
   * @event Hooks#afterUnhideColumns
   * @param {Array} currentHideConfig Current hide configuration - a list of hidden physical column indexes.
   * @param {Array} destinationHideConfig Destination hide configuration - a list of hidden physical column indexes.
   * @param {boolean} actionPossible `true`, if the provided column indexes are valid, `false` otherwise.
   * @param {boolean} stateChanged `true`, if the action affected any hidden columns, `false` otherwise.
   */
  'afterUnhideColumns',

  /**
   * Fired by {@link TrimRows} plugin before trimming rows. This hook is fired when {@link Options#trimRows} option is enabled.
   *
   * @event Hooks#beforeTrimRow
   * @param {Array} currentTrimConfig Current trim configuration - a list of trimmed physical row indexes.
   * @param {Array} destinationTrimConfig Destination trim configuration - a list of trimmed physical row indexes.
   * @param {boolean} actionPossible `true`, if all of the row indexes are withing the bounds of the table, `false` otherwise.
   * @returns {undefined|boolean} If the callback returns `false`, the trimming action will not be completed.
   */
  'beforeTrimRow',

  /**
   * Fired by {@link TrimRows} plugin after trimming rows. This hook is fired when {@link Options#trimRows} option is enabled.
   *
   * @event Hooks#afterTrimRow
   * @param {Array} currentTrimConfig Current trim configuration - a list of trimmed physical row indexes.
   * @param {Array} destinationTrimConfig Destination trim configuration - a list of trimmed physical row indexes.
   * @param {boolean} actionPossible `true`, if all of the row indexes are withing the bounds of the table, `false` otherwise.
   * @param {boolean} stateChanged `true`, if the action affected any non-trimmed rows, `false` otherwise.
   * @returns {undefined|boolean} If the callback returns `false`, the trimming action will not be completed.
   */
  'afterTrimRow',

  /**
   * Fired by {@link TrimRows} plugin before untrimming rows. This hook is fired when {@link Options#trimRows} option is enabled.
   *
   * @event Hooks#beforeUntrimRow
   * @param {Array} currentTrimConfig Current trim configuration - a list of trimmed physical row indexes.
   * @param {Array} destinationTrimConfig Destination trim configuration - a list of trimmed physical row indexes.
   * @param {boolean} actionPossible `true`, if all of the row indexes are withing the bounds of the table, `false` otherwise.
   * @returns {undefined|boolean} If the callback returns `false`, the untrimming action will not be completed.
   */
  'beforeUntrimRow',

  /**
   * Fired by {@link TrimRows} plugin after untrimming rows. This hook is fired when {@link Options#trimRows} option is enabled.
   *
   * @event Hooks#afterUntrimRow
   * @param {Array} currentTrimConfig Current trim configuration - a list of trimmed physical row indexes.
   * @param {Array} destinationTrimConfig Destination trim configuration - a list of trimmed physical row indexes.
   * @param {boolean} actionPossible `true`, if all of the row indexes are withing the bounds of the table, `false` otherwise.
   * @param {boolean} stateChanged `true`, if the action affected any trimmed rows, `false` otherwise.
   * @returns {undefined|boolean} If the callback returns `false`, the untrimming action will not be completed.
   */
  'afterUntrimRow',

  /**
   * Fired by {@link DropdownMenu} plugin before opening the dropdown menu. This hook is fired when {@link Options#dropdownMenu}
   * option is enabled.
   *
   * @event Hooks#beforeDropdownMenuShow
   * @param {DropdownMenu} dropdownMenu The DropdownMenu instance.
   */
  'beforeDropdownMenuShow',

  /**
   * Fired by {@link DropdownMenu} plugin after opening the Dropdown Menu. This hook is fired when {@link Options#dropdownMenu}
   * option is enabled.
   *
   * @event Hooks#afterDropdownMenuShow
   * @param {DropdownMenu} dropdownMenu The DropdownMenu instance.
   */
  'afterDropdownMenuShow',

  /**
   * Fired by {@link DropdownMenu} plugin after hiding the Dropdown Menu. This hook is fired when {@link Options#dropdownMenu}
   * option is enabled.
   *
   * @event Hooks#afterDropdownMenuHide
   * @param {DropdownMenu} instance The DropdownMenu instance.
   */
  'afterDropdownMenuHide',

  /**
   * Fired by {@link NestedRows} plugin before adding a children to the NestedRows structure. This hook is fired when
   * {@link Options#nestedRows} option is enabled.
   *
   * @event Hooks#beforeAddChild
   * @param {object} parent The parent object.
   * @param {object|undefined} element The element added as a child. If `undefined`, a blank child was added.
   * @param {number|undefined} index The index within the parent where the new child was added. If `undefined`, the element was added as the last child.
   */
  'beforeAddChild',

  /**
   * Fired by {@link NestedRows} plugin after adding a children to the NestedRows structure. This hook is fired when
   * {@link Options#nestedRows} option is enabled.
   *
   * @event Hooks#afterAddChild
   * @param {object} parent The parent object.
   * @param {object|undefined} element The element added as a child. If `undefined`, a blank child was added.
   * @param {number|undefined} index The index within the parent where the new child was added. If `undefined`, the element was added as the last child.
   */
  'afterAddChild',

  /**
   * Fired by {@link NestedRows} plugin before detaching a child from its parent. This hook is fired when
   * {@link Options#nestedRows} option is enabled.
   *
   * @event Hooks#beforeDetachChild
   * @param {object} parent An object representing the parent from which the element is to be detached.
   * @param {object} element The detached element.
   */
  'beforeDetachChild',

  /**
   * Fired by {@link NestedRows} plugin after detaching a child from its parent. This hook is fired when
   * {@link Options#nestedRows} option is enabled.
   *
   * @event Hooks#afterDetachChild
   * @param {object} parent An object representing the parent from which the element was detached.
   * @param {object} element The detached element.
   * @param {number} finalElementPosition The final row index of the detached element.
   */
  'afterDetachChild',

  /**
   * Fired after the editor is opened and rendered.
   *
   * @event Hooks#afterBeginEditing
   * @param {number} row Visual row index of the edited cell.
   * @param {number} column Visual column index of the edited cell.
   */
  'afterBeginEditing',

  /**
   * Fired by {@link MergeCells} plugin before cell merging. This hook is fired when {@link Options#mergeCells}
   * option is enabled.
   *
   * @event Hooks#beforeMergeCells
   * @param {CellRange} cellRange Selection cell range.
   * @param {boolean} [auto=false] `true` if called automatically by the plugin.
   */
  'beforeMergeCells',

  /**
   * Fired by {@link MergeCells} plugin after cell merging. This hook is fired when {@link Options#mergeCells}
   * option is enabled.
   *
   * @event Hooks#afterMergeCells
   * @param {CellRange} cellRange Selection cell range.
   * @param {object} mergeParent The parent collection of the provided cell range.
   * @param {boolean} [auto=false] `true` if called automatically by the plugin.
   */
  'afterMergeCells',

  /**
   * Fired by {@link MergeCells} plugin before unmerging the cells. This hook is fired when {@link Options#mergeCells}
   * option is enabled.
   *
   * @event Hooks#beforeUnmergeCells
   * @param {CellRange} cellRange Selection cell range.
   * @param {boolean} [auto=false] `true` if called automatically by the plugin.
   */
  'beforeUnmergeCells',

  /**
   * Fired by {@link MergeCells} plugin after unmerging the cells. This hook is fired when {@link Options#mergeCells}
   * option is enabled.
   *
   * @event Hooks#afterUnmergeCells
   * @param {CellRange} cellRange Selection cell range.
   * @param {boolean} [auto=false] `true` if called automatically by the plugin.
   */
  'afterUnmergeCells',

  /**
   * Fired after the table was switched into listening mode. This allows Handsontable to capture keyboard events and
   * respond in the right way.
   *
   * @event Hooks#afterListen
   */
  'afterListen',

  /**
   * Fired after the table was switched off from the listening mode. This makes the Handsontable inert for any
   * keyboard events.
   *
   * @event Hooks#afterUnlisten
   */
  'afterUnlisten',

  /**
   * Fired after the window was resized or the size of the Handsontable root element was changed.
   *
   * @event Hooks#afterRefreshDimensions
   * @param {object} previousDimensions Previous dimensions of the container.
   * @param {object} currentDimensions Current dimensions of the container.
   * @param {boolean} stateChanged `true`, if the container was re-render, `false` otherwise.
   */
  'afterRefreshDimensions',

  /**
   * Cancellable hook, called after resizing a window or after detecting size change of the
   * Handsontable root element, but before redrawing a table.
   *
   * @event Hooks#beforeRefreshDimensions
   * @param {object} previousDimensions Previous dimensions of the container.
   * @param {object} currentDimensions Current dimensions of the container.
   * @param {boolean} actionPossible `true`, if current and previous dimensions are different, `false` otherwise.
   * @returns {undefined|boolean} If the callback returns `false`, the refresh action will not be completed.
   */
  'beforeRefreshDimensions',

  /**
   * Fired by {@link CollapsibleColumns} plugin before columns collapse. This hook is fired when {@link Options#collapsibleColumns} option is enabled.
   *
   * @event Hooks#beforeColumnCollapse
   * @since 8.0.0
   * @param {Array} currentCollapsedColumns Current collapsible configuration - a list of collapsible physical column indexes.
   * @param {Array} destinationCollapsedColumns Destination collapsible configuration - a list of collapsible physical column indexes.
   * @param {boolean} collapsePossible `true`, if all of the column indexes are withing the bounds of the collapsed sections, `false` otherwise.
   * @returns {undefined|boolean} If the callback returns `false`, the collapsing action will not be completed.
   */
  'beforeColumnCollapse',

  /**
   * Fired by {@link CollapsibleColumns} plugin before columns collapse. This hook is fired when {@link Options#collapsibleColumns} option is enabled.
   *
   * @event Hooks#afterColumnCollapse
   * @since 8.0.0
   * @param {Array} currentCollapsedColumns Current collapsible configuration - a list of collapsible physical column indexes.
   * @param {Array} destinationCollapsedColumns Destination collapsible configuration - a list of collapsible physical column indexes.
   * @param {boolean} collapsePossible `true`, if all of the column indexes are withing the bounds of the collapsed sections, `false` otherwise.
   * @param {boolean} successfullyCollapsed `true`, if the action affected any non-collapsible column, `false` otherwise.
   */
  'afterColumnCollapse',

  /**
   * Fired by {@link CollapsibleColumns} plugin before columns expand. This hook is fired when {@link Options#collapsibleColumns} option is enabled.
   *
   * @event Hooks#beforeColumnExpand
   * @since 8.0.0
   * @param {Array} currentCollapsedColumns Current collapsible configuration - a list of collapsible physical column indexes.
   * @param {Array} destinationCollapsedColumns Destination collapsible configuration - a list of collapsible physical column indexes.
   * @param {boolean} expandPossible `true`, if all of the column indexes are withing the bounds of the collapsed sections, `false` otherwise.
   * @returns {undefined|boolean} If the callback returns `false`, the expanding action will not be completed.
   */
  'beforeColumnExpand',

  /**
   * Fired by {@link CollapsibleColumns} plugin before columns expand. This hook is fired when {@link Options#collapsibleColumns} option is enabled.
   *
   * @event Hooks#afterColumnExpand
   * @since 8.0.0
   * @param {Array} currentCollapsedColumns Current collapsible configuration - a list of collapsible physical column indexes.
   * @param {Array} destinationCollapsedColumns Destination collapsible configuration - a list of collapsible physical column indexes.
   * @param {boolean} expandPossible `true`, if all of the column indexes are withing the bounds of the collapsed sections, `false` otherwise.
   * @param {boolean} successfullyExpanded `true`, if the action affected any non-collapsible column, `false` otherwise.
   */
  'afterColumnExpand',

  /**
   * Fired by {@link AutoColumnSize} plugin within SampleGenerator utility.
   *
   * @event Hooks#modifyAutoColumnSizeSeed
   * @since 8.4.0
   * @param {string|undefined} seed Seed ID, unique name to categorize samples.
   * @param {object} cellProperties Object containing the cell properties.
   * @param {*} cellValue Value of the cell.
   */
  'modifyAutoColumnSizeSeed',
];

/**
 * Template warning message for removed hooks.
 *
 * @type {string}
 */
const REMOVED_MESSAGE = toSingleLine`The plugin hook "[hookName]" was removed in Handsontable [removedInVersion].\x20
  Please consult release notes https://github.com/handsontable/handsontable/releases/tag/[removedInVersion] to\x20
  learn about the migration path.`;

/**
 * The list of the hooks which are removed from the API. The warning message is printed out in
 * the developer console when the hook is used.
 *
 * The Map key is represented by hook name and its value points to the Handsontable version
 * in which it was removed.
 *
 * @type {Map<string, string>}
 */
const REMOVED_HOOKS = new Map([
  ['modifyRow', '8.0.0'],
  ['modifyCol', '8.0.0'],
  ['unmodifyRow', '8.0.0'],
  ['unmodifyCol', '8.0.0'],
  ['skipLengthCache', '8.0.0'],
  ['hiddenColumn', '8.0.0'],
  ['hiddenRow', '8.0.0'],
]);

/* eslint-disable jsdoc/require-description-complete-sentence */
/**
 * The list of the hooks which are deprecated. The warning message is printed out in
 * the developer console when the hook is used.
 *
 * The Map key is represented by hook name and its value keeps message which whould be
 * printed out when the hook is used.
 *
 * Usage:
 * ```js
 * ...
 * New Map([
 *   ['beforeColumnExpand', 'The plugin hook "beforeColumnExpand" is deprecated. Use "beforeColumnExpand2" instead.'],
 * ])
 * ...
 * ```
 *
 *
 * @type {Map<string, string>}
 */
/* eslint-enable jsdoc/require-description-complete-sentence */
const DEPRECATED_HOOKS = new Map([
  [
    'beforeRemoveCellClassNames',
    'The hook "beforeRemoveCellClassNames" is deprecated and will be removed in the next major release.'
  ]
]);

class Hooks {
  static getSingleton() {
    return getGlobalSingleton();
  }

  /**
   *
   */
  constructor() {
    this.globalBucket = this.createEmptyBucket();
  }

  /**
   * Returns a new object with empty handlers related to every registered hook name.
   *
   * @returns {object} The empty bucket object.
   *
   * @example
   * ```js
   * Handsontable.hooks.createEmptyBucket();
   * // Results:
   * {
   * ...
   * afterCreateCol: [],
   * afterCreateRow: [],
   * beforeInit: [],
   * ...
   * }
   * ```
   */
  createEmptyBucket() {
    const bucket = Object.create(null);

    // eslint-disable-next-line no-return-assign
    arrayEach(REGISTERED_HOOKS, hook => (bucket[hook] = []));

    return bucket;
  }

  /**
   * Get hook bucket based on the context of the object or if argument is `undefined`, get the global hook bucket.
   *
   * @param {object} [context=null] A Handsontable instance.
   * @returns {object} Returns a global or Handsontable instance bucket.
   */
  getBucket(context = null) {
    if (context) {
      if (!context.pluginHookBucket) {
        context.pluginHookBucket = this.createEmptyBucket();
      }

      return context.pluginHookBucket;
    }

    return this.globalBucket;
  }

  /**
   * Adds a listener (globally or locally) to a specified hook name.
   * If the `context` parameter is provided, the hook will be added only to the instance it references.
   * Otherwise, the callback will be used everytime the hook fires on any Handsontable instance.
   * You can provide an array of callback functions as the `callback` argument, this way they will all be fired
   * once the hook is triggered.
   *
   * @see Core#addHook
   * @param {string} key Hook name.
   * @param {Function|Array} callback Callback function or an array of functions.
   * @param {object} [context=null] The context for the hook callback to be added - a Handsontable instance or leave empty.
   * @returns {Hooks} Instance of Hooks.
   *
   * @example
   * ```js
   * // single callback, added locally
   * Handsontable.hooks.add('beforeInit', myCallback, hotInstance);
   *
   * // single callback, added globally
   * Handsontable.hooks.add('beforeInit', myCallback);
   *
   * // multiple callbacks, added locally
   * Handsontable.hooks.add('beforeInit', [myCallback, anotherCallback], hotInstance);
   *
   * // multiple callbacks, added globally
   * Handsontable.hooks.add('beforeInit', [myCallback, anotherCallback]);
   * ```
   */
  add(key, callback, context = null) {
    if (Array.isArray(callback)) {
      arrayEach(callback, c => this.add(key, c, context));

    } else {

      if (REMOVED_HOOKS.has(key)) {
        warn(substitute(REMOVED_MESSAGE, { hookName: key, removedInVersion: REMOVED_HOOKS.get(key) }));
      }
      if (DEPRECATED_HOOKS.has(key)) {
        warn(DEPRECATED_HOOKS.get(key));
      }

      const bucket = this.getBucket(context);

      if (typeof bucket[key] === 'undefined') {
        this.register(key);
        bucket[key] = [];
      }
      callback.skip = false;

      if (bucket[key].indexOf(callback) === -1) {
        // only add a hook if it has not already been added (adding the same hook twice is now silently ignored)
        let foundInitialHook = false;

        if (callback.initialHook) {
          arrayEach(bucket[key], (cb, i) => {
            if (cb.initialHook) {
              bucket[key][i] = callback;
              foundInitialHook = true;

              return false;
            }
          });
        }

        if (!foundInitialHook) {
          bucket[key].push(callback);
        }
      }
    }

    return this;
  }

  /**
   * Adds a listener to a specified hook. After the hook runs this listener will be automatically removed from the bucket.
   *
   * @see Core#addHookOnce
   * @param {string} key Hook/Event name.
   * @param {Function|Array} callback Callback function.
   * @param {object} [context=null] A Handsontable instance.
   *
   * @example
   * ```js
   * Handsontable.hooks.once('beforeInit', myCallback, hotInstance);
   * ```
   */
  once(key, callback, context = null) {
    if (Array.isArray(callback)) {
      arrayEach(callback, c => this.once(key, c, context));

    } else {
      callback.runOnce = true;
      this.add(key, callback, context);
    }
  }

  /**
   * Removes a listener from a hook with a given name. If the `context` argument is provided, it removes a listener from a local hook assigned to the given Handsontable instance.
   *
   * @see Core#removeHook
   * @param {string} key Hook/Event name.
   * @param {Function} callback Callback function (needs the be the function that was previously added to the hook).
   * @param {object} [context=null] Handsontable instance.
   * @returns {boolean} Returns `true` if hook was removed, `false` otherwise.
   *
   * @example
   * ```js
   * Handsontable.hooks.remove('beforeInit', myCallback);
   * ```
   */
  remove(key, callback, context = null) {
    const bucket = this.getBucket(context);

    if (typeof bucket[key] !== 'undefined') {
      if (bucket[key].indexOf(callback) >= 0) {
        callback.skip = true;

        return true;
      }
    }

    return false;
  }

  /**
   * Checks whether there are any registered listeners for the provided hook name.
   * If the `context` parameter is provided, it only checks for listeners assigned to the given Handsontable instance.
   *
   * @param {string} key Hook name.
   * @param {object} [context=null] A Handsontable instance.
   * @returns {boolean} `true` for success, `false` otherwise.
   */
  has(key, context = null) {
    const bucket = this.getBucket(context);

    return !!(bucket[key] !== void 0 && bucket[key].length);
  }

  /**
   * Runs all local and global callbacks assigned to the hook identified by the `key` parameter.
   * It returns either a return value from the last called callback or the first parameter (`p1`) passed to the `run` function.
   *
   * @see Core#runHooks
   * @param {object} context Handsontable instance.
   * @param {string} key Hook/Event name.
   * @param {*} [p1] Parameter to be passed as an argument to the callback function.
   * @param {*} [p2] Parameter to be passed as an argument to the callback function.
   * @param {*} [p3] Parameter to be passed as an argument to the callback function.
   * @param {*} [p4] Parameter to be passed as an argument to the callback function.
   * @param {*} [p5] Parameter to be passed as an argument to the callback function.
   * @param {*} [p6] Parameter to be passed as an argument to the callback function.
   * @returns {*} Either a return value from the last called callback or `p1`.
   *
   * @example
   * ```js
   * Handsontable.hooks.run(hot, 'beforeInit');
   * ```
   */
  run(context, key, p1, p2, p3, p4, p5, p6) {
    {
      const globalHandlers = this.globalBucket[key];
      const length = globalHandlers ? globalHandlers.length : 0;
      let index = 0;

      if (length) {
        // Do not optimise this loop with arrayEach or arrow function! If you do You'll decrease perf because of GC.
        while (index < length) {
          if (!globalHandlers[index] || globalHandlers[index].skip) {
            index += 1;
            /* eslint-disable no-continue */
            continue;
          }

          const res = fastCall(globalHandlers[index], context, p1, p2, p3, p4, p5, p6);

          if (res !== void 0) {
            // eslint-disable-next-line no-param-reassign
            p1 = res;
          }
          if (globalHandlers[index] && globalHandlers[index].runOnce) {
            this.remove(key, globalHandlers[index]);
          }

          index += 1;
        }
      }
    }
    {
      const localHandlers = this.getBucket(context)[key];
      const length = localHandlers ? localHandlers.length : 0;
      let index = 0;

      if (length) {
        // Do not optimise this loop with arrayEach or arrow function! If you do You'll decrease perf because of GC.
        while (index < length) {
          if (!localHandlers[index] || localHandlers[index].skip) {
            index += 1;
            /* eslint-disable no-continue */
            continue;
          }

          const res = fastCall(localHandlers[index], context, p1, p2, p3, p4, p5, p6);

          if (res !== void 0) {
            // eslint-disable-next-line no-param-reassign
            p1 = res;
          }
          if (localHandlers[index] && localHandlers[index].runOnce) {
            this.remove(key, localHandlers[index], context);
          }

          index += 1;
        }
      }
    }

    return p1;
  }

  /**
   * Destroy all listeners connected to the context. If no context is provided, the global listeners will be destroyed.
   *
   * @param {object} [context=null] A Handsontable instance.
   * @example
   * ```js
   * // destroy the global listeners
   * Handsontable.hooks.destroy();
   *
   * // destroy the local listeners
   * Handsontable.hooks.destroy(hotInstance);
   * ```
   */
  destroy(context = null) {
    // eslint-disable-next-line no-return-assign
    objectEach(this.getBucket(context), (value, key, bucket) => (bucket[key].length = 0));
  }

  /**
   * Registers a hook name (adds it to the list of the known hook names). Used by plugins.
   * It is not necessary to call register, but if you use it, your plugin hook will be used returned by
   * the `getRegistered` method. (which itself is used in the [demo](@/guides/getting-started/events-and-hooks.md)).
   *
   * @param {string} key The hook name.
   *
   * @example
   * ```js
   * Handsontable.hooks.register('myHook');
   * ```
   */
  register(key) {
    if (!this.isRegistered(key)) {
      REGISTERED_HOOKS.push(key);
    }
  }

  /**
   * Deregisters a hook name (removes it from the list of known hook names).
   *
   * @param {string} key The hook name.
   *
   * @example
   * ```js
   * Handsontable.hooks.deregister('myHook');
   * ```
   */
  deregister(key) {
    if (this.isRegistered(key)) {
      REGISTERED_HOOKS.splice(REGISTERED_HOOKS.indexOf(key), 1);
    }
  }

  /**
   * Returns a boolean value depending on if a hook by such name has been removed or deprecated.
   *
   * @param {string} hookName The hook name to check.
   * @returns {boolean} Returns `true` if the provided hook name was marked as deprecated or
   * removed from API, `false` otherwise.
   * @example
   * ```js
   * Handsontable.hooks.isDeprecated('skipLengthCache');
   *
   * // Results:
   * true
   * ```
   */
  isDeprecated(hookName) {
    return DEPRECATED_HOOKS.has(hookName) || REMOVED_HOOKS.has(hookName);
  }

  /**
   * Returns a boolean depending on if a hook by such name has been registered.
   *
   * @param {string} hookName The hook name to check.
   * @returns {boolean} `true` for success, `false` otherwise.
   * @example
   * ```js
   * Handsontable.hooks.isRegistered('beforeInit');
   *
   * // Results:
   * true
   * ```
   */
  isRegistered(hookName) {
    return REGISTERED_HOOKS.indexOf(hookName) >= 0;
  }

  /**
   * Returns an array of registered hooks.
   *
   * @returns {Array} An array of registered hooks.
   *
   * @example
   * ```js
   * Handsontable.hooks.getRegistered();
   *
   * // Results:
   * [
   * ...
   *   'beforeInit',
   *   'beforeRender',
   *   'beforeSetRangeEnd',
   *   'beforeDrawBorders',
   *   'beforeChange',
   * ...
   * ]
   * ```
   */
  getRegistered() {
    return REGISTERED_HOOKS;
  }
}

const globalSingleton = new Hooks();

/**
 * @returns {Hooks}
 */
function getGlobalSingleton() {
  return globalSingleton;
}

export default Hooks;<|MERGE_RESOLUTION|>--- conflicted
+++ resolved
@@ -1365,11 +1365,7 @@
    * @event Hooks#modifyFocusedElement
    * @param {number} row Row index.
    * @param {number} column Column index.
-<<<<<<< HEAD
-   * @param {HTMLElement} focusedElement The element to be focused.
-=======
    * @param {HTMLElement|undefined} focusedElement The element to be focused.
->>>>>>> 4369a09c
    */
   'modifyFocusedElement',
 
