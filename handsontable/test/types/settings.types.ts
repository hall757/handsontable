import Handsontable from 'handsontable';
import HyperFormula from 'hyperformula';

// Helpers to verify multiple different settings and prevent TS control-flow from eliminating unreachable values
// tslint:disable-next-line:no-null-undefined-union
declare function oneOf<T extends Array<string | number | boolean | undefined | null | object>>(...args: T): T[number];
declare const true_or_false: true | false;

// Enums prevent type widening of literals -- for use with objects inside oneOf(), not required by users
// This can be replaced once `as const` context is shipped: https://github.com/Microsoft/TypeScript/pull/29510
enum DisableVisualSelection { current = 'current', area = 'area', header = 'header' }
enum SortDirection { asc = 'asc', desc = 'desc' }

const contextMenuDemo: Handsontable.plugins.ContextMenu.Settings = {
  callback(key, selection, clickEvent) { },
  items: {
    item: {
      name() {
        return '';
      },
      disabled() {
        return !!this.getSelectedLast();
      },
      hidden() {
        return !!this.getSelectedLast();
      },
      callback(key, selection, clickEvent) {
        key.toUpperCase();
        selection[0].start.row;
        clickEvent.preventDefault();
      },
      submenu: {
        items: [
          { key: 'item:0', name: '' },
          { key: 'item:1', name: '' },
          { key: 'item:2', name: '' }
        ]
      },
      disableSelection: true,
      isCommand: false,
      renderer(hot, wrapper, row, col, prop, itemValue) {
        this.key;
        hot.getSelected();
        return document.createElement('div');
      }
    }
  }
};

const legacyNumericFormat: Handsontable.NumericFormatOptions = {
  pattern: '0.00',
  culture: 'en-US',
};
const numericFormatOptions: Handsontable.NumericFormatOptions = {
  pattern: {
    prefix: 2,
    postfix: 3,
    characteristic: 5,
    forceAverage: oneOf('trillion', 'billion', 'million', 'thousand'),
    average: true,
    mantissa: 5,
    optionalMantissa: true,
    trimMantissa: true,
    thousandSeparated: true,
    negative: oneOf('sign', 'parenthesis'),
    forceSign: true,
    totalLength: 10,
    spaceSeparated: true,
    output: oneOf('currency', 'percent', 'byte', 'time', 'ordinal', 'number'),
  },
  culture: 'en-US'
};

// Use `Required<GridSettings>` to ensure every defined setting is covered here.
const allSettings: Required<Handsontable.GridSettings> = {
  activeHeaderClassName: 'foo',
  allowEmpty: true,
  allowHtml: true,
  allowInsertColumn: true,
  allowInsertRow: true,
  allowInvalid: true,
  allowRemoveColumn: true,
  allowRemoveRow: true,
<<<<<<< HEAD
  ariaTags: true,
  autoColumnSize:  oneOf(true,  { syncLimit: '40%', userHeaders: true }),
  autoRowSize: oneOf(true, { syncLimit: 300 }),
=======
  autoColumnSize:  true,
  autoRowSize: true,
>>>>>>> 41ab1b5b
  autoWrapCol: true,
  autoWrapRow: true,
  bindRowsWithHeaders: oneOf(true, 'loose', 'strict'),
  cell: [
    {
      row: 0,
      col: 0,
      readOnly: true
    }
  ],
  cells(row, column, prop) {
    const cellProperties: Handsontable.CellMeta = {};
    const visualRowIndex = this.instance.toVisualRow(row);
    const visualColIndex = this.instance.toVisualColumn(column);

    if (visualRowIndex === 0 && visualColIndex === 0) {
      cellProperties.readOnly = true;
    }

    return cellProperties;
  },
  checkedTemplate: oneOf(true, 123, 'foo'),
  className: oneOf('foo', ['foo']),
  colHeaders: oneOf(true, ['first-class-name', 'second-class-name']),
  collapsibleColumns: oneOf(true, [
    {row: -4, col: 1, collapsible: true},
    {row: -3, col: 5, collapsible: true}
  ]),
  columnHeaderHeight: oneOf(35, [35, void 0, 55]),
  columns: [
    { type: 'numeric', numericFormat: { pattern: '0,0.00 $' } },
    { type: 'text', readOnly: true }
  ],
  columnSorting: true_or_false,
  columnSummary: [
    {
      destinationRow: 4,
      destinationColumn: 1,
      forceNumeric: true,
      reversedRowCoords: true,
      suppressDataTypeErrors: false,
      readOnly: true,
      roundFloat: false,
      type: 'custom',
      customFunction: (endpoint) => 100
    }
  ],
  colWidths: oneOf(100, '100px', [100, '100px'], ((index: number) => oneOf('100px', 100, void 0))),
  commentedCellClassName: 'foo',
  comments: oneOf(true, { displayDelay: 123 }),
  contextMenu: oneOf(true_or_false, contextMenuDemo) || [
      'row_above', 'row_below', 'col_left', 'col_right', '---------', 'remove_row', 'remove_col',
      'clear_column', 'undo', 'redo', 'make_read_only', 'alignment', 'cut', 'copy', 'copy_column_headers_only',
      'copy_with_column_group_headers', 'copy_with_column_headers', 'freeze_column', 'unfreeze_column',
      'borders', 'commentsAddEdit', 'commentsRemove', 'commentsReadOnly', 'mergeCells',
      'add_child', 'detach_from_parent', 'hidden_columns_hide', 'hidden_columns_show', 'hidden_rows_hide',
      'hidden_rows_show', 'filter_by_condition', 'filter_operators', 'filter_by_condition2', 'filter_by_value',
      'filter_action_bar'
    ],
  copyable: true,
  copyPaste: oneOf(true, {
    pasteMode: oneOf('overwrite', 'shift_down', 'shift_right'),
    rowsLimit: 10,
    columnsLimit: 20,
    copyColumnHeaders: true,
    copyColumnGroupHeaders: true,
    copyColumnHeadersOnly: true,
    uiContainer: document.body,
  }),
  correctFormat: true,
  currentColClassName: 'foo',
  currentHeaderClassName: 'foo',
  currentRowClassName: 'foo',
  customBorders: oneOf(true, [
    {
      range: {
        from: { row: 1, col: 1 },
        to: { row: 3, col: 4 }
      },
      start: { width: 2, color: 'red' },
      end: { width: 2, color: 'red' },
      left: { width: 2, color: 'red' },
      right: { width: 2, color: 'red' },
      top: { width: 2, color: 'red' },
      bottom: { width: 2, color: 'red' }
    },
    {
      row: 2,
      col: 2,
      left: { width: 2, color: 'red' },
      right: { width: 1, color: 'red' },
      top: { width: 2, color: 'red' },
      bottom: { width: 2, color: 'red' }
    }
  ],
  [
    {
      row: 2,
      col: 2,
      left: '',
      right: ''
    }
  ]),
  data: oneOf([{}, {}, {}], [[], [], []]),
  dataSchema: oneOf({}, [[]], (index: number) => oneOf([index], { index })),
  dateFormat: 'foo',
  datePickerConfig: {
    firstDay: 0,
    showWeekNumber: true,
    numberOfMonths: 3,
    disableDayFn(date) {
      return date.getDay() === 0 || date.getDay() === 6;
    }
  },
  defaultDate: 'foo',
  disableTabNavigation: oneOf(true),
  disableVisualSelection: oneOf(
    true,
    'current',
    'area',
    'header',
    [DisableVisualSelection.current, DisableVisualSelection.area, DisableVisualSelection.header]
  ),
  dragToScroll: false,
  dropdownMenu: oneOf(true_or_false, contextMenuDemo) || [
    'row_above', 'row_below', 'col_left', 'col_right', '---------', 'remove_row', 'remove_col',
    'clear_column', 'undo', 'redo', 'make_read_only', 'alignment', 'cut', 'copy', 'freeze_column',
    'unfreeze_column', 'borders', 'commentsAddEdit', 'commentsRemove', 'commentsReadOnly',
    'mergeCells', 'add_child', 'detach_from_parent', 'hidden_columns_hide', 'hidden_columns_show',
    'hidden_rows_hide', 'hidden_rows_show', 'filter_by_condition', 'filter_operators',
    'filter_by_condition2', 'filter_by_value', 'filter_action_bar'
  ],
  editor: oneOf(true, 'autocomplete', 'checkbox', 'date', 'dropdown', 'handsontable', 'mobile',
  'password', 'select', 'text', 'time', 'custom.editor'),
  enterBeginsEditing: true,
  enterMoves: oneOf({ col: 1, row: 1 }, (event: KeyboardEvent) => ({row: 1, col: 1})),
  fillHandle: oneOf(true_or_false, 'vertical', 'horizontal') || {
    autoInsertRow: false,
    direction: 'vertical'
  },
  filter: true,
  filteringCaseSensitive: true,
  filters: false,
  fixedColumnsLeft: 123,
  fixedColumnsStart: 123,
  fixedRowsBottom: 123,
  fixedRowsTop: 123,
  formulas: oneOf(
    {
      engine: HyperFormula,
    },
    {
      engine: {
        hyperformula: HyperFormula,
        leapYear1900: true,
      },
    },
    {
      engine: HyperFormula.buildEmpty(),
    },
    {
      engine: {
        hyperformula: HyperFormula.buildEmpty(),
        leapYear1900: true,
      },
    },
  ),
  fragmentSelection: oneOf(true, 'cell'),
  height: oneOf(500, () => 500),
  hiddenColumns: true,
  hiddenRows: true,
  invalidCellClassName: 'foo',
  imeFastEdit: true,
  isEmptyCol: (col) => col === 0,
  isEmptyRow: (row) => row === 0,
  label: {property: 'name.last', position: 'after', value: oneOf('My label: ', () => 'My label')},
  language: 'foo',
  layoutDirection: oneOf('rtl', 'ltr', 'inherit'),
  licenseKey: '',
  locale: 'pl-PL',
  manualColumnFreeze: true,
  manualColumnMove: oneOf(true, [1, 4]),
  manualColumnResize: oneOf(true, [40, 50]),
  manualRowMove: oneOf(true, [1, 4]),
  manualRowResize: oneOf(true, [40, 50]),
  maxCols: 123,
  maxRows: 123,
  mergeCells: oneOf(true, [
    {row: 1, col: 1, rowspan: 3, colspan: 3},
    {row: 3, col: 4, rowspan: 2, colspan: 2},
    {row: 5, col: 6, rowspan: 3, colspan: 3}
  ]),
  minCols: 123,
  minRows: 123,
  minSpareCols: 123,
  minSpareRows: 123,
  navigableHeaders: true,
  multiColumnSorting: true_or_false,
  nestedHeaders:  [
    ['A', {label: 'B', colspan: 8}, 'C'],
    ['D', {label: 'E', colspan: 4}, {label: 'F', colspan: 4}, 'G'],
    ['H', 'I', 'J', 'K', 'L', 'M', 'N', 'R', 'S', 'T']
  ],
  nestedRows: true,
  noWordWrapClassName: 'foo',
  numericFormat: oneOf(legacyNumericFormat, numericFormatOptions),
  observeDOMVisibility: true,
  outsideClickDeselects: oneOf(true, (target: HTMLElement) => false),
  persistentState: true,
  placeholder: 'foo',
  placeholderCellClassName: 'foo',
  preventOverflow: oneOf(true, 'vertical', 'horizontal'),
  preventWheel: true,
  readOnly: true,
  readOnlyCellClassName: 'foo',
  renderAllRows: true,
  renderer: oneOf(
    'autocomplete', 'checkbox', 'html', 'numeric', 'password', 'text', 'time', 'custom.renderer',
    (instance: Handsontable, TD: HTMLTableCellElement, row: number, col: number,
      prop: number | string, value: any, cellProperties: Handsontable.CellProperties) => TD
  ),
  rowHeaders: oneOf(true, ['1', '2', '3'], (index: number) => `Row ${index}`),
  rowHeaderWidth: oneOf(25, [25, 30, 55]),
  rowHeights: oneOf(100, '100px', [100, 120, 90], (index: number) => index * 10),
  search: oneOf(true, {
    searchResultClass: 'customClass',
    queryMethod(queryStr: string, value: any) {
      return true;
    },
    callback(instance: Handsontable, row: number, column: number, value: any, result: boolean) {
      // ...
    }
  }),
  selectionMode: oneOf('single', 'range', 'multiple'),
  selectOptions: oneOf(
    ['A', 'B', 'C'],
    { a: 'A', b: 'B', c: 'C'},
    (visualRow: number, visualColumn: number, prop: string | number) => ['A', 'B', 'C'],
    (visualRow: number, visualColumn: number, prop: string | number) => ({ a: 'A', b: 'B', c: 'C'}),
  ),
  skipColumnOnPaste: true,
  skipRowOnPaste: true,
  sortByRelevance: true,
  source: oneOf(
    ['A', 'B', 'C', 'D'],
    (query: string, callback: (item: string[]) => void) => callback(['A', 'B', 'C', 'D'])
  ),
  startCols: 123,
  startRows: 123,
  stretchH: oneOf('none', 'last', 'all'),
  strict: true,
  tableClassName: oneOf('foo', ['first-class-name', 'second-class-name']),
  tabMoves: oneOf({ col: 1, row: 1 }, (event: KeyboardEvent) => ({row: 2, col: 2})),
  title: 'foo',
  trimDropdown: true,
  trimRows: oneOf(true, [5, 10, 15]),
  trimWhitespace: true,
  type: oneOf('autocomplete', 'checkbox', 'date', 'dropdown', 'handsontable', 'numeric', 'password',
    'text', 'time', 'custom.cell.type'),
  uncheckedTemplate: oneOf(true, 'foo', 123),
  undo: true,
  validator: oneOf(
    (value: any, callback: (valid: boolean) => void) => callback(true),
    /^[0-9]$/,
    'autocomplete', 'date', 'numeric', 'time', 'custom.validator'
  ),
  viewportColumnRenderingOffset: oneOf(100, 'auto'),
  viewportRowRenderingOffset: oneOf(100, 'auto'),
  visibleRows: 123,
  width: oneOf(500, () => 500),
  wordWrap: true,

  // Hooks via settings object
  afterAddChild: (parent, element, index) => {},
  afterAutofill: (start, end, data) => {},
  afterBeginEditing: (row, column) => {},
  afterCellMetaReset: () => {},
  afterChange: (changes, source) => {
    if (changes !== null) {
      changes.forEach(change => change[0].toFixed());
    }

    switch (source) {
      case 'auto':
      case 'edit':
      case 'loadData':
      case 'updateData':
      case 'populateFromArray':
      case 'spliceCol':
      case 'spliceRow':
      case 'timeValidate':
      case 'dateValidate':
      case 'validateCells':
      case 'Autofill.fill':
      case 'ContextMenu.clearColumn':
      case 'ContextMenu.columnLeft':
      case 'ContextMenu.columnRight':
      case 'ContextMenu.removeColumn':
      case 'ContextMenu.removeRow':
      case 'ContextMenu.rowAbove':
      case 'ContextMenu.rowBelow':
      case 'CopyPaste.paste':
      case 'UndoRedo.redo':
      case 'UndoRedo.undo':
      case 'ColumnSummary.set':
      case 'ColumnSummary.reset':
        break;
    }
  },
  afterChangesObserved: () => {},
  afterColumnCollapse: (currentCollapsedColumn, destinationCollapsedColumns, collapsePossible,
    successfullyCollapsed) => {},
  afterColumnExpand: (currentCollapsedColumn, destinationCollapsedColumns, expandPossible,
    successfullyExpanded) => {},
  afterColumnFreeze: (columnIndex, isFreezingPerformed) => {},
  afterColumnMove: (columns, target) => {},
  afterColumnResize: (newSize, column, isDoubleClick) => {},
  afterColumnSequenceChange: (source) => {},
  afterColumnSort: (currentSortConfig, destinationSortConfigs) => {},
  afterColumnUnfreeze: (columnIndex, isFreezingPerformed) => {},
  afterContextMenuDefaultOptions: (predefinedItems) => {},
  afterContextMenuHide: (context) => {},
  afterContextMenuShow: (context) => {},
  afterCopy: (data, coords) => {},
  afterCopyLimit: (selectedRows, selectedColumnds, copyRowsLimit, copyColumnsLimit) => {},
  afterCreateCol: (index, amount, source) => {},
  afterCreateRow: (index, amount, source) => {},
  afterCut: (data, coords) => {},
  afterDeselect: () => {},
  afterDestroy: () => {},
  afterDetachChild: (parent, element) => {},
  afterDocumentKeyDown: (event) => {},
  afterDrawSelection: (currentRow, currentColumn, cornersOfSelection, layerLevel) => {},
  afterDropdownMenuDefaultOptions: (predefinedItems) => {},
  afterDropdownMenuHide: (instance) => {},
  afterDropdownMenuShow: (instance) => {},
  afterFilter: (conditionsStack) => conditionsStack[0].column,
  afterFormulasValuesUpdate: (changes) => {},
  afterGetCellMeta: (row, col, cellProperties) => {},
  afterGetColHeader: (col, TH, headerLevel) => {},
  afterGetColumnHeaderRenderers: (array) => {},
  afterGetRowHeader: (row, TH) => {},
  afterGetRowHeaderRenderers: (array) => {},
  afterHideColumns: (currentHideConfig, destinationHideConfig, actionPossible, stateChanged) => {},
  afterHideRows: (currentHideConfig, destinationHideConfig, actionPossible, stateChanged) => {},
  afterInit: () => {},
  afterLanguageChange: (languageCode) => {},
  afterListen: () => {},
  afterLoadData: (sourceData, firstTime, source) => {},
  afterMergeCells: (cellRange, mergeParent, auto) => {},
  modifySourceData: (row, col, valueHolder, ioMode) => {},
  afterModifyTransformEnd: (coords, rowTransformDir, colTransformDir) => {},
  afterModifyTransformStart: (coords, rowTransformDir, colTransformDir) => {},
  afterMomentumScroll: () => {},
  afterNamedExpressionAdded: (namedExpressionName, changes) => {},
  afterNamedExpressionRemoved: (namedExpressionName, changes) => {},
  afterOnCellContextMenu: (event, coords, TD) => {},
  afterOnCellCornerDblClick: (event) => {},
  afterOnCellCornerMouseDown: (event) => {},
  afterOnCellMouseDown: (event, coords, TD) => {},
  afterOnCellMouseOver: (event, coords, TD) => {},
  afterOnCellMouseOut: (event, coords, TD) => {},
  afterOnCellMouseUp: (event, coords, TD) => {},
  afterPaste: (data, coords) => {},
  afterPluginsInitialized: () => {},
  afterRedo: (action) => {},
  afterRedoStackChange: (undoneActionsBefore, undoneActionsAfter) => {},
  afterRefreshDimensions: (previousDimensions, currentDimensions, stateChanged) => {},
  afterRemoveCellMeta: (row, column, key, value) => {},
  afterRemoveCol: (index, amount, physicalColumns = [1, 2, 3], source) => {},
  afterRemoveRow: (index, amount, physicalRows = [1, 2, 3], source) => {},
  afterRender: (isForced) => {},
  afterRenderer: (TD, row, col, prop, value, cellProperties) => {},
  afterRowMove: (movedRows, finalIndex, dropIndex, movePossible,
    orderChanged) => movedRows.forEach(row => row.toFixed(1) === finalIndex.toFixed(1)),
  afterRowResize: (newSize, row, isDoubleClick) => {},
  afterRowSequenceChange: (source) => {},
  afterScrollHorizontally: () => {},
  afterScrollVertically: () => {},
  afterScroll: () => {},
  afterSelectColumns: (from, to, highlight) => {},
  afterSelection: (r, c, r2, c2, preventScrolling, selectionLayerLevel) => preventScrolling.value = true,
  afterSelectionByProp: (r, p, r2, p2, preventScrolling, selectionLayerLevel) => preventScrolling.value = true,
  afterSelectionEnd: (r, c, r2, c2, selectionLayerLevel) => {},
  afterSelectionEndByProp: (r, p, r2, p2, selectionLayerLevel) => {},
  afterSelectRows: (from, to, highlight) => {},
  afterSetCellMeta: (row, col, key, value) => {},
  afterSetDataAtCell: (changes, source) => {},
  afterSetDataAtRowProp: (changes, source) => {},
  afterSetSourceDataAtCell: (changes, source) => {},
  afterSheetAdded: (addedSheetDisplayName) => {},
  afterSheetRemoved: (removedSheetDisplayName, changes) => {},
  afterSheetRenamed: (oldDisplayName, newDisplayName) => {},
  afterTrimRow: (rows) => {},
  afterUndo: (action) => {},
  afterUndoStackChange: (doneActionsBefore, doneActionsAfter) => {},
  afterUnhideColumns: (currentHideConfig, destinationHideConfig, actionPossible, stateChanged) => {},
  afterUnhideRows: (currentHideConfig, destinationHideConfig, actionPossible, stateChanged) => {},
  afterUnlisten: () => {},
  afterUnmergeCells: (cellRange, auto) => {},
  afterUntrimRow: (rows) => {},
  afterUpdateData: (sourceData, firstTime, source) => {},
  afterUpdateSettings: () => {},
  afterValidate: () => {},
  afterViewportColumnCalculatorOverride: (calc) => {},
  afterViewportRowCalculatorOverride: (calc) => {},
  afterViewRender: (isForced) => {},
  beforeAddChild: (parent, element, index) => {},
  beforeAutofill: (start, end, data) => {},
  beforeCellAlignment: (stateBefore, range, type, alignmentClass) => {},
  beforeChange: (changes, source) => { if (changes?.[0] !== null) { changes[0][3] = 10; } return false; },
  beforeChangeRender: (changes, source) => {},
  beforeColumnCollapse: (currentCollapsedColumn, destinationCollapsedColumns, collapsePossible) => {},
  beforeColumnExpand: (currentCollapsedColumn, destinationCollapsedColumns, expandPossible) => {},
  beforeColumnFreeze: (columnIndex, isFreezingPerformed) => false,
  beforeColumnMove: (columns, target) => {},
  beforeColumnResize: (newSize, column, isDoubleClick) => {},
  beforeColumnSort: (currentSortConfig, destinationSortConfigs) => {},
  beforeColumnUnfreeze: (columnIndex, isFreezingPerformed) => false,
  beforeContextMenuSetItems: (menuItems) => {},
  beforeContextMenuShow: (context) => {},
  beforeCopy: (data, coords) => { data.splice(0, 1); return false; },
  beforeCreateCol: (index, amount, source) => {},
  beforeCreateRow: (index, amount, source) => {},
  beforeCut: (data, coords) => { data.splice(0, 1); return false; },
  beforeDetachChild: (parent, element) => {},
  beforeDrawBorders: (corners, borderClassName) => {},
  beforeDropdownMenuSetItems: (menuItems) => {},
  beforeDropdownMenuShow: (instance) => {},
  beforeFilter: (conditionsStack) => { conditionsStack[0].conditions[0].name === 'begins_with'; },
  beforeGetCellMeta: (row, col, cellProperties) => {},
  beforeHideColumns: (currentHideConfig, destinationHideConfig, actionPossible) => {},
  beforeHideRows: (currentHideConfig, destinationHideConfig, actionPossible) => {},
  beforeHighlightingColumnHeader: (column, headerLevel, highlightMeta) => column,
  beforeHighlightingRowHeader: (row, headerLevel, highlightMeta) => row,
  beforeInit: () => {},
  beforeInitWalkontable: (walkontableConfig) => {},
  beforeKeyDown: (event) => {},
  beforeLanguageChange: (languageCode) => {},
  beforeLoadData: (sourceData, firstTime, source) => {},
  beforeMergeCells: (cellRange, auto) => {},
  beforeOnCellContextMenu: (event, coords, TD) => {},
  beforeOnCellMouseDown: (event, coords, TD, controller) => {},
  beforeOnCellMouseOut: (event, coords, TD) => {},
  beforeOnCellMouseOver: (event, coords, TD, controller) => {},
  beforeOnCellMouseUp: (event, coords, TD) => {},
  beforePaste: (data, coords) => { data.splice(0, 1); return false; },
  beforeRedo: (action) => {},
  beforeRedoStackChange: (undoneActions) => {},
  beforeRefreshDimensions: (previousDimensions, currentDimensions, actionPossible) => {},
  beforeRemoveCellClassNames: () => {},
  beforeRemoveCellMeta: (row, column, key, value) => {},
  beforeRemoveCol: (index, amount, physicalColumns = [1, 2, 3], source) => {},
  beforeRemoveRow: (index, amount, physicalRows = [1, 2, 3], source) => {},
  beforeRender: (isForced) => {},
  beforeRenderer: (TD, row, col, prop, value, cellProperties) => {},
  beforeRowMove: (movedRows, finalIndex, dropIndex, movePossible) => {},
  beforeRowResize: (newSize, row, isDoubleClick) => {},
  beforeSelectColumns: (from, to, highlight) => {},
  beforeSelectRows: (from, to, highlight) => {},
  beforeSetCellMeta: (row, col, key, value) => {},
  beforeSetRangeEnd: (coords) => {},
  beforeSetRangeStart: (coords) => {},
  beforeSetRangeStartOnly: (coords) => {},
  beforeStretchingColumnWidth: (stretchedWidth, column) => {},
  beforeTouchScroll: () => {},
  beforeTrimRow: (currentTrimConfig, destinationTrimConfig, actionPossible) => {},
  beforeUndo: (action) => {},
  beforeUndoStackChange: (doneActions, source) => {},
  beforeUnhideColumns: (currentHideConfig, destinationHideConfig, actionPossible) => {},
  beforeUnhideRows: (currentHideConfig, destinationHideConfig, actionPossible) => {},
  beforeUnmergeCells: (cellRange, auto) => {},
  beforeUntrimRow: (currentTrimConfig, destinationTrimConfig, actionPossible) => {},
  beforeUpdateData: (sourceData, firstTime, source) => {},
  beforeValidate: (value, row, prop, source) => {},
  beforeValueRender: (value) => {},
  beforeViewRender: (isForced, skipRender) => {},
  construct: () => {},
  init: () => {},
  modifyAutoColumnSizeSeed: (seed, cellProperties, cellValue) => '1',
  modifyAutofillRange: (startArea, entireArea) => {},
  modifyColHeader: (column) => {},
  modifyColumnHeaderHeight: () => {},
  modifyColumnHeaderValue: (headerValue, visualColumnIndex, headerLevel) => {},
  modifyColWidth: (width) => {},
  modifyCopyableRange: (copyableRanges) => {},
  modifyFocusedElement: (row, column, focusedElement) => document.createElement('TD'),
  modifyData: () => {},
  modifyFocusOnTabNavigation: (tabActivationDir, visualCoords) => {},
  modifyGetCellCoords: (row, column, topmost) => {},
  modifyRowData: (row) => {},
  modifyRowHeader: (row) => {},
  modifyRowHeaderWidth: (rowHeaderWidth) => {},
  modifyRowHeight: (height, row) => {},
  modifyTransformEnd: (delta) => {},
  modifyTransformStart: (delta) => {},
  persistentStateLoad: () => {},
  persistentStateReset: () => {},
  persistentStateSave: () => {},
};<|MERGE_RESOLUTION|>--- conflicted
+++ resolved
@@ -81,14 +81,9 @@
   allowInvalid: true,
   allowRemoveColumn: true,
   allowRemoveRow: true,
-<<<<<<< HEAD
   ariaTags: true,
-  autoColumnSize:  oneOf(true,  { syncLimit: '40%', userHeaders: true }),
-  autoRowSize: oneOf(true, { syncLimit: 300 }),
-=======
   autoColumnSize:  true,
   autoRowSize: true,
->>>>>>> 41ab1b5b
   autoWrapCol: true,
   autoWrapRow: true,
   bindRowsWithHeaders: oneOf(true, 'loose', 'strict'),
