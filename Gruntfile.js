--- conflicted
+++ resolved
@@ -105,11 +105,8 @@
         'src/plugins/copyPaste.js',
         'src/plugins/search.js',
         'src/plugins/mergeCells/mergeCells.js',
-<<<<<<< HEAD
+        'src/plugins/customBorders/customBorders.js',
         'src/plugins/manualRowMove.js',
-=======
-        'src/plugins/customBorders/customBorders.js',
->>>>>>> c5347c2a
         'src/plugins/autofill.js'
       ],
       walkontable: [
