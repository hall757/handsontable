--- conflicted
+++ resolved
@@ -6,11 +6,7 @@
  * Licensed under the MIT license.
  * http://handsontable.com/
  *
-<<<<<<< HEAD
- * Date: Fri Apr 19 2013 12:22:19 GMT+0200 (CEST)
-=======
- * Date: Wed Apr 24 2013 00:23:15 GMT+0200 (Central European Daylight Time)
->>>>>>> 8fa0f0fe
+ * Date: Wed Apr 24 2013 12:52:13 GMT+0200 (CEST)
  */
 
 .handsontable {
