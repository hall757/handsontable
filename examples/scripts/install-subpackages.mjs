--- conflicted
+++ resolved
@@ -51,11 +51,7 @@
   // examples).
   await spawnProcess([
     'node --experimental-json-modules ./scripts/link-packages.mjs',
-<<<<<<< HEAD
-    '--f js ts angular angular-9 angular-10 angular-11 angular-12 angular-13 react vue vue3',
-=======
-    '--f js ts angular angular-12 angular-13 angular-14 angular-15 angular-16 angular-next react vue',
->>>>>>> 04592daf
+    '--f js ts angular angular-12 angular-13 angular-14 angular-15 angular-16 angular-next react vue vue3',
     `--examples-version ${version}`,
   ].join(' '));
 }