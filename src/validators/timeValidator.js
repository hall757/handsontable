--- conflicted
+++ resolved
@@ -1,10 +1,5 @@
 import Handsontable from './../browser';
 import moment from 'moment';
-<<<<<<< HEAD
-=======
-import {getNormalizedDate} from '../helpers/date';
-import {getEditor} from './../editors';
->>>>>>> 43a9f16a
 
 // Formats which are correctly parsed to time (supported by momentjs)
 const STRICT_FORMATS = [
@@ -30,9 +25,6 @@
     value = '';
   }
 
-<<<<<<< HEAD
-  let date = moment(value, STRICT_FORMATS, true).isValid() ? moment(value) : moment(value, timeFormat);
-=======
   if (typeof value === 'number') {
     value = `${value}`;
   }
@@ -43,8 +35,7 @@
     value = new Date(parseInt(value, 10));
   }
 
-  let date = moment(value, STRICT_FORMATS, true).isValid() ? moment(getNormalizedDate(value)) : moment(value, timeFormat);
->>>>>>> 43a9f16a
+  let date = moment(value, STRICT_FORMATS, true).isValid() ? moment(value) : moment(value, timeFormat);
   let isValidTime = date.isValid();
 
   // is it in the specified format
