import { isEmpty } from '../../helpers/mixed';
import { isObjectEqual } from '../../helpers/object';

/* eslint-disable jsdoc/require-description-complete-sentence */
/**
 * @alias Options
 * @class Options
 * @description
 *
 * Constructor options are applied using an object literal passed as a second argument to the Handsontable constructor.
 *
 * ```js
 * const container = document.getElementById('example');
 * const hot = new Handsontable(container, {
 *   data: myArray,
 *   width: 400,
 *   height: 300
 * });
 * ```
 *
 * ---
 * ## Cascading configuration.
 *
 * Handsontable is using *Cascading Configuration*, which is a fast way to provide configuration options
 * for the entire table, including its columns and particular cells.
 *
 * Consider the following example:
 * ```js
 * const container = document.getElementById('example');
 * const hot = new Handsontable(container, {
 *   readOnly: true,
 *   columns: [
 *     {readOnly: false},
 *     {},
 *     {},
 *   ],
 *   cells: function(row, col, prop) {
 *     var cellProperties = {};
 *
 *     if (row === 0 && col === 0) {
 *       cellProperties.readOnly = true;
 *     }.
 *
 *     return cellProperties;
 *   }
 * });
 * ```
 *
 * The above notation will result in all TDs being *read only*, except for first column TDs which will be *editable*, except for the TD in top left corner which will still be *read only*.
 *
 * ### The Cascading Configuration model
 *
 * ##### 1. Constructor
 *
 * Configuration options that are provided using first-level `handsontable(container, {option: "value"})` and `updateSettings` method.
 *
 * ##### 2. Columns
 *
 * Configuration options that are provided using second-level object `handsontable(container, {columns: {option: "value"}]})`
 *
 * ##### 3. Cells
 *
 * Configuration options that are provided using third-level function `handsontable(container, {cells: function: (row, col, prop){ }})`
 *
 * ---
 * ## Architecture performance
 *
 * The Cascading Configuration model is based on prototypical inheritance. It is much faster and memory efficient
 * compared to the previous model that used jQuery extend. See: [http://jsperf.com/extending-settings](http://jsperf.com/extending-settings).
 *
 * ---
 * __Important notice:__ In order for the data separation to work properly, make sure that each instance of Handsontable has a unique `id`.
 */
/* eslint-enable jsdoc/require-description-complete-sentence */
export default () => {
  return {
    /**
     * License key for commercial version of Handsontable.
     *
     * @memberof Options#
     * @type {string}
     * @default undefined
     * @category Core
     *
     * @example
     * ```js
     * licenseKey: '00000-00000-00000-00000-00000',
     * // or
     * licenseKey: 'non-commercial-and-evaluation',
     * ```
     */
    licenseKey: void 0,

    /**
     * @description
     * Initial data source that will be bound to the data grid __by reference__ (editing data grid alters the data source).
     * Can be declared as an array of arrays or an array of objects.
     *
     * See [Understanding binding as reference](https://docs.handsontable.com/tutorial-data-binding.html#page-reference).
     *
     * @memberof Options#
     * @type {Array[]|object[]}
     * @default undefined
     * @category Core
     *
     * @example
     * ```js
     * // as an array of arrays
     * data: [
     *   ['A', 'B', 'C'],
     *   ['D', 'E', 'F'],
     *   ['G', 'H', 'J']
     * ]
     *
     * // as an array of objects
     * data: [
     *   {id: 1, name: 'Ted Right'},
     *   {id: 2, name: 'Frank Honest'},
     *   {id: 3, name: 'Joan Well'},
     *   {id: 4, name: 'Gail Polite'},
     *   {id: 5, name: 'Michael Fair'},
     * ]
     * ```
     */
    data: void 0,

    /**
     * @description
     * Defines the structure of a new row when data source is an array of objects.
     *
     * See [data-schema](https://docs.handsontable.com/tutorial-data-sources.html#page-data-schema) for more options.
     *
     * @memberof Options#
     * @type {object}
     * @default undefined
     *
     * @example
     * ```
     * // with data schema we can start with an empty table
     * data: null,
     * dataSchema: {id: null, name: {first: null, last: null}, address: null},
     * colHeaders: ['ID', 'First Name', 'Last Name', 'Address'],
     * columns: [
     *   {data: 'id'},
     *   {data: 'name.first'},
     *   {data: 'name.last'},
     *   {data: 'address'}
     * ],
     * startRows: 5,
     * minSpareRows: 1
     * ```
     */
    dataSchema: void 0,

    /**
     * Width of the grid. Can be a value or a function that returns a value.
     *
     * @memberof Options#
     * @type {number|string|Function}
     * @default undefined
     * @category Core
     *
     * @example
     * ```
     * // as a number
     * width: 500,
     *
     * // as a string
     * width: '75vw',
     *
     * // as a function
     * width: function() {
     *   return 500;
     * },
     * ```
     */
    width: void 0,

    /**
     * Height of the grid. Can be a number or a function that returns a number.
     *
     * @memberof Options#
     * @type {number|string|Function}
     * @default undefined
     * @category Core
     *
     * @example
     * ```js
     * // as a number
     * height: 500,
     *
     * // as a string
     * height: '75vh',
     *
     * // as a function
     * height: function() {
     *   return 500;
     * },
     * ```
     */
    height: void 0,

    /**
     * @description
     * Initial number of rows.
     *
     * __Note:__ This option only has effect in Handsontable constructor and only if `data` option is not provided.
     *
     * @memberof Options#
     * @type {number}
     * @default 5
     * @category Core
     *
     * @example
     * ```js
     * // start with 15 empty rows
     * startRows: 15,
     * ```
     */
    startRows: 5,

    /**
     * @description
     * Initial number of columns.
     *
     * __Note:__ This option only has effect in Handsontable constructor and only if `data` option is not provided.
     *
     * @memberof Options#
     * @type {number}
     * @default 5
     * @category Core
     *
     * @example
     * ```js
     * // start with 15 empty columns
     * startCols: 15,
     * ```
     */
    startCols: 5,

    /**
     * Setting `true` or `false` will enable or disable the default row headers (1, 2, 3).
     * You can also define an array `['One', 'Two', 'Three', ...]` or a function to define the headers.
     * If a function is set the index of the row is passed as a parameter.
     *
     * @memberof Options#
     * @type {boolean|string[]|Function}
     * @default undefined
     * @category Core
     *
     * @example
     * ```js
     * // as a boolean
     * rowHeaders: true,
     *
     * // as an array
     * rowHeaders: ['1', '2', '3'],
     *
     * // as a function
     * rowHeaders: function(index) {
     *   return index + ': AB';
     * },
     * ```
     */
    rowHeaders: void 0,

    /**
     * Setting `true` or `false` will enable or disable the default column headers (A, B, C).
     * You can also define an array `['One', 'Two', 'Three', ...]` or a function to define the headers.
     * If a function is set, then the index of the column is passed as a parameter.
     *
     * @memberof Options#
     * @type {boolean|string[]|Function}
     * @default null
     * @category Core
     *
     * @example
     * ```js
     * // as a boolean
     * colHeaders: true,
     *
     * // as an array
     * colHeaders: ['A', 'B', 'C'],
     *
     * // as a function
     * colHeaders: function(index) {
     *   return index + ': AB';
     * },
     * ```
     */
    colHeaders: null,

    /**
     * Defines column widths in pixels. Accepts number, string (that will be converted to a number), array of numbers
     * (if you want to define column width separately for each column) or a function (if you want to set column width
     * dynamically on each render).
     *
     * The default width for columns in the rendering process equals 50px.
     *
     * An `undefined` value is for detection in {@link Hooks#modifyColWidth} hook if plugin or setting changed the default size.
     *
     * Note: This option will forcely disable {@link AutoColumnSize} plugin.
     *
     * @memberof Options#
     * @type {number|number[]|string|string[]|Array<undefined>|Function}
     * @default undefined
     * @category Core
     *
     * @example
     * ```js
     * // as a number, for each column.
     * colWidths: 100,
     *
     * // as a string, for each column.
     * colWidths: '100px',
     *
     * // as an array, based on visual indexes. Unspecified columns have a default width.
     * colWidths: [100, 120, undefined, 90],
     *
     * // as a function, based on visual indexes.
     * colWidths: function(index) {
     *   return index * 10;
     * },
     * ```
     */
    colWidths: void 0,

    /**
     * Defines row heights in pixels. Accepts numbers, strings (that will be converted into a number), array of numbers
     * (if you want to define row height separately for each row) or a function (if you want to set row height dynamically
     * on each render).
     *
     * If the {@link manual-row-resize ManualRowResize} or {@link auto-row-size AutoRowSize} plugins are enabled, this is also the minimum height that can
     * be set via either of those two plugins.
     *
     * The default height for rows in the rendering process equals 23px.
     * Height should be equal or greater than 23px. Table is rendered incorrectly if height is less than 23px.
     *
     * An `undefined` value is for detection in {@link Hooks#modifyRowHeight} hook if plugin or setting changed the default size.
     *
     * @memberof Options#
     * @type {number|number[]|string|string[]|Array<undefined>|Function}
     * @default undefined
     * @category Core
     *
     * @example
     * ```js
     * // as a number, the same for all rows
     * rowHeights: 100,
     *
     * // as a string, the same for all row
     * rowHeights: '100px',
     *
     * // as an array, based on visual indexes. The rest of the rows have a default height
     * rowHeights: [100, 120, 90],
     *
     * // as a function, based on visual indexes
     * rowHeights: function(index) {
     *   return index * 10;
     * },
     * ```
     */
    rowHeights: void 0,

    /**
     * @description
     * Defines the cell properties and data binding for certain columns.
     *
     * __Note:__ Using this option sets a fixed number of columns (options `startCols`, `minCols`, `maxCols` will be ignored).
     *
     * See [documentation -> datasources.html](https://docs.handsontable.com/tutorial-data-sources.html#page-nested) for examples.
     *
     * @memberof Options#
     * @type {object[]|Function}
     * @default undefined
     * @category Core
     *
     * @example
     * ```js
     * // as an array of objects
     * // order of the objects in array is representation of physical indexes.
     * columns: [
     *   {
     *     // column options for the first column
     *     type: 'numeric',
     *     numericFormat: {
     *       pattern: '0,0.00 $'
     *     }
     *   },
     *   {
     *     // column options for the second column
     *     type: 'text',
     *     readOnly: true
     *   }
     * ],
     *
     * // or as a function, based on physical indexes
     * columns: function(index) {
     *   return {
     *     type: index > 0 ? 'numeric' : 'text',
     *     readOnly: index < 1
     *   }
     * }
     * ```
     */
    columns: void 0,

    /**
     * @description
     * Defines the cell properties for given `row`, `col`, `prop` coordinates. Any constructor or column option may be
     * overwritten for a particular cell (row/column combination) using the `cells` property in the Handsontable constructor.
     *
     * __Note:__ Parameters `row` and `col` always represent __physical indexes__. Example below show how to execute
     * operations based on the __visual__ representation of Handsontable.
     *
     * Possible values of `prop`:
     * - property name for column's data source object, when dataset is an [array of objects](https://handsontable.com/docs/tutorial-data-sources.html#page-object)
     * - the same number as `col`, when dataset is an [array of arrays](https://handsontable.com/docs/tutorial-data-sources.html#page-array).
     *
     * @memberof Options#
     * @type {Function}
     * @default undefined
     * @category Core
     *
     * @example
     * ```js
     * cells: function(row, column, prop) {
     *   const cellProperties = { readOnly: false };
     *   const visualRowIndex = this.instance.toVisualRow(row);
     *   const visualColIndex = this.instance.toVisualColumn(column);
     *
     *   if (visualRowIndex === 0 && visualColIndex === 0) {
     *     cellProperties.readOnly = true;
     *   }
     *
     *   return cellProperties;
     * },
     * ```
     */
    cells: void 0,

    /**
     * Any constructor or column option may be overwritten for a particular cell (row/column combination), using `cell`
     * array passed to the Handsontable constructor.
     *
     * @memberof Options#
     * @type {Array[]}
     * @default []
     *
     * @example
     * ```js
     * // make cell with coordinates (0, 0) read only
     * cell: [
     *   {
     *     row: 0,
     *     col: 0,
     *     readOnly: true
     *   }
     * ],
     * ```
     */
    cell: [],

    /**
     * @description
     * If `true`, enables the {@link comments Comments} plugin, which enables an option to apply cell comments through the context menu
     * (configurable with context menu keys `commentsAddEdit`, `commentsRemove`).
     *
     * To initialize Handsontable with predefined comments, provide cell coordinates and comment text values in a form of
     * an array.
     *
     * See [Comments](https://docs.handsontable.com/demo-comments_.html) demo for examples.
     *
     * @memberof Options#
     * @type {boolean|object[]}
     * @default false
     * @category Comments
     *
     * @example
     * ```js
     * // enable comments plugin
     * comments: true,
     *
     * // or an object with extra predefined plugin config:
     *
     * comments: {
     *   displayDelay: 1000
     * }
     *
     * // or
     * // enable comments plugin and add predefined comments
     * const hot = new Handsontable(document.getElementById('example'), {
     *   data: getData(),
     *   comments: true,
     *   cell: [
     *     { row: 1, col: 1, comment: { value: 'Foo' } },
     *     { row: 2, col: 2, comment: { value: 'Bar' } }
     *   ]
     * });
     * ```
     */
    comments: false,

    /**
     * @description
     * If `true`, enables the {@link custom-borders CustomBorders} plugin, which enables an option to apply custom borders through the context
     * menu (configurable with context menu key `borders`). To initialize Handsontable with predefined custom borders,
     * provide cell coordinates and border styles in a form of an array.
     *
     * See [Custom Borders](https://docs.handsontable.com/demo-custom-borders.html) demo for examples.
     *
     * @memberof Options#
     * @type {boolean|object[]}
     * @default false
     * @category CustomBorders
     *
     * @example
     * ```js
     * // enable custom borders
     * customBorders: true,
     *
     * // or
     * // enable custom borders and start with predefined left border
     * customBorders: [
     *   {
     *     range: {
     *       from: {
     *         row: 1,
     *         col: 1
     *       },
     *       to: {
     *         row: 3,
     *         col: 4
     *       }
     *     },
     *     left: {
     *       width: 2,
     *       color: 'red'
     *     },
     *     right: {},
     *     top: {},
     *     bottom: {}
     *   }
     * ],
     *
     * // or
     * customBorders: [
     *   {
     *     row: 2,
     *     col: 2,
     *     left: {
     *       width: 2,
     *       color: 'red'
     *     },
     *     right: {
     *       width: 1,
     *       color: 'green'
     *     },
     *     top: '',
     *     bottom: ''
     *   }
     * ],
     * ```
     */
    customBorders: false,

    /**
     * Minimum number of rows. At least that number of rows will be created during initialization.
     *
     * @memberof Options#
     * @type {number}
     * @default 0
     * @category Core
     *
     * @example
     * ```js
     * // set minimum table size to 10 rows
     * minRows: 10,
     * ```
     */
    minRows: 0,

    /**
     * Minimum number of columns. At least that number of columns will be created during initialization.
     * Works only with an array data source. When data source in an object, you can only have as many columns
     * as defined in the first data row, data schema, or the `columns` setting.
     *
     * @memberof Options#
     * @type {number}
     * @default 0
     * @category Core
     *
     * @example
     * ```js
     * // set minimum table size to 10 columns
     * minCols: 10,
     * ```
     */
    minCols: 0,

    /**
     * Maximum number of rows. If set to a value lower than the initial row count, the data will be trimmed to the provided
     * value as the number of rows.
     *
     * @memberof Options#
     * @type {number}
     * @default Infinity
     * @category Core
     *
     * @example
     * ```js
     * // limit table size to maximum 300 rows
     * maxRows: 300,
     * ```
     */
    maxRows: Infinity,

    /**
     * Maximum number of cols. If set to a value lower than the initial col count, the data will be trimmed to the provided
     * value as the number of cols.
     *
     * @memberof Options#
     * @type {number}
     * @default Infinity
     * @category Core
     *
     * @example
     * ```js
     * // limit table size to maximum 300 columns
     * maxCols: 300,
     * ```
     */
    maxCols: Infinity,

    /**
     * When set to 1 (or more), Handsontable will add a new row at the end of grid if there are no more empty rows.
     * (unless the number of rows exceeds the one set in the `maxRows` property).
     *
     * @memberof Options#
     * @type {number}
     * @default 0
     * @category Core
     *
     * @example
     * ```js
     * // always add 3 empty rows at the table end
     * minSpareRows: 3,
     * ```
     */
    minSpareRows: 0,

    /**
     * When set to 1 (or more), Handsontable will add a new column at the end of grid if there are no more empty columns.
     * (unless the number of rows exceeds the one set in the `maxCols` property).
     *
     * @memberof Options#
     * @type {number}
     * @default 0
     * @category Core
     *
     * @example
     * ```js
     * // always add 3 empty columns at the table end
     * minSpareCols: 3,
     * ```
     */
    minSpareCols: 0,

    /**
     * If set to `false`, there won't be an option to insert new rows in the Context Menu.
     *
     * @memberof Options#
     * @type {boolean}
     * @default true
     * @category ContextMenu
     *
     * @example
     * ```js
     * // hide "Insert row above" and "Insert row below" options from the Context Menu
     * allowInsertRow: false,
     * ```
     */
    allowInsertRow: true,

    /**
     * If set to `false`, there won't be an option to insert new columns in the Context Menu.
     *
     * @memberof Options#
     * @type {boolean}
     * @default true
     * @category ContextMenu
     *
     * @example
     * ```js
     * // hide "Insert column left" and "Insert column right" options from the Context Menu
     * allowInsertColumn: false,
     * ```
     */
    allowInsertColumn: true,

    /**
     * If set to `false`, there won't be an option to remove rows in the Context Menu.
     *
     * @memberof Options#
     * @type {boolean}
     * @default true
     * @category ContextMenu
     *
     * @example
     * ```js
     * // hide "Remove row" option from the Context Menu
     * allowRemoveRow: false,
     * ```
     */
    allowRemoveRow: true,

    /**
     * If set to `false`, there won't be an option to remove columns in the Context Menu.
     *
     * @memberof Options#
     * @type {boolean}
     * @default true
     * @category ContextMenu
     *
     * @example
     * ```js
     * // hide "Remove column" option from the Context Menu
     * allowRemoveColumn: false,
     * ```
     */
    allowRemoveColumn: true,

    /**
     * @description
     * Defines how the table selection reacts. The selection support three different behaviors defined as:
     *  * `'single'` Only a single cell can be selected.
     *  * `'range'` Multiple cells within a single range can be selected.
     *  * `'multiple'` Multiple ranges of cells can be selected.
     *
     * To see how to interact with selection by getting selected data or change styles of the selected cells go to
     * [https://docs.handsontable.com/demo-selecting-ranges.html](https://docs.handsontable.com/demo-selecting-ranges.html).
     *
     * @memberof Options#
     * @type {string}
     * @default 'multiple'
     * @category Core
     *
     * @example
     * ```js
     * // only one cell can be selected at a time
     * selectionMode: 'single',
     * ```
     */
    selectionMode: 'multiple',

    /**
     * Enables the fill handle (drag-down and copy-down) functionality, which shows a small rectangle in bottom
     * right corner of the selected area, that let's you expand values to the adjacent cells.
     *
     * Setting to `true` enables the fillHandle plugin. Possible values: `true` (to enable in all directions),
     * `'vertical'` or `'horizontal'` (to enable in one direction), `false` (to disable completely), an object with
     * options: `autoInsertRow`, `direction`.
     *
     * If `autoInsertRow` option is `true`, fill-handler will create new rows till it reaches the last row.
     * It is enabled by default.
     *
     * @memberof Options#
     * @type {boolean|string|object}
     * @default true
     * @category Autofill
     *
     * @example
     * ```js
     * // enable plugin in all directions and with autoInsertRow as true
     * fillHandle: true,
     *
     * // or
     * // enable plugin in vertical direction and with autoInsertRow as true
     * fillHandle: 'vertical',
     *
     * // or
     * fillHandle: {
     *   // enable plugin in both directions and with autoInsertRow as false
     *   autoInsertRow: false,
     * },
     *
     * // or
     * fillHandle: {
     *   // enable plugin in vertical direction and with autoInsertRow as false
     *   autoInsertRow: false,
     *   direction: 'vertical'
     * },
     * ```
     */
    fillHandle: {
      autoInsertRow: false,
    },

    /**
     * Allows to specify the number of fixed (or *frozen*) rows at the top of the table.
     *
     * @memberof Options#
     * @type {number}
     * @default 0
     * @category Core
     *
     * @example
     * ```js
     * // freeze the first 3 rows of the table.
     * fixedRowsTop: 3,
     * ```
     */
    fixedRowsTop: 0,

    /**
     * Allows to specify the number of fixed (or *frozen*) rows at the bottom of the table.
     *
     * @memberof Options#
     * @type {number}
     * @default 0
     * @category Core
     *
     * @example
     * ```js
     * // freeze the last 3 rows of the table.
     * fixedRowsBottom: 3,
     * ```
     */
    fixedRowsBottom: 0,

    /**
     * Allows to specify the number of fixed (or *frozen*) columns on the left of the table.
     *
     * @memberof Options#
     * @type {number}
     * @default 0
     * @category Core
     *
     * @example
     * ```js
     * // freeze first 3 columns of the table.
     * fixedColumnsLeft: 3,
     * ```
     */
    fixedColumnsLeft: 0,

    /**
     * If `true`, mouse click outside the grid will deselect the current selection. Can be a function that takes the
     * click event target and returns a boolean.
     *
     * @memberof Options#
     * @type {boolean|Function}
     * @default true
     * @category Core
     *
     * @example
     * ```js
     * // don't clear current selection when mouse click was outside the grid
     * outsideClickDeselects: false,
     *
     * // or
     * outsideClickDeselects: function(event) {
     *   return false;
     * }
     * ```
     */
    outsideClickDeselects: true,

    /**
     * If `true`, <kbd>ENTER</kbd> begins editing mode (like in Google Docs). If `false`, <kbd>ENTER</kbd> moves to next
     * row (like Excel) and adds a new row if necessary. <kbd>TAB</kbd> adds new column if necessary.
     *
     * @memberof Options#
     * @type {boolean}
     * @default true
     * @category Core
     *
     * @example
     * ```js
     * enterBeginsEditing: false,
     * ```
     */
    enterBeginsEditing: true,

    /**
     * Defines the cursor movement after <kbd>ENTER</kbd> was pressed (<kbd>SHIFT</kbd> + <kbd>ENTER</kbd> uses a negative vector). Can
     * be an object or a function that returns an object. The event argument passed to the function is a DOM Event object
     * received after the <kbd>ENTER</kbd> key has been pressed. This event object can be used to check whether user pressed
     * <kbd>ENTER</kbd> or <kbd>SHIFT</kbd> + <kbd>ENTER</kbd>.
     *
     * @memberof Options#
     * @type {object|Function}
     * @default {col: 0, row: 1}
     * @category Core
     *
     * @example
     * ```js
     * // move selection diagonal by 1 cell in x and y axis
     * enterMoves: {col: 1, row: 1},
     * // or as a function
     * enterMoves: function(event) {
     *   return {col: 1, row: 1};
     * },
     * ```
     */
    enterMoves: { col: 0, row: 1 },

    /**
     * Defines the cursor movement after <kbd>TAB</kbd> is pressed (<kbd>SHIFT</kbd> + <kbd>TAB</kbd> uses a negative vector). Can
     * be an object or a function that returns an object. The event argument passed to the function is a DOM Event object
     * received after the <kbd>TAB</kbd> key has been pressed. This event object can be used to check whether user pressed
     * <kbd>TAB</kbd> or <kbd>SHIFT</kbd> + <kbd>TAB</kbd>.
     *
     * @memberof Options#
     * @type {object|Function}
     * @default {row: 0, col: 1}
     * @category Core
     *
     * @example
     * ```js
     * // move selection 2 cells away after TAB pressed.
     * tabMoves: {row: 2, col: 2},
     * // or as a function
     * tabMoves: function(event) {
     *   return {row: 2, col: 2};
     * },
     * ```
     */
    tabMoves: { row: 0, col: 1 },

    /**
     * If `true`, pressing <kbd>TAB</kbd> or right arrow in the last column will move to first column in next row.
     *
     * @memberof Options#
     * @type {boolean}
     * @default true
     * @category Core
     *
     * @example
     * ```js
     * // stop TAB key navigation on the last column
     * autoWrapRow: false,
     * ```
     */
    autoWrapRow: true,

    /**
     * If `true`, pressing <kbd>ENTER</kbd> or down arrow in the last row will move to the first row in the next column.
     *
     * @memberof Options#
     * @type {boolean}
     * @default true
     * @category Core
     *
     * @example
     * ```js
     * // stop ENTER key navigation on the last row
     * autoWrapCol: false,
     * ```
     */
    autoWrapCol: true,

    /**
     * @description
     * Turns on saving the state of column sorting, column positions and column sizes in local storage.
     *
     * You can save any sort of data in local storage to preserve table state between page reloads.  In order to enable
     * data storage mechanism, `persistentState` option must be set to `true` (you can set it either during Handsontable
     * initialization or using the `updateSettings` method). When `persistentState` is enabled it exposes 3 hooks:
     *
     * __persistentStateSave__ (key: String, value: Mixed).
     *
     *   * Saves value under given key in browser local storage.
     *
     * __persistentStateLoad__ (key: String, valuePlaceholder: Object).
     *
     *   * Loads `value`, saved under given key, form browser local storage. The loaded `value` will be saved in
     *   `valuePlaceholder.value` (this is due to specific behaviour of `Hooks.run()` method). If no value have
     *   been saved under key `valuePlaceholder.value` will be `undefined`.
     *
     * __persistentStateReset__ (key: String).
     *
     *   * Clears the value saved under `key`. If no `key` is given, all values associated with table will be cleared.
     *
     * __Note:__ The main reason behind using `persistentState` hooks rather than regular LocalStorage API is that it
     * ensures separation of data stored by multiple Handsontable instances. In other words, if you have two (or more)
     * instances of Handsontable on one page, data saved by one instance won't be accessible by the second instance.
     * Those two instances can store data under the same key and no data would be overwritten.
     *
     * __Important:__ In order for the data separation to work properly, make sure that each instance of Handsontable has a unique `id`.
     *
     * @memberof Options#
     * @type {boolean}
     * @default false
     * @category PersistentState
     *
     * @example
     * ```js
     * // enable the persistent state plugin
     * persistentState: true,
     * ```
     */
    persistentState: void 0,

    /**
     * Class name for all visible rows in the current selection.
     *
     * @memberof Options#
     * @type {string}
     * @default undefined
     * @category Core
     *
     * @example
     * ```js
     * // This will add a 'currentRow' class name to appropriate table cells.
     * currentRowClassName: 'currentRow',
     * ```
     */
    currentRowClassName: void 0,

    /**
     * Class name for all visible columns in the current selection.
     *
     * @memberof Options#
     * @type {string}
     * @default undefined
     * @category Core
     *
     * @example
     * ```js
     * // This will add a 'currentColumn' class name to appropriate table cells.
     * currentColClassName: 'currentColumn',
     * ```
     */
    currentColClassName: void 0,

    /**
     * Class name for all visible headers in current selection.
     *
     * @memberof Options#
     * @type {string}
     * @default 'ht__highlight'
     * @category Core
     *
     * @example
     * ```js
     * // This will add a 'ht__highlight' class name to appropriate table headers.
     * currentHeaderClassName: 'ht__highlight',
     * ```
     */
    currentHeaderClassName: 'ht__highlight',

    /**
     * Class name for all active headers in selections. The header will be marked with this class name
     * only when a whole column or row will be selected.
     *
     * @memberof Options#
     * @type {string}
     * @since 0.38.2
     * @default 'ht__active_highlight'
     * @category Core
     *
     * @example
     * ```js
     * // this will add a 'ht__active_highlight' class name to appropriate table headers.
     * activeHeaderClassName: 'ht__active_highlight',
     * ```
     */
    activeHeaderClassName: 'ht__active_highlight',

    /**
     * Class name for the current element.
     * The interpretation depends on the level on which this option is provided in the [cascading configuration](https://handsontable.com/docs/Options.html).
     * If `className` is provided on the first (constructor) level, it is the applied to the Handsontable container.
     * If `className` is provided on the second (`column`) or the third (`cell` or `cells`) level, it is applied to the table cell.
     *
     * @memberof Options#
     * @type {string|string[]}
     * @default undefined
     * @category Core
     *
     * @example
     * ```js
     * // can be set as a string
     * className: 'your__class--name',
     *
     * // or as an array of strings
     * className: ['first-class-name', 'second-class-name'],
     * ```
     */
    className: void 0,

    /**
     * Class name for all tables inside container element.
     *
     * @memberof Options#
     * @type {string|string[]}
     * @default undefined
     * @category Core
     *
     * @example
     * ```js
     * // set custom class for table element
     * tableClassName: 'your__class--name',
     *
     * // or
     * tableClassName: ['first-class-name', 'second-class-name'],
     * ```
     */
    tableClassName: void 0,

    /**
     * @description
     * Defines how the columns react, when the declared table width is different than the calculated sum of all column widths.
     * [See more](https://docs.handsontable.com/demo-stretching.html) mode. Possible values:
     *  * `'none'` Disable stretching
     *  * `'last'` Stretch only the last column
     *  * `'all'` Stretch all the columns evenly.
     *
     * @memberof Options#
     * @type {string}
     * @default 'none'
     * @category Core
     *
     * @example
     * ```js
     * // fit table to the container
     * stretchH: 'all',
     * ```
     */
    stretchH: 'none',

    /**
     * Overwrites the default `isEmptyRow` method, which checks if row at the provided index is empty.
     *
     * @memberof Options#
     * @type {Function}
     * @param {number} row Visual row index.
     * @returns {boolean}
     * @category Core
     *
     * @example
     * ```js
     * // define custom checks for empty row
     * isEmptyRow: function(row) {
     *    ...
     * },
     * ```
     */
    isEmptyRow(row) {
      let col;
      let colLen;
      let value;
      let meta;

      for (col = 0, colLen = this.countCols(); col < colLen; col++) {
        value = this.getDataAtCell(row, col);

        if (isEmpty(value) === false) {
          if (typeof value === 'object') {
            meta = this.getCellMeta(row, col);

            return isObjectEqual(this.getSchema()[meta.prop], value);
          }

          return false;
        }
      }

      return true;
    },

    /**
     * Overwrites the default `isEmptyCol` method, which checks if column at the provided index is empty.
     *
     * @memberof Options#
     * @type {Function}
     * @param {number} col Visual column index.
     * @returns {boolean}
     * @category Core
     *
     * @example
     * ```js
     * // define custom checks for empty column
     * isEmptyCol: function(column) {
     *    return false;
     * },
     * ```
     */
    isEmptyCol(col) {
      let row;
      let rowLen;
      let value;

      for (row = 0, rowLen = this.countRows(); row < rowLen; row++) {
        value = this.getDataAtCell(row, col);

        if (isEmpty(value) === false) {
          return false;
        }
      }

      return true;
    },

    /**
     * When set to `true`, the table is re-rendered when it is detected that it was made visible in DOM.
     *
     * @memberof Options#
     * @type {boolean}
     * @default true
     * @category Core
     *
     * @example
     * ```js
     * // don't rerender the table on visibility changes
     * observeDOMVisibility: false,
     * ```
     */
    observeDOMVisibility: true,

    /**
     * If set to `true`, Handsontable will accept values that were marked as invalid by the cell `validator`. It will
     * result with *invalid* cells being treated as *valid* (will save the *invalid* value into the Handsontable data source).
     * If set to `false`, Handsontable will *not* accept the invalid values and won't allow the user to close the editor.
     * This option will be particularly useful when used with the Autocomplete's `strict` mode.
     *
     * @memberof Options#
     * @type {boolean}
     * @default true
     * @category Core
     *
     * @example
     * ```js
     * // don't save the invalid values
     * allowInvalid: false,
     * ```
     */
    allowInvalid: true,

    /**
     * If set to `true`, Handsontable will accept values that are empty (`null`, `undefined` or `''`). If set
     * to `false`, Handsontable will *not* accept the empty values and mark cell as invalid.
     *
     * @memberof Options#
     * @type {boolean}
     * @default true
     * @category Core
     *
     * @example
     * ```js
     * // allow empty values for all cells (whole table)
     * allowEmpty: true,
     *
     * // or
     * columns: [
     *   {
     *     data: 'date',
     *     dateFormat: 'DD/MM/YYYY',
     *     // allow empty values only for the 'date' column
     *     allowEmpty: true
     *   }
     * ],
     * ```
     */
    allowEmpty: true,

    /**
     * CSS class name for cells that did not pass validation.
     *
     * @memberof Options#
     * @type {string}
     * @default 'htInvalid'
     * @category Core
     *
     * @example
     * ```js
     * // set custom validation error class
     * invalidCellClassName: 'highlight--error',
     * ```
     */
    invalidCellClassName: 'htInvalid',

    /**
     * When set to an non-empty string, displayed as the cell content for empty cells. If a value of a different type is provided,
     * it will be stringified and applied as a string.
     *
     * @memberof Options#
     * @type {string}
     * @default undefined
     * @category Core
     *
     * @example
     * ```js
     * // add custom placeholder content to empty cells
     * placeholder: 'Empty Cell',
     * ```
     */
    placeholder: void 0,

    /**
     * CSS class name for cells that have a placeholder in use.
     *
     * @memberof Options#
     * @type {string}
     * @default 'htPlaceholder'
     * @category Core
     *
     * @example
     * ```js
     * // set custom placeholder class
     * placeholderCellClassName: 'has-placeholder',
     * ```
     */
    placeholderCellClassName: 'htPlaceholder',

    /**
     * CSS class name for read-only cells.
     *
     * @memberof Options#
     * @type {string}
     * @default 'htDimmed'
     * @category Core
     *
     * @example
     * ```js
     * // set custom read-only class
     * readOnlyCellClassName: 'is-readOnly',
     * ```
     */
    readOnlyCellClassName: 'htDimmed',

    /* eslint-disable jsdoc/require-description-complete-sentence */
    /**
     * @description
     * If a string is provided, it may be one of the following predefined values:
     * * `autocomplete`,
     * * `checkbox`,
     * * `html`,
     * * `numeric`,
     * * `password`.
     * * `text`.
     *
     * Or you can [register](https://docs.handsontable.com/demo-custom-renderers.html) the custom renderer under specified name and use its name as an alias in your
     * configuration.
     *
     * If a function is provided, it will receive the following arguments:
     * ```js
     * function(instance, TD, row, col, prop, value, cellProperties) {}
     * ```
     *
     * You can read more about custom renderes [in the documentation](https://docs.handsontable.com/demo-custom-renderers.html).
     *
     * @memberof Options#
     * @type {string|Function}
     * @default undefined
     * @category Core
     *
     * @example
     * ```js
     * // register custom renderer
     * Handsontable.renderers.registerRenderer('my.renderer', function(instance, TD, row, col, prop, value, cellProperties) {
     *   TD.innerHTML = value;
     * });
     *
     * // use it for selected column:
     * columns: [
     *   {
     *     // as a string with the name of build in renderer
     *     renderer: 'autocomplete',
     *     editor: 'select'
     *   },
     *   {
     *     // as an alias to custom renderer registered above
     *     renderer: 'my.renderer'
     *   },
     *   {
     *     // renderer as custom function
     *     renderer: function(hotInstance, TD, row, col, prop, value, cellProperties) {
     *       TD.style.color = 'blue';
     *       TD.innerHTML = value;
     *     }
     *   }
     * ],
     * ```
     */
    renderer: void 0,

    /* eslint-enable jsdoc/require-description-complete-sentence */

    /**
     * CSS class name added to the commented cells.
     *
     * @memberof Options#
     * @type {string}
     * @default 'htCommentCell'
     * @category Core
     *
     * @example
     * ```js
     * // set custom class for commented cells
     * commentedCellClassName: 'has-comment',
     * ```
     */
    commentedCellClassName: 'htCommentCell',

    /**
     * If set to `true`, it enables the browser's native selection of a fragment of the text within a single cell, between
     * adjacent cells or in a whole table. If set to `'cell'`, it enables the possibility of selecting a fragment of the
     * text within a single cell's body.
     *
     * @memberof Options#
     * @type {boolean|string}
     * @default false
     * @category Core
     *
     * @example
     * ```js
     * // enable text selection within table
     * fragmentSelection: true,
     *
     * // or
     * // enable text selection within cells only
     * fragmentSelection: 'cell',
     * ```
     */
    fragmentSelection: false,

    /**
     * @description
     * Makes cell, column or comment [read only](https://docs.handsontable.com/demo-read-only.html).
     *
     * @memberof Options#
     * @type {boolean}
     * @default false
     * @category Core
     *
     * @example
     * ```js
     * // set as read only
     * readOnly: true,
     * ```
     */
    readOnly: false,

    /**
     * @description
     * When added to a `column` property, it skips the column on paste and pastes the data on the next column to the right.
     *
     * @memberof Options#
     * @type {boolean}
     * @default false
     * @category Core
     *
     * @example
     * ```js
     * columns: [
     *   {
     *     // don't paste data to this column
     *     skipColumnOnPaste: true
     *   }
     * ],
     * ```
     */
    skipColumnOnPaste: false,

    /**
     * @description
     * When added to a cell property, it skips the row on paste and pastes the data on the following row.
     *
     * @memberof Options#
     * @type {boolean}
     * @default false
     * @category Core
     *
     * @example
     * ```js
     * cells: function(row, column) {
     *  const cellProperties = {};
     *
     *  // don't paste data to the second row
     *  if (row === 1) {
     *    cellProperties.skipRowOnPaste = true;
     *  }
     *
     *  return cellProperties;
     * }
     * ```
     */
    skipRowOnPaste: false,

    /**
     * @description
     * Setting to `true` enables the {@link search Search} plugin (see [demo](https://docs.handsontable.com/demo-search-for-values.html)).
     *
     * @memberof Options#
     * @type {boolean}
     * @default false
     * @category Search
     *
     * @example
     * ```js
     * // enable search plugin
     * search: true,
     *
     * // or
     * // as an object with detailed configuration
     * search: {
     *   searchResultClass: 'customClass',
     *   queryMethod: function(queryStr, value) {
     *     ...
     *   },
     *   callback: function(instance, row, column, value, result) {
     *     ...
     *   }
     * }
     * ```
     */
    search: false,

    /**
     * @description
     * Shortcut to define the combination of the cell renderer, editor and validator for the column, cell or whole table.
     *
     * Possible values:
     *  * [autocomplete](https://docs.handsontable.com/demo-autocomplete.html)
     *  * [checkbox](https://docs.handsontable.com/demo-checkbox.html)
     *  * [date](https://docs.handsontable.com/demo-date.html)
     *  * [dropdown](https://docs.handsontable.com/demo-dropdown.html)
     *  * [handsontable](https://docs.handsontable.com/demo-handsontable.html)
     *  * [numeric](https://docs.handsontable.com/demo-numeric.html)
     *  * [password](https://docs.handsontable.com/demo-password.html)
     *  * text
     *  * [time](https://docs.handsontable.com/demo-time.html).
     *
     * Or you can register the custom cell type under specified name and use
     * its name as an alias in your configuration.
     *
     * @memberof Options#
     * @type {string}
     * @default 'text'
     * @category Core
     *
     * @example
     * ```js
     * // register custom cell type:
     * Handsontable.cellTypes.registerCellType('my.type', {
     *   editor: MyEditorClass,
     *   renderer: function(hot, td, row, col, prop, value, cellProperties) {
     *     td.innerHTML = value;
     *   },
     *   validator: function(value, callback) {
     *     callback(value === 'foo' ? true : false);
     *   }
     * });
     *
     * // use it in column settings:
     * columns: [
     *   {
     *     type: 'text'
     *   },
     *   {
     *     // an alias to custom type
     *     type: 'my.type'
     *   },
     *   {
     *     type: 'checkbox'
     *   }
     * ],
     * ```
     */
    type: 'text',

    /**
     * @description
     * Makes a cell copyable (pressing <kbd>CTRL</kbd> + <kbd>C</kbd> on your keyboard moves its value to system clipboard).
     *
     * __Note:__ this setting is `false` by default for cells with type `password`.
     *
     * @memberof Options#
     * @type {boolean}
     * @default true
     * @category Core
     *
     * @example
     * ```js
     * cells: [
     *   {
     *     cell: 0,
     *     row: 0,
     *     // cell with coordinates (0, 0) can't be copied
     *     copyable: false,
     *   }
     * ],
     * ```
     */
    copyable: true,

    /**
     * Defines the editor for the table/column/cell.
     *
     * If a string is provided, it may be one of the following predefined values:
     *  * [autocomplete](https://docs.handsontable.com/demo-autocomplete.html)
     *  * [checkbox](https://docs.handsontable.com/demo-checkbox.html)
     *  * [date](https://docs.handsontable.com/demo-date.html)
     *  * [dropdown](https://docs.handsontable.com/demo-dropdown.html)
     *  * [handsontable](https://docs.handsontable.com/demo-handsontable.html)
     *  * [mobile](https://docs.handsontable.com/demo-mobiles-and-tablets.html)
     *  * [password](https://docs.handsontable.com/demo-password.html)
     *  * [select](https://docs.handsontable.com/demo-select.html)
     *  * text.
     *
     * Or you can [register](https://docs.handsontable.com/tutorial-cell-editor.html#registering-an-editor) the custom editor under specified name and use its name as an alias in your
     * configuration.
     *
     * To disable cell editing completely set `editor` property to `false`.
     *
     * @memberof Options#
     * @type {string|Function|boolean}
     * @default undefined
     * @category Core
     *
     * @example
     * ```js
     * columns: [
     *   {
     *     // set editor for the first column
     *     editor: 'select'
     *   },
     *   {
     *     // disable editor for the second column
     *     editor: false
     *   }
     * ],
     * ```
     */
    editor: void 0,

    /**
     * Control number of choices for the autocomplete (or dropdown) typed cells. After exceeding it, a scrollbar for the
     * dropdown list of choices will appear.
     *
     * @memberof Options#
     * @type {number}
     * @default 10
     * @category Core
     *
     * @example
     * ```js
     * columns: [
     *   {
     *     type: 'autocomplete',
     *     // set autocomplete options list height
     *     visibleRows: 15,
     *   }
     * ],
     * ```
     */
    visibleRows: 10,

    /**
     * Makes autocomplete or dropdown width the same as the edited cell width. If `false` then editor will be scaled
     * according to its content.
     *
     * @memberof Options#
     * @type {boolean}
     * @default true
     * @category Core
     *
     * @example
     * ```js
     * columns: [
     *   {
     *     type: 'autocomplete',
     *     // don't trim dropdown width with column width
     *     trimDropdown: false,
     *   }
     * ],
     * ```
     */
    trimDropdown: true,

    /**
     * When set to `true`, the text of the cell content is wrapped if it does not fit in the fixed column width.
     *
     * @memberof Options#
     * @type {boolean}
     * @default true
     * @category Core
     *
     * @example
     * ```js
     * colWidths: 100,
     * columns: [
     *   {
     *     // fixed column width is set but don't wrap the content
     *     wordWrap: false,
     *   }
     * ],
     * ```
     */
    wordWrap: true,

    /**
     * CSS class name added to cells with cell meta `wordWrap: false`.
     *
     * @memberof Options#
     * @type {string}
     * @default 'htNoWrap'
     * @category Core
     *
     * @example
     * ```js
     * // set custom class for cells which content won't be wrapped
     * noWordWrapClassName: 'is-noWrapCell',
     * ```
     */
    noWordWrapClassName: 'htNoWrap',

    /**
     * @description
     * Defines if the right-click context menu should be enabled. Context menu allows to create new row or column at any
     * place in the grid among [other features](https://docs.handsontable.com/demo-context-menu.html).
     * Possible values:
     * * `true` (to enable default options),
     * * `false` (to disable completely)
     * * an array of [predefined options](https://docs.handsontable.com/demo-context-menu.html#page-specific),
     * * an object [with defined structure](https://docs.handsontable.com/demo-context-menu.html#page-custom).
     *
     * If the value is an object, you can also customize the options with:
     * * `disableSelection` - a `boolean`, if set to true it prevents mouseover from highlighting the item for selection
     * * `isCommand` - a `boolean`, if set to false it prevents clicks from executing the command and closing the menu.
     *
     * See [the context menu demo](https://docs.handsontable.com/demo-context-menu.html) for examples.
     *
     * @memberof Options#
     * @type {boolean|string[]|object}
     * @default undefined
     * @category ContextMenu
     *
     * @example
     * ```js
     * // as a boolean
     * contextMenu: true,
     *
     * // as an array
     * contextMenu: ['row_above', 'row_below', '---------', 'undo', 'redo'],
     *
     * // as an object (`name` attribute is required in the custom keys)
     * contextMenu: {
     *   items: {
     *     "option1": {
     *       name: "option1"
     *     },
     *     "option2": {
     *       name: "option2",
     *       submenu: {
     *         items: [
     *           {
     *             key: "option2:suboption1",
     *             name: "option2:suboption1",
     *             callback: function(key, options) {
     *               ...
     *             }
     *           },
     *           ...
     *         ]
     *       }
     *     }
     *   }
     * },
     * ```
     */
    contextMenu: void 0,

    /**
     * Disables or enables the copy/paste functionality.
     *
     * @memberof Options#
     * @type {object|boolean}
     * @default true
     * @category CopyPaste
     *
     * @example
     * ```js
     * // disable copy and paste
     * copyPaste: false,
     *
     * // enable copy and paste with custom configuration
     * copyPaste: {
     *   columnsLimit: 25,
     *   rowsLimit: 50,
     *   pasteMode: 'shift_down',
     *   uiContainer: document.body,
     * },
     * ```
     */
    copyPaste: true,

    /**
     * If `true`, undo/redo functionality is enabled.
     * Note: `undefined` by default but it acts as enabled.
     * You need to switch it to `false` to disable it completely.
     *
     * @memberof Options#
     * @type {boolean}
     * @default undefined
     * @category UndoRedo
     *
     * @example
     * ```js
     * // enable undo and redo
     * undo: true,
     * ```
     */
    undo: void 0,

    /**
     * @description
     * Turns on [Column sorting](https://docs.handsontable.com/demo-sorting-data.html). Can be either a boolean (`true` / `false`) or an object with a declared sorting options:
     * * `initialConfig` - Object with predefined keys:
     *   * `column` - sorted column
     *   * `sortOrder` - order in which column will be sorted
     *     * `'asc'` = ascending
     *     * `'desc'` = descending
     * * `indicator` - display status for sorting order indicator (an arrow icon in the column header, specifying the sorting order).
     *   * `true` = show sort indicator for sorted columns
     *   * `false` = don't show sort indicator for sorted columns
     * * `headerAction` - allow to click on the headers to sort
     *   * `true` = turn on possibility to click on the headers to sort
     *   * `false` = turn off possibility to click on the headers to sort
     * * `sortEmptyCells` - how empty values (more information here: https://handsontable.com/docs/tutorial-cell-types.html#empty-cells) should be handled
     *   * `true` = the table sorts empty cells
     *   * `false` = the table moves all empty cells to the end of the table
     * * `compareFunctionFactory` - curry function returning compare function; compare function should work in the same way as function which is handled by native `Array.sort` method); please take a look at below examples for more information.
     *
     * @memberof Options#
     * @type {boolean|object}
     * @default undefined
     * @category ColumnSorting
     *
     * @example
     * ```js
     * // as boolean
     * columnSorting: true
     *
     * // as an object with initial sort config (sort ascending for column at index 1)
     * columnSorting: {
     *   initialConfig: {
     *     column: 1,
     *     sortOrder: 'asc'
     *   }
     * }
     *
     * // as an object which define specific sorting options for all columns
     * columnSorting: {
     *   sortEmptyCells: true, // true = the table sorts empty cells, false = the table moves all empty cells to the end of the table
     *   indicator: true, // true = shows indicator for all columns, false = don't show indicator for columns
     *   headerAction: false, // true = allow to click on the headers to sort, false = turn off possibility to click on the headers to sort
     *   compareFunctionFactory: function(sortOrder, columnMeta) {
     *     return function(value, nextValue) {
     *       // Some value comparisons which will return -1, 0 or 1...
     *     }
     *   }
     * }```
     */
    columnSorting: void 0,

    /**
     * Turns on [Manual column move](https://docs.handsontable.com/demo-moving-rows-and-columns.html), if set to a boolean or define initial column order (as an array of column indexes).
     *
     * @memberof Options#
     * @type {boolean|number[]}
     * @default undefined
     * @category ManualColumnMove
     *
     * @example
     * ```js
     * // as a boolean to enable column move
     * manualColumnMove: true,
     *
     * // as a array with initial order
     * // (move column index at 0 to 1 and move column index at 1 to 4)
     * manualColumnMove: [1, 4],
     * ```
     */
    manualColumnMove: void 0,

    /**
     * @description
     * Turns on [Manual column resize](https://docs.handsontable.com/demo-resizing.html), if set to a boolean or define initial column resized widths (an an array of widths).
     *
     * @memberof Options#
     * @type {boolean|number[]}
     * @default undefined
     * @category ManualColumnResize
     *
     * @example
     * ```js
     * // as a boolean to enable column resize
     * manualColumnResize: true,
     *
     * // as a array with initial widths
     * // (column at 0 index has 40px and column at 1 index has 50px)
     * manualColumnResize: [40, 50],
     * ```
     */
    manualColumnResize: void 0,

    /**
     * @description
     * Turns on [Manual row move](https://docs.handsontable.com/demo-moving-rows-and-columns.html), if set to a boolean or define initial row order (as an array of row indexes).
     *
     * @memberof Options#
     * @type {boolean|number[]}
     * @default undefined
     * @category ManualRowMove
     *
     * @example
     * ```js
     * // as a boolean
     * manualRowMove: true,
     *
     * // as a array with initial order
     * // (move row index at 0 to 1 and move row index at 1 to 4)
     * manualRowMove: [1, 4],
     * ```
     */
    manualRowMove: void 0,

    /**
     * @description
     * Turns on [Manual row resize](https://docs.handsontable.com/demo-resizing.html), if set to a boolean or define initial row resized heights (as an array of heights).
     *
     * @memberof Options#
     * @type {boolean|number[]}
     * @default undefined
     * @category ManualRowResize
     *
     * @example
     * ```js
     * // as a boolean to enable row resize
     * manualRowResize: true,
     *
     * // as an array to set initial heights
     * // (row at 0 index has 40px and row at 1 index has 50px)
     * manualRowResize: [40, 50],
     * ```
     */
    manualRowResize: void 0,

    /**
     * @description
     * If set to `true`, it enables a possibility to merge cells. If set to an array of objects, it merges the cells provided
     * in the objects (see the example below). More information on [the demo page](https://docs.handsontable.com/demo-merge-cells.html).
     *
     * @memberof Options#
     * @type {boolean|object[]}
     * @default false
     * @category MergeCells
     *
     * @example
     * ```js
     * // enables the mergeCells plugin
     * margeCells: true,
     *
     * // declares a list of merged sections
     * mergeCells: [
     *   // rowspan and colspan properties declare the width and height of a merged section in cells
     *   {row: 1, col: 1, rowspan: 3, colspan: 3},
     *   {row: 3, col: 4, rowspan: 2, colspan: 2},
     *   {row: 5, col: 6, rowspan: 3, colspan: 3}
     * ],
     * ```
     */
    mergeCells: false,

    /**
     * @description
     * Turns on [Multi-column sorting](https://docs.handsontable.com/demo-multicolumn-sorting.html). Can be either a boolean (`true` / `false`) or an object with a declared sorting options:
     * * `initialConfig` - Array containing objects, every with predefined keys:
     *   * `column` - sorted column
     *   * `sortOrder` - order in which column will be sorted
     *     * `'asc'` = ascending
     *     * `'desc'` = descending
     * * `indicator` - display status for sorting order indicator (an arrow icon in the column header, specifying the sorting order).
     *   * `true` = show sort indicator for sorted columns
     *   * `false` = don't show sort indicator for sorted columns
     * * `headerAction` - allow to click on the headers to sort
     *   * `true` = turn on possibility to click on the headers to sort
     *   * `false` = turn off possibility to click on the headers to sort
     * * `sortEmptyCells` - how empty values (more information here: https://handsontable.com/docs/tutorial-cell-types.html#empty-cells) should be handled
     *   * `true` = the table sorts empty cells
     *   * `false` = the table moves all empty cells to the end of the table
     * * `compareFunctionFactory` - curry function returning compare function; compare function should work in the same way as function which is handled by native `Array.sort` method); please take a look at below examples for more information.
     *
     * @memberof Options#
     * @type {boolean|object}
     * @default undefined
     * @category MultiColumnSorting
     *
     * @example
     * ```js
     * // as boolean
     * multiColumnSorting: true
     *
     * // as an object with initial sort config (sort ascending for column at index 1 and then sort descending for column at index 0)
     * multiColumnSorting: {
     *   initialConfig: [{
     *     column: 1,
     *     sortOrder: 'asc'
     *   }, {
     *     column: 0,
     *     sortOrder: 'desc'
     *   }]
     * }
     *
     * // as an object which define specific sorting options for all columns
     * multiColumnSorting: {
     *   sortEmptyCells: true, // true = the table sorts empty cells, false = the table moves all empty cells to the end of the table
     *   indicator: true, // true = shows indicator for all columns, false = don't show indicator for columns
     *   headerAction: false, // true = allow to click on the headers to sort, false = turn off possibility to click on the headers to sort
     *   compareFunctionFactory: function(sortOrder, columnMeta) {
     *     return function(value, nextValue) {
     *       // Some value comparisons which will return -1, 0 or 1...
     *     }
     *   }
     * }```
     */
    multiColumnSorting: void 0,
    /**
     * @description
     * Number of rows to be rendered outside of the visible part of the table. By default, it's set to `'auto'`, which
     * makes Handsontable to attempt to calculate the best offset performance-wise.
     *
     * You may test out different values to find the best one that works for your specific implementation.
     *
     * @memberof Options#
     * @type {number|string}
     * @default 'auto'
     * @category Core
     *
     * @example
     * ```js
     * viewportRowRenderingOffset: 70,
     * ```
     */
    viewportRowRenderingOffset: 'auto',

    /**
     * @description
     * Number of columns to be rendered outside of the visible part of the table. By default, it's set to `'auto'`, which
     * makes Handsontable try calculating the best offset performance-wise.
     *
     * You may experiment with the value to find the one that works best for your specific implementation.
     *
     * @memberof Options#
     * @type {number|string}
     * @default 'auto'
     * @category Core
     *
     * @example
     * ```js
     * viewportColumnRenderingOffset: 70,
     * ```
     */
    viewportColumnRenderingOffset: 'auto',

    /**
     * @description
     * A function, regular expression or a string, which will be used in the process of cell validation. If a function is
     * used, be sure to execute the callback argument with either `true` (`callback(true)`) if the validation passed
     * or with `false` (`callback(false)`), if the validation failed.
     *
     * __Note__, that `this` in the function points to the `cellProperties` object.
     *
     * If a string is provided, it may be one of the following predefined values:
     * * `autocomplete`,
     * * `date`,
     * * `numeric`,
     * * `time`.
     *
     * Or you can [register](https://docs.handsontable.com/demo-data-validation.html) the validator function under specified name and use its name as an alias in your
     * configuration.
     *
     * See more [in the demo](https://docs.handsontable.com/demo-data-validation.html).
     *
     * @memberof Options#
     * @type {Function|RegExp|string}
     * @default undefined
     * @category Core
     *
     * @example
     * ```js
     * columns: [
     *    {
     *      // as a function
     *      validator: function(value, callback) {
     *          ...
     *      }
     *    },
     *    {
     *      // regular expression
     *      validator: /^[0-9]$/
     *    },
     *    {
     *      // as a string
     *      validator: 'numeric'
     *    }
     * ],
     * ```
     */
    validator: void 0,

    /**
     * @description
     * Disables visual cells selection.
     *
     * Possible values:
     *  * `true` - Disables any type of visual selection (current, header and area selection),
     *  * `false` - Enables any type of visual selection. This is default value.
     *  * `'current'` - Disables the selection of a currently selected cell, the area selection is still present.
     *  * `'area'` - Disables the area selection, the currently selected cell selection is still present.
     *  * `'header'` - Disables the headers selection, the currently selected cell selection is still present.
     *
     * @memberof Options#
     * @type {boolean|string|string[]}
     * @default false
     * @category Core
     *
     * @example
     * ```js
     * // as a boolean
     * disableVisualSelection: true,
     *
     * // as a string ('current', 'area' or 'header')
     * disableVisualSelection: 'current',
     *
     * // as an array
     * disableVisualSelection: ['current', 'area'],
     * ```
     */
    disableVisualSelection: false,

    /**
     * Disables or enables {@link manual-column-freeze ManualColumnFreeze} plugin.
     *
     * @memberof Options#
     * @type {boolean}
     * @default undefined
     * @category ManualColumnFreeze
     *
     * @example
     * ```js
     * // enable fixed columns
     * manualColumnFreeze: true,
     * ```
     */
    manualColumnFreeze: void 0,

    /**
     * Defines whether Handsontable should trim the whitespace at the beginning and the end of the cell contents.
     *
     * @memberof Options#
     * @type {boolean}
     * @default true
     * @category Core
     *
     * @example
     * ```js
     * columns: [
     *   {
     *     // don't remove whitespace
     *     trimWhitespace: false
     *   }
     * ]
     * ```
     */
    trimWhitespace: true,

    /**
     * Defines data source for Autocomplete or Dropdown cell types.
     *
     * @memberof Options#
     * @type {Array|Function}
     * @default undefined
     * @category Core
     *
     * @example
     * ```js
     * // source as a array
     * columns: [{
     *   type: 'autocomplete',
     *   source: ['A', 'B', 'C', 'D']
     * }],
     *
     * // source as a function
     * columns: [{
     *   type: 'autocomplete',
     *   source: function(query, callback) {
     *     fetch('https://example.com/query?q=' + query, function(response) {
     *       callback(response.items);
     *     })
     *   }
     * }],
     * ```
     */
    source: void 0,

    /**
     * @description
     * Defines the column header name.
     *
     * @memberof Options#
     * @type {string}
     * @default undefined
     * @category Core
     *
     * @example
     * ```js
     * // set header names for every column
     * columns: [
     *   {
     *     title: 'First name',
     *     type: 'text',
     *   },
     *   {
     *     title: 'Last name',
     *     type: 'text',
     *   }
     * ],
     * ```
     */
    title: void 0,

    /**
     * Data template for `'checkbox'` type when checkbox is checked.
     *
     * @memberof Options#
     * @type {boolean|string|number}
     * @default true
     * @category Core
     *
     * @example
     * ```js
     * checkedTemplate: 'good'
     *
     * // if a checkbox-typed cell is checked, then getDataAtCell(x, y),
     * // where x and y are the coordinates of the cell will return 'good'.
     * ```
     */
    checkedTemplate: void 0,

    /**
     * Data template for `'checkbox'` type when checkbox is unchecked.
     *
     * @memberof Options#
     * @type {boolean|string|number}
     * @default false
     * @category Core
     *
     * @example
     * ```js
     * uncheckedTemplate: 'bad'
     *
     * // if a checkbox-typed cell is not checked, then getDataAtCell(x,y),
     * // where x and y are the coordinates of the cell will return 'bad'.
     * ```
     */
    uncheckedTemplate: void 0,

    /**
     * @description
     * Object which describes if renderer should create checkbox element with label element as a parent.
     *
     * __Note__, this option only works for [checkbox-typed](https://docs.handsontable.com/demo-checkbox.html) cells.
     *
     * By default the [checkbox](https://docs.handsontable.com/demo-checkbox.html) renderer renders the checkbox without a label.
     *
     * Possible object properties:
     *  * `property` - Defines the property name of the data object, which will to be used as a label.
     *  (eg. `label: {property: 'name.last'}`). This option works only if data was passed as an array of objects.
     *  * `position` - String which describes where to place the label text (before or after checkbox element).
     * Valid values are `'before'` and '`after`' (defaults to `'after'`).
     *  * `value` - String or a Function which will be used as label text.
     *  * `separated` - Boolean which describes that checkbox & label elements are separated or not. Default value is `false`.
     *
     * @memberof Options#
     * @type {object}
     * @default undefined
     * @category Core
     *
     * @example
     * ```js
     * columns: [{
     *   type: 'checkbox',
     *   // add "My label:" after the checkbox
     *   label: { position: 'after', value: 'My label: ', separated: true }
     * }],
     * ```
     */
    label: void 0,

    /**
     * Display format for numeric typed renderers.
     *
     * __Note__, this option only works for [numeric-typed](https://docs.handsontable.com/demo-numeric.html) cells.
     *
     * Format is described by two properties:
     * * `pattern` - Handled by `numbro` for purpose of formatting numbers to desired pattern. List of supported patterns can be found [here](http://numbrojs.com/format.html#numbers).
     * * `culture` - Handled by `numbro` for purpose of formatting currencies. Examples showing how it works can be found [here](http://numbrojs.com/format.html#currency). List of supported cultures can be found [here](http://numbrojs.com/languages.html#supported-languages).
     *
     * __Note:__ Please keep in mind that this option is used only to format the displayed output! It has no effect on the input data provided for the cell. The numeric data can be entered to the table only as floats (separated by a dot or a comma) or integers, and are stored in the source dataset as JavaScript numbers.
     *
     * Handsontable uses [numbro](http://numbrojs.com/) as a main library for numbers formatting.
     *
     * @memberof Options#
     * @since 0.35.0
     * @type {object}
     * @default undefined
     * @category Core
     *
     * @example
     * ```js
     * columns: [
     *   {
     *     type: 'numeric',
     *     // set desired format pattern and
     *     numericFormat: {
     *       pattern: '0,00',
     *       culture: 'en-US'
     *     }
     *   }
     * ],
     * ```
     */
    numericFormat: void 0,

    /**
     * Language for Handsontable translation. Possible language codes are [listed here](https://docs.handsontable.com/tutorial-internationalization.html#available-languages).
     *
     * @memberof Options#
     * @type {string}
     * @default 'en-US'
     * @category Core
     *
     * @example
     * ```js
     * // set Polish language
     * language: 'pl-PL',
     * ```
     */
    language: 'en-US',

    /**
     * Data source for [select-typed](https://docs.handsontable.com/demo-select.html) cells.
     *
     * __Note__, this option only works for [select-typed](https://docs.handsontable.com/demo-select.html) cells.
     *
     * @memberof Options#
     * @type {string[]}
     * @default undefined
     * @category Core
     *
     * @example
     * ```js
     * columns: [
     *   {
     *     editor: 'select',
     *     // add three select options to choose from
     *     selectOptions: ['A', 'B', 'C'],
     *   }
     * ],
     * ```
     */
    selectOptions: void 0,

    /**
<<<<<<< HEAD
     * Enables or disables the {@link auto-column-size AutoColumnSize} plugin. Default value is `undefined`, which has the same effect as `true`,
     * meaning, the `syncLimit` is set to 50.
=======
     * Enables or disables the {@link AutoColumnSize} plugin. Default value `undefined`
     * is an equivalent of `true`, sets `syncLimit` to 50.
>>>>>>> 3411a8be
     * Disabling this plugin can increase performance, as no size-related calculations would be done.
     * To disable plugin it's necessary to set `false`.
     *
     * Column width calculations are divided into sync and async part. Each of those parts has their own advantages and
     * disadvantages. Synchronous calculations are faster but they block the browser UI, while the slower asynchronous
     * operations don't block the browser UI.
     *
     * To configure the sync/async distribution, you can pass an absolute value (number of columns) or a percentage value.
     *
     * You can also use the `useHeaders` option to take the column headers width into calculation.
     *
     * Note: Using {@link Core#colWidths} option will forcely disable {@link AutoColumnSize}.
     *
     * @memberof Options#
     * @type {object|boolean}
<<<<<<< HEAD
     * @default {syncLimit: 50}
     * @category autoColumnSize
=======
     * @default undefined
>>>>>>> 3411a8be
     *
     * @example
     * ```js
     * // as a number (300 columns in sync, rest async)
     * autoColumnSize: { syncLimit: 300 },
     *
     * // as a string (percent)
     * autoColumnSize: { syncLimit: '40%' },
     *
     * // use headers width while calculating the column width
     * autoColumnSize: { useHeaders: true },
     *
     * // defines how many samples for the same length will be caught to calculations
     * autoColumnSize: { samplingRatio: 10 },
     *
     * // defines if duplicated samples are allowed in calculations
     * autoColumnSize: { allowSampleDuplicates: true },
     * ```
     */
    autoColumnSize: void 0,

    /**
     * Enables or disables {@link auto-row-size AutoRowSize} plugin. Default value is `undefined`, which has the same effect as `false`
     * (disabled). Enabling this plugin can decrease performance, as size-related calculations would be performed.
     *
     * __Note:__ the default `syncLimit` value is set to 500 when the plugin is manually enabled by declaring it as: `autoRowSize: true`.
     *
     * Row height calculations are divided into sync and async stages. Each of these stages has their own advantages and
     * disadvantages. Synchronous calculations are faster but they block the browser UI, while the slower asynchronous
     * operations don't block the browser UI.
     *
     * To configure the sync/async distribution, you can pass an absolute value (number of columns) or a percentage value.
     *
     * @memberof Options#
     * @type {object|boolean}
     * @default undefined
     * @category Core
     *
     * @example
     * ```js
     * // as a number (300 columns in sync, rest async)
     * autoRowSize: {syncLimit: 300},
     *
     * // as a string (percent)
     * autoRowSize: {syncLimit: '40%'},
     * ```
     */
    autoRowSize: void 0,

    /**
     * Date validation format.
     *
     * __Note__, this option only works for [date-typed](https://docs.handsontable.com/demo-date.html) cells.
     *
     * @memberof Options#
     * @type {string}
     * @default 'DD/MM/YYYY'
     * @category Core
     *
     * @example
     * ```js
     * columns: [{
     *   type: 'date',
     *   // localise date format
     *   dateFormat: 'MM/DD/YYYY'
     * }],
     * ```
     */
    dateFormat: 'DD/MM/YYYY',

    /**
     * If `true` then dates will be automatically formatted to match the desired format.
     *
     * __Note__, this option only works for [date-typed](https://docs.handsontable.com/demo-date.html) cells.
     *
     * @memberof Options#
     * @type {boolean}
     * @default false
     * @category Core
     *
     * @example
     * ```js
     * columns: [{
     *   type: 'date',
     *   dateFormat: 'YYYY-MM-DD',
     *   // force selected date format
     *   correctFormat: true
     * }],
     * ```
     */
    correctFormat: false,

    /**
     * Definition of default value which will fill the empty cells.
     *
     * __Note__, this option only works for [date-typed](https://docs.handsontable.com/demo-date.html) cells.
     *
     * @memberof Options#
     * @type {string}
     * @default undefined
     * @category Core
     *
     * @example
     * ```js
     * columns: [
     *   {
     *     type: 'date',
     *     // always set this date for empty cells
     *     defaultDate: '2015-02-02'
     *   }
     * ],
     * ```
     */
    defaultDate: void 0,

    /**
     * If set to `true`, the value entered into the cell must match (case-sensitive) the autocomplete source.
     * Otherwise, cell won't pass the validation. When filtering the autocomplete source list, the editor will
     * be working in case-insensitive mode.
     *
     * __Note__, this option only works for [autocomplete-typed](https://docs.handsontable.com/demo-autocomplete.html) cells.
     *
     * @memberof Options#
     * @type {boolean}
     * @default undefined
     * @category Core
     *
     * @example
     * ```js
     * columns: [{
     *   type: 'autocomplete',
     *   source: ['A', 'B', 'C'],
     *   // force selected value to match the source list
     *   strict: true
     * }],
     * ```
     */
    strict: void 0,

    /**
     * If set to `true`, data defined in `source` of the autocomplete or dropdown cell will be treated as HTML.
     *
     * __Warning:__ Enabling this option can cause serious XSS vulnerabilities.
     *
     * __Note__, this option only works for [autocomplete-typed](https://docs.handsontable.com/demo-autocomplete.html) cells.
     *
     * @memberof Options#
     * @type {boolean}
     * @default false
     * @category Core
     *
     * @example
     * ```js
     * columns: [{
     *   type: 'autocomplete',
     *   // use HTML in the source list
     *   allowHtml: true,
     *   source: ['<strong>foo</strong>', '<strong>bar</strong>']
     * }],
     * ```
     */
    allowHtml: false,

    /**
     * If typed `true` then virtual rendering mechanism for handsontable will be disabled.
     *
     * @memberof Options#
     * @type {boolean}
     * @default undefined
     * @category Core
     *
     * @example
     * ```js
     * // disable virtual rows rendering
     * renderAllRows: true,
     * ```
     */
    renderAllRows: void 0,

    /**
     * Prevents table to overlap outside the parent element. If `'horizontal'` option is chosen then table will show
     * a horizontal scrollbar if parent's width is narrower then table's width.
     *
     * Possible values:
     *  * `false` - Disables functionality.
     *  * `horizontal` - Prevents horizontal overflow table.
     *  * `vertical` - Prevents vertical overflow table.
     *
     * @memberof Options#
     * @type {string|boolean}
     * @default false
     * @category Core
     *
     * @example
     * ```js
     * preventOverflow: 'horizontal',
     * ```
     */
    preventOverflow: false,

    /**
     * Prevents wheel event on overlays for doing default action.
     *
     * @memberof Options#
     * @private
     * @type {boolean}
     * @default false
     * @category Core
     *
     * @example
     * ```js
     * preventWheel: false,
     * ```
     */
    preventWheel: false,

    /**
     * @description
     * Enables the functionality of the {@link bind-rows-with-headers BindRowsWithHeaders} plugin which allows binding the table rows with their headers.
     * If the plugin is enabled, the table row headers will "stick" to the rows, when they are hidden/moved. Basically,
     * if at the initialization row 0 has a header titled "A", it will have it no matter what you do with the table.
     *
     * @memberof Options#
     * @type {boolean|string}
     * @default undefined
     * @category BindRowsWithHeaders
     *
     * @example
     * ```js
     * // keep row data and row headers in sync
     * bindRowsWithHeaders: true
     * ```
     */
    bindRowsWithHeaders: void 0,

    /**
     * @description
     * The {@link collapsible-columns CollapsibleColumns} plugin allows collapsing of columns, covered by a header with the `colspan` property
     * defined.
     *
     * Clicking the "collapse/expand" button collapses (or expands) all "child" headers except the first one.
     *
     * Setting the `collapsibleColumns` property to `true` will display a "collapse/expand" button in every
     * header with a defined colspan` property.
     *
     * To limit this functionality to a smaller group of headers, define the `collapsibleColumns` property
     * as an array of objects, as in the example below.
     *
     * @memberof Options#
     * @type {boolean|object[]}
     * @default undefined
     * @category CollapsibleColumns
     *
     * @example
     * ```js
     * // enable collapsing for all headers
     * collapsibleColumns: true,
     *
     * // or
     * // enable collapsing for selected headers
     * collapsibleColumns: [
     *   {row: -4, col: 1, collapsible: true},
     *   {row: -3, col: 5, collapsible: true}
     * ],
     * ```
     */
    collapsibleColumns: void 0,

    /**
     * @description
     * Allows making pre-defined calculations on the cell values and display the results within Handsontable.
     *
     * Possible types:
     *  * `'sum'`
     *  * `'min'`
     *  * `'max'`
     *  * `'count'`
     *  * `'average'`
     *  * `'custom'` - add `customFunction`.
     *
     * [See the demo for more information](https://docs.handsontable.com/demo-summary-calculations.html).
     *
     * @memberof Options#
     * @type {object[]|Function}
     * @default undefined
     * @category Core
     *
     * @example
     * ```
     * columnSummary: [
     *   {
     *     destinationRow: 4,
     *     destinationColumn: 1,
     *     forceNumeric: true,
     *     reversedRowCoords: true,
     *     suppressDataTypeErrors: false,
     *     readOnly: true,
     *     roundFloat: false,
     *     type: 'custom',
     *     customFunction: function(endpoint) {
     *        return 100;
     *     }
     *   }
     * ],
     * ```
     */
    columnSummary: void 0,

    /**
     * This plugin allows adding a configurable dropdown menu to the table's column headers. The dropdown menu acts like
     * the {@link options#contextmenu Options#contextMenu}, but is triggered by clicking the button in the header.
     *
     * @memberof Options#
     * @type {boolean|object|string[]}
     * @default undefined
     * @category DropdownMenu
     *
     * @example
     * ```js
     * // enable dropdown menu
     * dropdownMenu: true,
     *
     * // or
     * // enable and configure dropdown menu options
     * dropdownMenu: ['remove_col', '---------', 'make_read_only', 'alignment']
     * ```
     */
    dropdownMenu: void 0,

    /**
     * The {@link filters Filters} plugin allows filtering the table data either by the built-in component or with the API.
     *
     * @memberof Options#
     * @type {boolean}
     * @default undefined
     * @category Filters
     *
     * @example
     * ```js
     * // enable filters
     * filters: true,
     * ```
     */
    filters: void 0,

    /**
     * The {@link formulas Formulas} plugin allows Handsontable to process formula expressions defined in the provided data.
     *
     * @memberof Options#
     * @type {boolean|object}
     * @default undefined
     * @category Formulas
     *
     * @example
     * ```js
     * // enable formulas plugin
     * formulas: true,
     *
     * // or as an object with custom variables to be used in formula expressions
     * formulas: {
     *   variables: {
     *     FOO: 64,
     *     BAR: 'baz',
     *   }
     * },
     * ```
     */
    formulas: void 0,

    /**
     * @description
     * Allows adding a tooltip to the table headers.
     *
     * Available options:
     * * the `rows` property defines if tooltips should be added to row headers,
     * * the `columns` property defines if tooltips should be added to column headers,
     * * the `onlyTrimmed` property defines if tooltips should be added only to headers, which content is trimmed by the header itself (the content being wider then the header).
     *
     * @memberof Options#
     * @type {boolean|object}
     * @default undefined
     * @deprecated This plugin is deprecated and will be removed in the next major release.
     * @category HeaderTooltips
     *
     * @example
     * ```js
     * // enable tooltips for all headers
     * headerTooltips: true,
     *
     * // or
     * headerTooltips: {
     *   rows: false,
     *   columns: true,
     *   onlyTrimmed: true
     * }
     * ```
     */
    headerTooltips: void 0,

    /**
     * The {@link hidden-columns HiddenColumns} plugin allows hiding of certain columns. You can pass additional configuration with an
     * object notation. Options that are then available are:
     *  * `columns` - an array of rows that should be hidden on plugin initialization
     *  * `indicators` - enables small ui markers to indicate where are hidden columns.
     *
     * @memberof Options#
     * @type {boolean|object}
     * @default undefined
     * @category HiddenColumns
     *
     * @example
     * ```js
     * // enable column hiding
     * hiddenColumns: true,
     *
     * // or
     * hiddenColumns: {
     *   // set columns that are hidden by default
     *   columns: [5, 10, 15],
     *   // show where are hidden columns
     *   indicators: true
     * }
     * ```
     */
    hiddenColumns: void 0,

    /**
     * The {@link hidden-rows HiddenRows} plugin allows hiding of certain rows. You can pass additional configuration with an
     * object notation. Options that are then available are:
     *  * `rows` - an array of rows that should be hidden on plugin initialization
     *  * `indicators` - enables small ui markers to indicate where are hidden columns.
     *
     * @memberof Options#
     * @type {boolean|object}
     * @default undefined
     * @category HiddenRows
     *
     * @example
     * ```js
     * // enable row hiding
     * hiddenRows: true,
     *
     * // or
     * hiddenRows: {
     *   // set rows that are hidden by default
     *   rows: [5, 10, 15],
     *   // show where are hidden rows
     *   indicators: true
     * }
     * ```
     */
    hiddenRows: void 0,

    /**
     * @description
     * Allows creating a nested header structure, using the HTML's colspan attribute.
     *
     * @memberof Options#
     * @type {Array[]}
     * @default undefined
     * @category NestedHeaders
     *
     * @example
     * ```
     * nestedHeaders: [
     *   ['A', {label: 'B', colspan: 8}, 'C'],
     *   ['D', {label: 'E', colspan: 4}, {label: 'F', colspan: 4}, 'G'],
     *   ['H', 'I', 'J', 'K', 'L', 'M', 'N', 'R', 'S', 'T']
     * ],
     * ```
     */
    nestedHeaders: void 0,

    /**
     * @description
     * Plugin allowing hiding of certain rows.
     *
     * @memberof Options#
     * @type {boolean|number[]}
     * @default undefined
     * @category TrimRows
     *
     * @example
     * ```js
     * // enable plugin
     * trimRows: true,
     *
     * // or
     * // trim selected rows on table initialization
     * trimRows: [5, 10, 15],
     * ```
     */
    trimRows: void 0,

    /**
     * @description
     * Allows setting a custom width of the row headers. You can provide a number or an array of widths, if many row
     * header levels are defined.
     *
     * @memberof Options#
     * @type {number|number[]}
     * @default undefined
     * @category Core
     *
     * @example
     * ```js
     * // set width for all row headers
     * rowHeaderWidth: 25,
     *
     * // or
     * // set width for selected headers only
     * rowHeaderWidth: [25, 30, 55],
     * ```
     */
    rowHeaderWidth: void 0,

    /**
     * @description
     * Allows setting a custom height of the column headers. You can provide a number or an array of heights, if many
     * column header levels are defined.
     *
     * @memberof Options#
     * @type {number|number[]}
     * @default undefined
     * @category Core
     *
     * @example
     * ```js
     * // set shared height for all headers
     * columnHeaderHeight: 35,
     *
     * // or
     * // set height for each header individually
     * columnHeaderHeight: [35, 20, 55],
     *
     * // or
     * // skipped headers will fallback to default value
     * columnHeaderHeight: [35, undefined, 55],
     * ```
     */
    columnHeaderHeight: void 0,

    /**
     * @description
     * Enables the {@link observe-changes ObserveChanges} plugin switches table into one-way data binding where changes are applied into
     * data source (from outside table) will be automatically reflected in the table.
     *
     * For every data change [afterChangesObserved](hooks#afterchangesobserved) hook will be fired.
     *
     * @memberof Options#
     * @type {boolean}
     * @default undefined
     * @deprecated This plugin is deprecated and will be removed in the next major release.
     * @category ObserveChanges
     *
     * @example
     * ```js
     * observeChanges: true,
     * ```
     */
    observeChanges: void 0,

    /**
     * If defined as `true`, the Autocomplete's suggestion list would be sorted by relevance (the closer to the left the
     * match is, the higher the suggestion).
     *
     * __Note__, this option only works for [autocomplete-typed](https://docs.handsontable.com/demo-autocomplete.html) cells.
     *
     * @memberof Options#
     * @type {boolean}
     * @default true
     * @category Core
     *
     * @example
     * ```js
     * columns: [
     *   {
     *     type: 'autocomplete',
     *     source: [ ... ],
     *     // keep options order as they were defined
     *     sortByRelevance: false
     *   }
     * ],
     * ```
     */
    sortByRelevance: true,

    /**
     * If defined as `true`, when the user types into the input area the Autocomplete's suggestion list is updated to only
     * include those choices starting with what has been typed; if defined as `false` all suggestions remain shown, with
     * those matching what has been typed marked in bold.
     *
     * __Note__, this option only works for [autocomplete-typed](https://docs.handsontable.com/demo-autocomplete.html) cells.
     *
     * @memberof Options#
     * @type {boolean}
     * @default true
     * @category Core
     *
     * @example
     * ```js
     * columns: [
     *   {
     *     type: 'autocomplete',
     *     source: [ ... ],
     *     // don't hide options that don't match search query
     *     filter: false
     *   }
     * ],
     * ```
     */
    filter: true,

    /**
     * If defined as `true`, filtering in the Autocomplete Editor will be case-sensitive.
     *
     * __Note__, this option only works for [autocomplete-typed](https://docs.handsontable.com/demo-autocomplete.html) cells.
     *
     * @memberof Options#
     * @type {boolean}
     * @default false
     * @category Core
     *
     * @example
     * ```js
     * columns: [
     *   {
     *     type: 'autocomplete',
     *     source: [ ... ],
     *     // match case while searching autocomplete options
     *     filteringCaseSensitive: true
     *   }
     * ],
     * ```
     */
    filteringCaseSensitive: false,

    /**
     * @description
     * Disables or enables the {@link DragToScroll drag to scroll} functionality.
     * @memberof Options#
     * @type {boolean}
     * @default true
     * @category DragToScroll
     *
     * @example
     * ```js
     * // don't scroll the viewport when selection gets to the viewport edge
     * dragToScroll: false,
     * ```
     */
    dragToScroll: true,

    /**
     * @description
     * Disable or enable the nested rows functionality - displaying nested structures in a two-dimensional data table.
     *
     * See [quick setup of the Nested rows](https://handsontable.com/docs/demo-nested-rows.html).
     * @example
     * ```js
     * nestedRows: true,
     * ```
     *
     * @memberof Options#
     * @type {boolean}
     * @default false
     * @category NestedRows
     */
    nestedRows: void 0,
  };
};<|MERGE_RESOLUTION|>--- conflicted
+++ resolved
@@ -1178,7 +1178,7 @@
      * @param {number} col Visual column index.
      * @returns {boolean}
      * @category Core
-     *
+     * 
      * @example
      * ```js
      * // define custom checks for empty column
@@ -2376,13 +2376,8 @@
     selectOptions: void 0,
 
     /**
-<<<<<<< HEAD
-     * Enables or disables the {@link auto-column-size AutoColumnSize} plugin. Default value is `undefined`, which has the same effect as `true`,
-     * meaning, the `syncLimit` is set to 50.
-=======
-     * Enables or disables the {@link AutoColumnSize} plugin. Default value `undefined`
+     * Enables or disables the {@link auto-column-size AutoColumnSize} plugin. Default value `undefined`
      * is an equivalent of `true`, sets `syncLimit` to 50.
->>>>>>> 3411a8be
      * Disabling this plugin can increase performance, as no size-related calculations would be done.
      * To disable plugin it's necessary to set `false`.
      *
@@ -2398,12 +2393,8 @@
      *
      * @memberof Options#
      * @type {object|boolean}
-<<<<<<< HEAD
-     * @default {syncLimit: 50}
+     * @default undefined
      * @category autoColumnSize
-=======
-     * @default undefined
->>>>>>> 3411a8be
      *
      * @example
      * ```js
