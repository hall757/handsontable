/**
 * Handsontable TableView constructor
 * @param {Object} instance
 */
Handsontable.TableView = function (instance) {
  var that = this
    , $window = $(window)
    , $documentElement = $(document.documentElement);

  this.instance = instance;
  this.settings = instance.getSettings();
  this.settingsFromDOM = instance.getSettingsFromDOM();

  instance.rootElement.data('originalStyle', instance.rootElement.attr('style')); //needed to retrieve original style in jsFiddle link generator in HT examples. may be removed in future versions
  instance.rootElement.addClass('handsontable');

  var table = document.createElement('TABLE');
  table.className = 'htCore';
  table.appendChild(document.createElement('THEAD'));
  table.appendChild(document.createElement('TBODY'));

  instance.$table = $(table);
  instance.rootElement.prepend(instance.$table);

  $documentElement.on('keyup.' + instance.guid, function (event) {
    if (instance.selection.isInProgress() && !event.shiftKey) {
      instance.selection.finish();
    }
  });

  var isMouseDown
    , dragInterval;

  $documentElement.on('mouseup.' + instance.guid, function (event) {
    if (instance.selection.isInProgress() && event.which === 1) { //is left mouse button
      instance.selection.finish();
    }

    isMouseDown = false;
    clearInterval(dragInterval);
    dragInterval = null;

    if (instance.autofill.handle && instance.autofill.handle.isDragged) {
      if (instance.autofill.handle.isDragged > 1) {
        instance.autofill.apply();
      }
      instance.autofill.handle.isDragged = 0;
    }
  });

  $documentElement.on('mousedown.' + instance.guid, function (event) {
    var next = event.target;

    if (next !== that.wt.wtTable.spreader) { //immediate click on "spreader" means click on the right side of vertical scrollbar
      while (next !== null && next !== document.documentElement) {
<<<<<<< HEAD
        if (next === instance.rootElement[0] || $(next).attr('is') === 'x-handsontable' || $(next).attr('id') === 'context-menu-layer' || $(next).is('.context-menu-list') || $(next).is('.typeahead li')) {
=======
        if (next === instance.rootElement[0] || next.id === 'context-menu-layer' || $(next).is('.context-menu-list') || $(next).is('.typeahead li')) {
>>>>>>> 1e5a8f26
          return; //click inside container
        }
        next = next.parentNode;
      }
    }

    if (that.settings.outsideClickDeselects) {
      instance.deselectCell();
    }
    else {
      instance.destroyEditor();
    }
  });

  instance.$table.on('selectstart', function (event) {
    //https://github.com/warpech/jquery-handsontable/issues/160
    //selectstart is IE only event. Prevent text from being selected when performing drag down in IE8
    event.preventDefault();
  });

  instance.$table.on('mouseenter', function () {
    if (dragInterval) { //if dragInterval was set (that means mouse was really outside of table, not over an element that is outside of <table> in DOM
      clearInterval(dragInterval);
      dragInterval = null;
    }
  });

  instance.$table.on('mouseleave', function (event) {
    if (!(isMouseDown || (instance.autofill.handle && instance.autofill.handle.isDragged))) {
      return;
    }

    var tolerance = 1 //this is needed because width() and height() contains stuff like cell borders
      , offset = that.wt.wtDom.offset(table)
      , offsetTop = offset.top + tolerance
      , offsetLeft = offset.left + tolerance
      , width = that.containerWidth - that.wt.getSetting('scrollbarWidth') - 2 * tolerance
      , height = that.containerHeight - that.wt.getSetting('scrollbarHeight') - 2 * tolerance
      , method
      , row = 0
      , col = 0
      , dragFn;

    if (event.pageY < offsetTop) { //top edge crossed
      row = -1;
      method = 'scrollVertical';
    }
    else if (event.pageY >= offsetTop + height) { //bottom edge crossed
      row = 1;
      method = 'scrollVertical';
    }
    else if (event.pageX < offsetLeft) { //left edge crossed
      col = -1;
      method = 'scrollHorizontal';
    }
    else if (event.pageX >= offsetLeft + width) { //right edge crossed
      col = 1;
      method = 'scrollHorizontal';
    }

    if (method) {
      dragFn = function () {
        if (isMouseDown || (instance.autofill.handle && instance.autofill.handle.isDragged)) {
          //instance.selection.transformEnd(row, col);
          that.wt[method](row + col).draw();
        }
      };
      dragFn();
      dragInterval = setInterval(dragFn, 100);
    }
  });

  var clearTextSelection = function () {
    //http://stackoverflow.com/questions/3169786/clear-text-selection-with-javascript
    if (window.getSelection) {
      if (window.getSelection().empty) {  // Chrome
        window.getSelection().empty();
      } else if (window.getSelection().removeAllRanges) {  // Firefox
        window.getSelection().removeAllRanges();
      }
    } else if (document.selection) {  // IE?
      document.selection.empty();
    }
  };

  var walkontableConfig = {
    table: table,
    stretchH: this.settings.stretchH,
    data: instance.getDataAtCell,
    totalRows: instance.countRows,
    totalColumns: instance.countCols,
    offsetRow: 0,
    offsetColumn: 0,
    width: this.getWidth(),
    height: this.getHeight(),
    fixedColumnsLeft: this.settings.fixedColumnsLeft,
    fixedRowsTop: this.settings.fixedRowsTop,
    rowHeaders: this.settings.rowHeaders ? function (index, TH) {
      that.appendRowHeader(index, TH);
    } : null,
    columnHeaders: this.settings.colHeaders ? function (index, TH) {
      that.appendColHeader(index, TH);
    } : null,
    columnWidth: instance.getColWidth,
    cellRenderer: function (row, column, TD) {
      that.applyCellTypeMethod('renderer', TD, row, column);
    },
    selections: {
      current: {
        className: 'current',
        border: {
          width: 2,
          color: '#5292F7',
          style: 'solid',
          cornerVisible: function () {
            return that.settings.fillHandle && !that.isCellEdited() && !instance.selection.isMultiple()
          }
        }
      },
      area: {
        className: 'area',
        border: {
          width: 1,
          color: '#89AFF9',
          style: 'solid',
          cornerVisible: function () {
            return that.settings.fillHandle && !that.isCellEdited() && instance.selection.isMultiple()
          }
        }
      },
      highlight: {
        highlightRowClassName: that.settings.currentRowClassName,
        highlightColumnClassName: that.settings.currentColClassName
      },
      fill: {
        className: 'fill',
        border: {
          width: 1,
          color: 'red',
          style: 'solid'
        }
      }
    },
    onCellMouseDown: function (event, coords, TD) {
      isMouseDown = true;
      var coordsObj = {row: coords[0], col: coords[1]};
      if (event.button === 2 && instance.selection.inInSelection(coordsObj)) { //right mouse button
        //do nothing
      }
      else if (event.shiftKey) {
        instance.selection.setRangeEnd(coordsObj);
      }
      else {
        instance.selection.setRangeStart(coordsObj);
      }
      event.preventDefault();
      clearTextSelection();

      if (that.settings.afterOnCellMouseDown) {
        that.settings.afterOnCellMouseDown.call(instance, event, coords, TD);
      }
      setTimeout(function () {
        instance.listen(); //fix IE7-8 bug that sets focus to TD after mousedown
      });
    },
    onCellMouseOver: function (event, coords, TD) {
      var coordsObj = {row: coords[0], col: coords[1]};
      if (isMouseDown) {
        instance.selection.setRangeEnd(coordsObj);
      }
      else if (instance.autofill.handle && instance.autofill.handle.isDragged) {
        instance.autofill.handle.isDragged++;
        instance.autofill.showBorder(coords);
      }
    },
    onCellCornerMouseDown: function (event) {
      instance.autofill.handle.isDragged = 1;
      event.preventDefault();
    },
    onCellCornerDblClick: function () {
      instance.autofill.selectAdjacent();
    }
  };

  Handsontable.PluginHooks.run(instance, 'walkontableConfig', walkontableConfig);

  this.wt = new Walkontable(walkontableConfig);

  $window.on('resize.' + instance.guid, function () {
    instance.registerTimeout('resizeTimeout', function () {
      instance.parseSettingsFromDOM();
      var newWidth = that.getWidth();
      var newHeight = that.getHeight();
      if (walkontableConfig.width !== newWidth || walkontableConfig.height !== newHeight) {
        instance.forceFullRender = true;
        that.render();
        walkontableConfig.width = newWidth;
        walkontableConfig.height = newHeight;
      }
    }, 60);
  });

  $(that.wt.wtTable.spreader).on('mousedown.handsontable, contextmenu.handsontable', function (event) {
    if (event.target === that.wt.wtTable.spreader && event.which === 3) { //right mouse button exactly on spreader means right clickon the right hand side of vertical scrollbar
      event.stopPropagation();
    }
  });
};

Handsontable.TableView.prototype.isCellEdited = function () {
  return (this.instance.textEditor && this.instance.textEditor.isCellEdited) || (this.instance.autocompleteEditor && this.instance.autocompleteEditor.isCellEdited) || (this.instance.handsontableEditor && this.instance.handsontableEditor.isCellEdited);
};

Handsontable.TableView.prototype.getWidth = function () {
  var val = this.settings.width !== void 0 ? this.settings.width : this.settingsFromDOM.width;
  return typeof val === 'function' ? val() : val;
};

Handsontable.TableView.prototype.getHeight = function () {
  var val = this.settings.height !== void 0 ? this.settings.height : this.settingsFromDOM.height;
  return typeof val === 'function' ? val() : val;
};

Handsontable.TableView.prototype.render = function () {
  if (this.instance.forceFullRender) {
    Handsontable.PluginHooks.run(this.instance, 'beforeRender');
    this.wt.update('width', this.getWidth());
    this.wt.update('height', this.getHeight());
  }
  this.wt.draw(!this.instance.forceFullRender);
  this.instance.rootElement.triggerHandler('render.handsontable');
  if (this.instance.forceFullRender) {
    Handsontable.PluginHooks.run(this.instance, 'afterRender');
  }
  this.instance.forceFullRender = false;
};

Handsontable.TableView.prototype.applyCellTypeMethod = function (methodName, td, row, col) {
  var prop = this.instance.colToProp(col)
    , cellProperties = this.instance.getCellMeta(row, col);
  if (cellProperties[methodName]) {
    return cellProperties[methodName](this.instance, td, row, col, prop, this.instance.getDataAtRowProp(row, prop), cellProperties);
  }
};

/**
 * Returns td object given coordinates
 */
Handsontable.TableView.prototype.getCellAtCoords = function (coords) {
  var td = this.wt.wtTable.getCell([coords.row, coords.col]);
  if (td < 0) { //there was an exit code (cell is out of bounds)
    return null;
  }
  else {
    return td;
  }
};

/**
 * Scroll viewport to selection
 * @param coords
 */
Handsontable.TableView.prototype.scrollViewport = function (coords) {
  this.wt.scrollViewport([coords.row, coords.col]);
};

/**
 * Append row header to a TH element
 * @param row
 * @param TH
 */
Handsontable.TableView.prototype.appendRowHeader = function (row, TH) {
  this.wt.wtDom.avoidInnerHTML(TH, this.instance.getRowHeader(row));
};

/**
 * Append column header to a TH element
 * @param col
 * @param TH
 */
Handsontable.TableView.prototype.appendColHeader = function (col, TH) {
  var DIV = document.createElement('DIV')
    , SPAN = document.createElement('SPAN');

  DIV.className = 'relative';
  SPAN.className = 'colHeader';

  this.wt.wtDom.avoidInnerHTML(SPAN, this.instance.getColHeader(col));
  DIV.appendChild(SPAN);

  while (TH.firstChild) {
    TH.removeChild(TH.firstChild); //empty TH node
  }
  TH.appendChild(DIV);
  Handsontable.PluginHooks.run(this.instance, 'afterGetColHeader', col, TH);
};<|MERGE_RESOLUTION|>--- conflicted
+++ resolved
@@ -53,11 +53,7 @@
 
     if (next !== that.wt.wtTable.spreader) { //immediate click on "spreader" means click on the right side of vertical scrollbar
       while (next !== null && next !== document.documentElement) {
-<<<<<<< HEAD
-        if (next === instance.rootElement[0] || $(next).attr('is') === 'x-handsontable' || $(next).attr('id') === 'context-menu-layer' || $(next).is('.context-menu-list') || $(next).is('.typeahead li')) {
-=======
         if (next === instance.rootElement[0] || next.id === 'context-menu-layer' || $(next).is('.context-menu-list') || $(next).is('.typeahead li')) {
->>>>>>> 1e5a8f26
           return; //click inside container
         }
         next = next.parentNode;
