Handsontable.activeGuid = null;

/**
 * @alias Handsontable.Core
 * @constructor
 * @description
 *
 * After Handsontable is constructed, you can modify the grid behavior using the available public methods.
 *
 * ---
 * ## How to call methods
 *
 * These are 2 equal ways to call a Handsontable method:
 *
 * @example
 * ```js
 * // all following examples assume that you constructed Handsontable like this
 * var exampleContainer1 = document.getElementById('example1');
 * var ht = new Handsontable(exampleContainer1, options);
 *
 * // now, to use setDataAtCell method, you can either:
 * ht.setDataAtCell(0, 0, 'new value');
 * ```
 *
 * Alternatively, you can call the method using jQuery wrapper (__obsolete__, requires initialization using our jQuery guide
 * @example
 * ```js
 *   $('#example1').handsontable('setDataAtCell', 0, 0, 'new value');
 * ```
 * ---
 */
Handsontable.Core = function (rootElement, userSettings) {
  var priv
    , datamap
    , grid
    , selection
    , editorManager
    , instance = this
    , GridSettings = function () {}
    , eventManager = Handsontable.eventManager(instance);

  Handsontable.helper.extend(GridSettings.prototype, DefaultSettings.prototype); //create grid settings as a copy of default settings
  Handsontable.helper.extend(GridSettings.prototype, userSettings); //overwrite defaults with user settings
  Handsontable.helper.extend(GridSettings.prototype, expandType(userSettings));

  this.rootElement = rootElement;
  this.isHotTableEnv = Handsontable.Dom.isChildOfWebComponentTable(this.rootElement);
  Handsontable.eventManager.isHotTableEnv = this.isHotTableEnv;

  this.container = document.createElement('DIV');
  this.container.className = 'htContainer';

  rootElement.insertBefore(this.container, rootElement.firstChild);

  this.guid = 'ht_' + Handsontable.helper.randomString(); //this is the namespace for global events

  if (!this.rootElement.id || this.rootElement.id.substring(0, 3) === "ht_") {
    this.rootElement.id = this.guid; //if root element does not have an id, assign a random id
  }
  priv = {
    cellSettings: [],
    columnSettings: [],
    columnsSettingConflicts: ['data', 'width'],
    settings: new GridSettings(), // current settings instance
    selRange: null, //exposed by public method `getSelectedRange`
    isPopulated: null,
    scrollable: null,
    firstRun: true
  };

  grid = {
    /**
     * Inserts or removes rows and columns
     *
     * @param {String} action Possible values: "insert_row", "insert_col", "remove_row", "remove_col"
     * @param {Number} index
     * @param {Number} amount
     * @param {String} [source] Optional. Source of hook runner.
     * @param {Boolean} [keepEmptyRows] Optional. Flag for preventing deletion of empty rows.
     */
    alter: function (action, index, amount, source, keepEmptyRows) {
      var delta;

      amount = amount || 1;

      switch (action) {
        case "insert_row":
          delta = datamap.createRow(index, amount);

          if (delta) {
            if (selection.isSelected() && priv.selRange.from.row >= index) {
              priv.selRange.from.row = priv.selRange.from.row + delta;
              selection.transformEnd(delta, 0); //will call render() internally
            }
            else {
              selection.refreshBorders(); //it will call render and prepare methods
            }
          }
          break;

        case "insert_col":
          // //column order may have changes, so we need to translate the selection column index -> source array index
          // index = instance.runHooksAndReturn('modifyCol', index);
            delta = datamap.createCol(index, amount);

          if (delta) {

            if(Array.isArray(instance.getSettings().colHeaders)){
              var spliceArray = [index, 0];
              spliceArray.length += delta; //inserts empty (undefined) elements at the end of an array
              Array.prototype.splice.apply(instance.getSettings().colHeaders, spliceArray); //inserts empty (undefined) elements into the colHeader array
            }

            if (selection.isSelected() && priv.selRange.from.col >= index) {
              priv.selRange.from.col = priv.selRange.from.col + delta;
              selection.transformEnd(0, delta); //will call render() internally
            }
            else {
              selection.refreshBorders(); //it will call render and prepare methods
            }
          }
          break;

        case "remove_row":
          //column order may have changes, so we need to translate the selection column index -> source array index
          index = instance.runHooks('modifyCol', index);

          datamap.removeRow(index, amount);
          priv.cellSettings.splice(index, amount);

          var fixedRowsTop = instance.getSettings().fixedRowsTop;
          if (fixedRowsTop >= index + 1) {
            instance.getSettings().fixedRowsTop -= Math.min(amount, fixedRowsTop - index);
          }

          grid.adjustRowsAndCols();
          selection.refreshBorders(); //it will call render and prepare methods
          break;

        case "remove_col":
          datamap.removeCol(index, amount);

          for(var row = 0, len = datamap.getAll().length; row < len; row++){
            if(row in priv.cellSettings){  //if row hasn't been rendered it wouldn't have cellSettings
              priv.cellSettings[row].splice(index, amount);
            }
          }

          var fixedColumnsLeft = instance.getSettings().fixedColumnsLeft;
          if (fixedColumnsLeft >= index + 1) {
            instance.getSettings().fixedColumnsLeft -= Math.min(amount, fixedColumnsLeft - index);
          }

          if(Array.isArray(instance.getSettings().colHeaders)){
            if(typeof index == 'undefined'){
              index = -1;
            }
            instance.getSettings().colHeaders.splice(index, amount);
          }

          //priv.columnSettings.splice(index, amount);

          grid.adjustRowsAndCols();
          selection.refreshBorders(); //it will call render and prepare methods
          break;

        /* jshint ignore:start */
        default:
          throw new Error('There is no such action "' + action + '"');
          break;
        /* jshint ignore:end */
      }

      if (!keepEmptyRows) {
        grid.adjustRowsAndCols(); //makes sure that we did not add rows that will be removed in next refresh
      }
    },

    /**
     * Makes sure there are empty rows at the bottom of the table
     */
    adjustRowsAndCols: function () {
      var r, rlen, emptyRows, emptyCols;

      //should I add empty rows to data source to meet minRows?
      rlen = instance.countRows();
      if (rlen < priv.settings.minRows) {
        for (r = 0; r < priv.settings.minRows - rlen; r++) {
          datamap.createRow(instance.countRows(), 1, true);
        }
      }

      emptyRows = instance.countEmptyRows(true);

      //should I add empty rows to meet minSpareRows?
      if (emptyRows < priv.settings.minSpareRows) {
        for (; emptyRows < priv.settings.minSpareRows && instance.countRows() < priv.settings.maxRows; emptyRows++) {
          datamap.createRow(instance.countRows(), 1, true);
        }
      }

      //count currently empty cols
      emptyCols = instance.countEmptyCols(true);

      //should I add empty cols to meet minCols?
      if (!priv.settings.columns && instance.countCols() < priv.settings.minCols) {
        for (; instance.countCols() < priv.settings.minCols; emptyCols++) {
          datamap.createCol(instance.countCols(), 1, true);
        }
      }

      //should I add empty cols to meet minSpareCols?
      if (!priv.settings.columns && instance.dataType === 'array' && emptyCols < priv.settings.minSpareCols) {
        for (; emptyCols < priv.settings.minSpareCols && instance.countCols() < priv.settings.maxCols; emptyCols++) {
          datamap.createCol(instance.countCols(), 1, true);
        }
      }

      // if (priv.settings.enterBeginsEditing) {
      //   for (; (((priv.settings.minRows || priv.settings.minSpareRows) &&
      //        instance.countRows() > priv.settings.minRows) && (priv.settings.minSpareRows && emptyRows > priv.settings.minSpareRows)); emptyRows--) {
      //     datamap.removeRow();
      //   }
      // }

      // if (priv.settings.enterBeginsEditing && !priv.settings.columns) {
      //   for (; (((priv.settings.minCols || priv.settings.minSpareCols) &&
      //        instance.countCols() > priv.settings.minCols) && (priv.settings.minSpareCols && emptyCols > priv.settings.minSpareCols)); emptyCols--) {
      //     datamap.removeCol();
      //   }
      // }

      var rowCount = instance.countRows();
      var colCount = instance.countCols();

      if (rowCount === 0 || colCount === 0) {
        selection.deselect();
      }

      if (selection.isSelected()) {
        var selectionChanged;
        var fromRow = priv.selRange.from.row;
        var fromCol = priv.selRange.from.col;
        var toRow = priv.selRange.to.row;
        var toCol = priv.selRange.to.col;

        //if selection is outside, move selection to last row
        if (fromRow > rowCount - 1) {
          fromRow = rowCount - 1;
          selectionChanged = true;
          if (toRow > fromRow) {
            toRow = fromRow;
          }
        } else if (toRow > rowCount - 1) {
          toRow = rowCount - 1;
          selectionChanged = true;
          if (fromRow > toRow) {
            fromRow = toRow;
          }
        }

        //if selection is outside, move selection to last row
        if (fromCol > colCount - 1) {
          fromCol = colCount - 1;
          selectionChanged = true;
          if (toCol > fromCol) {
            toCol = fromCol;
          }
        } else if (toCol > colCount - 1) {
          toCol = colCount - 1;
          selectionChanged = true;
          if (fromCol > toCol) {
            fromCol = toCol;
          }
        }

        if (selectionChanged) {
          instance.selectCell(fromRow, fromCol, toRow, toCol);
        }
      }
    },

    /**
     * Populate cells at position with 2d array
     *
     * @param {Object} start Start selection position
     * @param {Array} input 2d array
     * @param {Object} [end] End selection position (only for drag-down mode)
     * @param {String} [source="populateFromArray"]
     * @param {String} [method="overwrite"]
     * @param {String} direction (left|right|up|down)
     * @param {Array} deltas array
     * @returns {Object|undefined} ending td in pasted area (only if any cell was changed)
     */
    populateFromArray: function (start, input, end, source, method, direction, deltas) {
      var r, rlen, c, clen, setData = [], current = {};
      rlen = input.length;
      if (rlen === 0) {
        return false;
      }

      var repeatCol
        , repeatRow
        , cmax
        , rmax;

      // insert data with specified pasteMode method
      switch (method) {
        case 'shift_down' :
          repeatCol = end ? end.col - start.col + 1 : 0;
          repeatRow = end ? end.row - start.row + 1 : 0;
          input = Handsontable.helper.translateRowsToColumns(input);
          for (c = 0, clen = input.length, cmax = Math.max(clen, repeatCol); c < cmax; c++) {
            if (c < clen) {
              for (r = 0, rlen = input[c].length; r < repeatRow - rlen; r++) {
                input[c].push(input[c][r % rlen]);
              }
              input[c].unshift(start.col + c, start.row, 0);
              instance.spliceCol.apply(instance, input[c]);
            }
            else {
              input[c % clen][0] = start.col + c;
              instance.spliceCol.apply(instance, input[c % clen]);
            }
          }
          break;

        case 'shift_right' :
          repeatCol = end ? end.col - start.col + 1 : 0;
          repeatRow = end ? end.row - start.row + 1 : 0;
          for (r = 0, rlen = input.length, rmax = Math.max(rlen, repeatRow); r < rmax; r++) {
            if (r < rlen) {
              for (c = 0, clen = input[r].length; c < repeatCol - clen; c++) {
                input[r].push(input[r][c % clen]);
              }
              input[r].unshift(start.row + r, start.col, 0);
              instance.spliceRow.apply(instance, input[r]);
            }
            else {
              input[r % rlen][0] = start.row + r;
              instance.spliceRow.apply(instance, input[r % rlen]);
            }
          }
          break;

        /* jshint ignore:start */
        case 'overwrite':
        default:
        /* jshint ignore:end */
          // overwrite and other not specified options
          current.row = start.row;
          current.col = start.col;

          var iterators = {row: 0, col: 0}, // number of packages
              selected = { // selected range
                row: (end && start) ? (end.row - start.row + 1) : 1,
                col: (end && start) ? (end.col - start.col + 1) : 1
              };

          if (['up', 'left'].indexOf(direction) !== -1) {
            iterators = {
              row: Math.ceil(selected.row / rlen) || 1,
              col: Math.ceil(selected.col / input[0].length) || 1
            };
          } else if (['down', 'right'].indexOf(direction) !== -1) {
            iterators = {
              row: 1,
              col: 1
            };
          }


          for (r = 0; r < rlen; r++) {
            if ((end && current.row > end.row) || (!priv.settings.allowInsertRow && current.row > instance.countRows() - 1) || (current.row >= priv.settings.maxRows)) {
              break;
            }
            current.col = start.col;
            clen = input[r] ? input[r].length : 0;
            for (c = 0; c < clen; c++) {
              if ((end && current.col > end.col) || (!priv.settings.allowInsertColumn && current.col > instance.countCols() - 1) || (current.col >= priv.settings.maxCols)) {
                break;
              }

              if (!instance.getCellMeta(current.row, current.col).readOnly) {
                var result,
                    value = input[r][c],
                    index = {
                      row: r,
                      col: c
                    };

                if (source === 'autofill') {
                  result = instance.runHooks('beforeAutofillInsidePopulate', index, direction, input, deltas, iterators, selected);

                  if (result) {
                    iterators = typeof(result.iterators) !== 'undefined' ? result.iterators : iterators;
                    value = typeof(result.value) !== 'undefined' ? result.value : value;
                  }
                }
                if (Array.isArray(value) || Handsontable.helper.isObject(value)) {
                  value = Handsontable.helper.deepClone(value);
                }
                setData.push([current.row, current.col, value]);
              }

              current.col++;

              if (end && c === clen - 1) {
                c = -1;

                if (['down', 'right'].indexOf(direction) !== -1) {
                  iterators.col++;
                } else if (['up', 'left'].indexOf(direction) !== -1) {
                  if (iterators.col > 1) {
                    iterators.col--;
                  }
                }

              }
            }

            current.row++;
            iterators.col = 1;

            if (end && r === rlen - 1) {
              r = -1;

              if (['down', 'right'].indexOf(direction) !== -1) {
                iterators.row++;
              } else if (['up', 'left'].indexOf(direction) !== -1) {
                if (iterators.row > 1) {
                  iterators.row--;
                }
              }

            }
          }
          instance.setDataAtCell(setData, null, null, source || 'populateFromArray');
          break;
      }
    }
  };

  this.selection = selection = { //this public assignment is only temporary
    inProgress: false,

    selectedHeader: {
      cols: false,
      rows: false
    },

    /**
     * @param {Number} rows
     * @param {Number} cols
     */
    setSelectedHeaders: function (rows, cols) {
      instance.selection.selectedHeader.rows = rows;
      instance.selection.selectedHeader.cols = cols;
    },

    /**
     * Sets inProgress to `true`. This enables onSelectionEnd and onSelectionEndByProp to function as desired.
     */
    begin: function () {
      instance.selection.inProgress = true;
    },

    /**
     * Sets inProgress to `false`. Triggers onSelectionEnd and onSelectionEndByProp.
     */
    finish: function () {
      var sel = instance.getSelected();
      Handsontable.hooks.run(instance, "afterSelectionEnd", sel[0], sel[1], sel[2], sel[3]);
      Handsontable.hooks.run(instance, "afterSelectionEndByProp", sel[0], instance.colToProp(sel[1]), sel[2], instance.colToProp(sel[3]));
      instance.selection.inProgress = false;
    },

    /**
     * @returns {Boolean}
     */
    isInProgress: function () {
      return instance.selection.inProgress;
    },

    /**
     * Starts selection range on given td object.
     *
     * @param {WalkontableCellCoords} coords
     * @param keepEditorOpened
     */
    setRangeStart: function (coords, keepEditorOpened) {
      Handsontable.hooks.run(instance, "beforeSetRangeStart", coords);
      priv.selRange = new WalkontableCellRange(coords, coords, coords);
      selection.setRangeEnd(coords, null, keepEditorOpened);
    },

    /**
     * Ends selection range on given td object.
     *
     * @param {WalkontableCellCoords} coords
     * @param {Boolean} [scrollToCell=true] If `true`, viewport will be scrolled to range end
<<<<<<< HEAD
     * @param {Boolean} [keepEditorOpened] If `true`, cell editor will be still opened after changing selection range
     */
    setRangeEnd: function (coords, scrollToCell, keepEditorOpened) {
      var disableVisualSelection;
=======
     * @param keepEditorOpened
     */
    setRangeEnd: function (coords, scrollToCell, keepEditorOpened) {
      if (priv.selRange === null) {
        return;
      }

      //trigger handlers
      Handsontable.hooks.run(instance, "beforeSetRangeEnd", coords);
>>>>>>> 5cfd5bc2

      // trigger handlers
      Handsontable.hooks.run(instance, "beforeSetRangeEnd", coords);
      instance.selection.begin();
      priv.selRange.to = new WalkontableCellCoords(coords.row, coords.col);

      if (!priv.settings.multiSelect) {
        priv.selRange.from = coords;
      }
      // set up current selection
      instance.view.wt.selections.current.clear();

      disableVisualSelection = instance.getCellMeta(priv.selRange.highlight.row, priv.selRange.highlight.col).disableVisualSelection;

      if (typeof disableVisualSelection === 'string') {
        disableVisualSelection = [disableVisualSelection];
      }

      if (disableVisualSelection === false ||
          Array.isArray(disableVisualSelection) && disableVisualSelection.indexOf('current') === -1) {
        instance.view.wt.selections.current.add(priv.selRange.highlight);
      }
      // set up area selection
      instance.view.wt.selections.area.clear();

      if ((disableVisualSelection === false ||
          Array.isArray(disableVisualSelection) && disableVisualSelection.indexOf('area') === -1) &&
          selection.isMultiple()) {
        instance.view.wt.selections.area.add(priv.selRange.from);
        instance.view.wt.selections.area.add(priv.selRange.to);
      }
      // set up highlight
      if (priv.settings.currentRowClassName || priv.settings.currentColClassName) {
        instance.view.wt.selections.highlight.clear();
        instance.view.wt.selections.highlight.add(priv.selRange.from);
        instance.view.wt.selections.highlight.add(priv.selRange.to);
      }

      // trigger handlers
      Handsontable.hooks.run(instance, "afterSelection",
          priv.selRange.from.row, priv.selRange.from.col, priv.selRange.to.row, priv.selRange.to.col);
      Handsontable.hooks.run(instance, "afterSelectionByProp",
          priv.selRange.from.row, datamap.colToProp(priv.selRange.from.col), priv.selRange.to.row, datamap.colToProp(priv.selRange.to.col));

      if (scrollToCell !== false && instance.view.mainViewIsActive()) {
        if (priv.selRange.from && !selection.isMultiple()) {
          instance.view.scrollViewport(priv.selRange.from);
        } else {
          instance.view.scrollViewport(coords);
        }
      }
      selection.refreshBorders(null, keepEditorOpened);
    },

    /**
     * Destroys editor, redraws borders around cells, prepares editor.
     *
     * @param {Boolean} [revertOriginal]
     * @param {Boolean} [keepEditor]
     */
    refreshBorders: function (revertOriginal, keepEditor) {
      if (!keepEditor) {
        editorManager.destroyEditor(revertOriginal);
      }
      instance.view.render();
      if (selection.isSelected() && !keepEditor) {
        editorManager.prepareEditor();
      }
    },

    /**
     * Returns information if we have a multiselection.
     *
     * @returns {Boolean}
     */
    isMultiple: function () {
      var isMultiple = !(priv.selRange.to.col === priv.selRange.from.col && priv.selRange.to.row === priv.selRange.from.row)
        , modifier = Handsontable.hooks.run(instance, 'afterIsMultipleSelection', isMultiple);

      if(isMultiple) {
        return modifier;
      }
    },

    /**
     * Selects cell relative to current cell (if possible).
     */
    transformStart: function (rowDelta, colDelta, force, keepEditorOpened) {
      var delta = new WalkontableCellCoords(rowDelta, colDelta);
      instance.runHooks('modifyTransformStart', delta);

      /* jshint ignore:start */
      if (priv.selRange.highlight.row + rowDelta > instance.countRows() - 1) {
        if (force && priv.settings.minSpareRows > 0) {
          instance.alter("insert_row", instance.countRows());
        }
        else if (priv.settings.autoWrapCol) {
          delta.row = 1 - instance.countRows();
          delta.col = priv.selRange.highlight.col + delta.col == instance.countCols() - 1 ? 1 - instance.countCols() : 1;
        }
      }
      else if (priv.settings.autoWrapCol && priv.selRange.highlight.row + delta.row < 0 && priv.selRange.highlight.col + delta.col >= 0) {
        delta.row = instance.countRows() - 1;
        delta.col = priv.selRange.highlight.col + delta.col == 0 ? instance.countCols() - 1 : -1;
      }

      if (priv.selRange.highlight.col + delta.col > instance.countCols() - 1) {
        if (force && priv.settings.minSpareCols > 0) {
          instance.alter("insert_col", instance.countCols());
        }
        else if (priv.settings.autoWrapRow) {
          delta.row = priv.selRange.highlight.row + delta.row == instance.countRows() - 1 ? 1 - instance.countRows() : 1;
          delta.col = 1 - instance.countCols();
        }
      }
      else if (priv.settings.autoWrapRow && priv.selRange.highlight.col + delta.col < 0 && priv.selRange.highlight.row + delta.row >= 0) {
        delta.row = priv.selRange.highlight.row + delta.row == 0 ? instance.countRows() - 1 : -1;
        delta.col = instance.countCols() - 1;
      }
      /* jshint ignore:end */

      var totalRows = instance.countRows();
      var totalCols = instance.countCols();
      var coords = new WalkontableCellCoords(priv.selRange.highlight.row + delta.row, priv.selRange.highlight.col + delta.col);

      if (coords.row < 0) {
        coords.row = 0;
      }
      else if (coords.row > 0 && coords.row >= totalRows) {
        coords.row = totalRows - 1;
      }

      if (coords.col < 0) {
        coords.col = 0;
      }
      else if (coords.col > 0 && coords.col >= totalCols) {
        coords.col = totalCols - 1;
      }

      selection.setRangeStart(coords, keepEditorOpened);
    },

    /**
     * Sets selection end cell relative to current selection end cell (if possible).
     */
    transformEnd: function (rowDelta, colDelta) {
      var delta = new WalkontableCellCoords(rowDelta, colDelta);
      instance.runHooks('modifyTransformEnd', delta);

        var totalRows = instance.countRows();
        var totalCols = instance.countCols();
        var coords = new WalkontableCellCoords(priv.selRange.to.row + delta.row, priv.selRange.to.col + delta.col);

        if (coords.row < 0) {
          coords.row = 0;
        }
        else if (coords.row > 0 && coords.row >= totalRows) {
          coords.row = totalRows - 1;
        }

        if (coords.col < 0) {
          coords.col = 0;
        }
        else if (coords.col > 0 && coords.col >= totalCols) {
          coords.col = totalCols - 1;
        }

        selection.setRangeEnd(coords, true);
    },

    /**
     * Returns `true` if currently there is a selection on screen, `false` otherwise.
     *
     * @returns {Boolean}
     */
    isSelected: function () {
      return (priv.selRange !== null);
    },

    /**
     * Returns `true` if coords is within current selection coords.
     *
     * @param {WalkontableCellCoords} coords
     * @returns {Boolean}
     */
    inInSelection: function (coords) {
      if (!selection.isSelected()) {
        return false;
      }
      return priv.selRange.includes(coords);
    },

    /**
     * Deselects all selected cells
     */
    deselect: function () {
      if (!selection.isSelected()) {
        return;
      }
      instance.selection.inProgress = false; //needed by HT inception
      priv.selRange = null;
      instance.view.wt.selections.current.clear();
      instance.view.wt.selections.area.clear();
      if (priv.settings.currentRowClassName || priv.settings.currentColClassName) {
        instance.view.wt.selections.highlight.clear();
      }
      editorManager.destroyEditor();
      selection.refreshBorders();
      Handsontable.hooks.run(instance, 'afterDeselect');
    },

    /**
     * Select all cells
     */
    selectAll: function () {
      if (!priv.settings.multiSelect) {
        return;
      }
      selection.setRangeStart(new WalkontableCellCoords(0, 0));
      selection.setRangeEnd(new WalkontableCellCoords(instance.countRows() - 1, instance.countCols() - 1), false);
    },

    /**
     * Deletes data from selected cells
     */
    empty: function () {
      if (!selection.isSelected()) {
        return;
      }
      var topLeft = priv.selRange.getTopLeftCorner();
      var bottomRight = priv.selRange.getBottomRightCorner();
      var r, c, changes = [];
      for (r = topLeft.row; r <= bottomRight.row; r++) {
        for (c = topLeft.col; c <= bottomRight.col; c++) {
          if (!instance.getCellMeta(r, c).readOnly) {
            changes.push([r, c, '']);
          }
        }
      }
      instance.setDataAtCell(changes);
    }
  };

  this.init = function () {
    Handsontable.hooks.run(instance, 'beforeInit');

    if(Handsontable.mobileBrowser) {
      Handsontable.Dom.addClass(instance.rootElement, 'mobile');
    }

    this.updateSettings(priv.settings, true);

    this.view = new Handsontable.TableView(this);
    editorManager = new Handsontable.EditorManager(instance, priv, selection, datamap);

    this.forceFullRender = true; //used when data was changed
    this.view.render();

    if (typeof priv.firstRun === 'object') {
      Handsontable.hooks.run(instance, 'afterChange', priv.firstRun[0], priv.firstRun[1]);
      priv.firstRun = false;
    }
    Handsontable.hooks.run(instance, 'afterInit');
  };

  function ValidatorsQueue() { //moved this one level up so it can be used in any function here. Probably this should be moved to a separate file
    var resolved = false;

    return {
      validatorsInQueue: 0,
      addValidatorToQueue: function () {
        this.validatorsInQueue++;
        resolved = false;
      },
      removeValidatorFormQueue: function () {
        this.validatorsInQueue = this.validatorsInQueue - 1 < 0 ? 0 : this.validatorsInQueue - 1;
        this.checkIfQueueIsEmpty();
      },
      onQueueEmpty: function () {
      },
      checkIfQueueIsEmpty: function () {
        /* jshint ignore:start */
        if (this.validatorsInQueue == 0 && resolved == false) {
          resolved = true;
          this.onQueueEmpty();
        }
        /* jshint ignore:end */
      }
    };
  }

  function validateChanges(changes, source, callback) {
    var waitingForValidator = new ValidatorsQueue();
    waitingForValidator.onQueueEmpty = resolve;

    for (var i = changes.length - 1; i >= 0; i--) {
      if (changes[i] === null) {
        changes.splice(i, 1);
      }
      else {
        var row = changes[i][0];
        var col = datamap.propToCol(changes[i][1]);
        // column order may have changes, so we need to translate physical col index (stored in datasource) to logical (displayed to user)
        var logicalCol = instance.runHooks('modifyCol', col);
        var cellProperties = instance.getCellMeta(row, logicalCol);

        if (cellProperties.type === 'numeric' && typeof changes[i][3] === 'string') {
          if (changes[i][3].length > 0 && (/^-?[\d\s]*(\.|\,)?\d*$/.test(changes[i][3]) || cellProperties.format )) {
            var len = changes[i][3].length;
            if (typeof cellProperties.language == 'undefined') {
              numeral.language('en');
            }
            // this input in format XXXX.XX is likely to come from paste. Let's parse it using international rules
            else if (changes[i][3].indexOf(".") === len - 3 && changes[i][3].indexOf(",") === -1) {
              numeral.language('en');
            }
            else {
              numeral.language(cellProperties.language);
            }
            if (numeral.validate(changes[i][3])) {
              changes[i][3] = numeral().unformat(changes[i][3]);
            }
          }
        }

        /* jshint ignore:start */
        if (instance.getCellValidator(cellProperties)) {
          waitingForValidator.addValidatorToQueue();
          instance.validateCell(changes[i][3], cellProperties, (function (i, cellProperties) {
            return function (result) {
              if (typeof result !== 'boolean') {
                throw new Error("Validation error: result is not boolean");
              }
              if (result === false && cellProperties.allowInvalid === false) {
                changes.splice(i, 1);         // cancel the change
                cellProperties.valid = true;  // we cancelled the change, so cell value is still valid
                --i;
              }
              waitingForValidator.removeValidatorFormQueue();
            };
          })(i, cellProperties)
            , source);
        }
        /* jshint ignore:end */
      }
    }
    waitingForValidator.checkIfQueueIsEmpty();

    function resolve() {
      var beforeChangeResult;

      if (changes.length) {
        beforeChangeResult = Handsontable.hooks.run(instance, "beforeChange", changes, source);
        if (typeof beforeChangeResult === 'function') {
          console.warn("Your beforeChange callback returns a function. It's not supported since Handsontable 0.12.1 (and the returned function will not be executed).");
        } else if (beforeChangeResult === false) {
          changes.splice(0, changes.length); //invalidate all changes (remove everything from array)
        }
      }
        callback(); //called when async validators are resolved and beforeChange was not async
    }
  }

  /**
   * Internal function to apply changes. Called after validateChanges
   *
   * @private
   * @param {Array} changes Array in form of [row, prop, oldValue, newValue]
   * @param {String} source String that identifies how this change will be described in changes array (useful in onChange callback)
   */
  function applyChanges(changes, source) {
    var i = changes.length - 1;

    if (i < 0) {
      return;
    }

    for (; 0 <= i; i--) {
      if (changes[i] === null) {
        changes.splice(i, 1);
        continue;
      }

      if(changes[i][2] == null && changes[i][3] == null) {
        continue;
      }

      if (priv.settings.allowInsertRow) {
        while (changes[i][0] > instance.countRows() - 1) {
          datamap.createRow();
        }
      }

      if (instance.dataType === 'array' && priv.settings.allowInsertColumn) {
        while (datamap.propToCol(changes[i][1]) > instance.countCols() - 1) {
          datamap.createCol();
        }
      }

      datamap.set(changes[i][0], changes[i][1], changes[i][3]);
    }

    instance.forceFullRender = true; //used when data was changed
    grid.adjustRowsAndCols();
    Handsontable.hooks.run(instance, 'beforeChangeRender', changes, source);
    selection.refreshBorders(null, true);
    Handsontable.hooks.run(instance, 'afterChange', changes, source || 'edit');
  }

  this.validateCell = function (value, cellProperties, callback, source) {
    var validator = instance.getCellValidator(cellProperties);

    function done(valid) {
      var col = cellProperties.col,
        row = cellProperties.row,
        td = instance.getCell(row, col, true);

      if (td) {
        instance.view.wt.wtSettings.settings.cellRenderer(row, col, td);
      }
      callback(valid);
    }

    if (Object.prototype.toString.call(validator) === '[object RegExp]') {
      validator = (function (validator) {
        return function (value, callback) {
          callback(validator.test(value));
        };
      })(validator);
    }

    if (typeof validator == 'function') {

      value = Handsontable.hooks.run(instance, "beforeValidate", value, cellProperties.row, cellProperties.prop, source);

      // To provide consistent behaviour, validation should be always asynchronous
      instance._registerTimeout(setTimeout(function () {
        validator.call(cellProperties, value, function (valid) {
          valid = Handsontable.hooks.run(instance, "afterValidate", valid, value, cellProperties.row, cellProperties.prop, source);
          cellProperties.valid = valid;

          done(valid);
          Handsontable.hooks.run(instance, "postAfterValidate", valid, value, cellProperties.row, cellProperties.prop, source);
        });
      }, 0));

    } else {
      //resolve callback even if validator function was not found
      cellProperties.valid = true;
      done(cellProperties.valid);
    }
  };

  function setDataInputToArray(row, propOrCol, value) {
    if (typeof row === "object") { //is it an array of changes
      return row;
    }
    else {
      return [
        [row, propOrCol, value]
      ];
    }
  }

  /**
   * @description
   * Set new value to a cell. To change many cells at once, pass an array of `changes` in format `[[row, col, value], ...]` as
   * the only parameter. `col` is the index of __visible__ column (note that if columns were reordered,
   * the current order will be used). `source` is a flag for before/afterChange events. If you pass only array of
   * changes then `source` could be set as second parameter.
   *
   * @param {Number|Array} row or array of changes in format `[[row, col, value], ...]`
   * @param {Number|String} col or source String
   * @param {String} value
   * @param {String} [source] String that identifies how this change will be described in changes array (useful in onChange callback)
   */
  this.setDataAtCell = function (row, col, value, source) {
    var input = setDataInputToArray(row, col, value)
      , i
      , ilen
      , changes = []
      , prop;

    for (i = 0, ilen = input.length; i < ilen; i++) {
      if (typeof input[i] !== 'object') {
        throw new Error('Method `setDataAtCell` accepts row number or changes array of arrays as its first parameter');
      }
      if (typeof input[i][1] !== 'number') {
        throw new Error('Method `setDataAtCell` accepts row and column number as its parameters. If you want to use object property name, use method `setDataAtRowProp`');
      }
      prop = datamap.colToProp(input[i][1]);
      changes.push([
        input[i][0],
        prop,
        datamap.get(input[i][0], prop),
        input[i][2]
      ]);
    }

    if (!source && typeof row === "object") {
      source = col;
    }

    validateChanges(changes, source, function () {
      applyChanges(changes, source);
    });
  };


  /**
   * Same as above, except instead of `col`, you provide name of the object property (e.g. `[0, 'first.name', 'Jennifer']`).
   *
   * @param {Number|Array} row or array of changes in format `[[row, prop, value], ...]`
   * @param {String} prop or source String
   * @param {String} value
   * @param {String} [source] String that identifies how this change will be described in changes array (useful in onChange callback)
   */
  this.setDataAtRowProp = function (row, prop, value, source) {
    var input = setDataInputToArray(row, prop, value)
      , i
      , ilen
      , changes = [];

    for (i = 0, ilen = input.length; i < ilen; i++) {
      changes.push([
        input[i][0],
        input[i][1],
        datamap.get(input[i][0], input[i][1]),
        input[i][2]
      ]);
    }

    if (!source && typeof row === "object") {
      source = prop;
    }

    validateChanges(changes, source, function () {
      applyChanges(changes, source);
    });
  };

  /**
   * Listen to keyboard input on document body.
   *
   * @since 0.11
   */
  this.listen = function () {
    Handsontable.activeGuid = instance.guid;

    if (document.activeElement && document.activeElement !== document.body) {
      document.activeElement.blur();
    }
    else if (!document.activeElement) { //IE
      document.body.focus();
    }
  };

  /**
   * Stop listening to keyboard input on document body.
   *
   * @since 0.11
   */
  this.unlisten = function () {
    Handsontable.activeGuid = null;
  };

  /**
   * Returns `true` if current Handsontable instance is listening to keyboard input on document body.
   *
   * @since 0.11
   * @returns {Boolean}
   */
  this.isListening = function () {
    return Handsontable.activeGuid === instance.guid;
  };

  /**
   * Destroys current editor, renders and selects current cell.
   *
   * @param {Boolean} [revertOriginal] If != `true`, edited data is saved. Otherwise previous value is restored
   */
  this.destroyEditor = function (revertOriginal) {
    selection.refreshBorders(revertOriginal);
  };

  /**
   * Populate cells at position with 2D input array (e.g. `[[1, 2], [3, 4]]`).
   * Use `endRow`, `endCol` when you want to cut input when certain row is reached.
   * Optional `source` parameter (default value "populateFromArray") is used to identify this call in the resulting events (beforeChange, afterChange).
   * Optional `populateMethod` parameter (default value "overwrite", possible values "shift_down" and "shift_right")
   * has the same effect as pasteMethod option (see Options page)
   *
   * @since 0.9.0
   * @param {Number} row Start row
   * @param {Number} col Start column
   * @param {Array} input 2d array
   * @param {Number} [endRow] End row (use when you want to cut input when certain row is reached)
   * @param {Number} [endCol] End column (use when you want to cut input when certain column is reached)
   * @param {String} [source="populateFromArray"]
   * @param {String} [method="overwrite"]
   * @param {String} direction edit (left|right|up|down)
   * @param {Array} deltas array
   * @returns {Object|undefined} ending td in pasted area (only if any cell was changed)
   */
  this.populateFromArray = function (row, col, input, endRow, endCol, source, method, direction, deltas) {
    var c;

    if (!(typeof input === 'object' && typeof input[0] === 'object')) {
      throw new Error("populateFromArray parameter `input` must be an array of arrays"); //API changed in 0.9-beta2, let's check if you use it correctly
    }
    c = typeof endRow === 'number' ? new WalkontableCellCoords(endRow, endCol) : null;

    return grid.populateFromArray(new WalkontableCellCoords(row, col), input, c, source, method, direction, deltas);
  };

  /**
   * Adds/removes data from the column. This function works is modelled after Array.splice.
   * Parameter `col` is the index of column in which do you want to do splice.
   * Parameter `index` is the row index at which to start changing the array.
   * If negative, will begin that many elements from the end. Parameter `amount`, is the number of old array elements to remove.
   * If the amount is 0, no elements are removed. Fourth and further parameters are the `elements` to add to the array.
   * If you don't specify any elements, spliceCol simply removes elements from the array.
   * {@link Handsontable.DataMap#spliceCol}
   *
   * @since 0.9-beta2
   * @param {Number} col Index of column in which do you want to do splice.
   * @param {Number} index Index at which to start changing the array. If negative, will begin that many elements from the end
   * @param {Number} amount An integer indicating the number of old array elements to remove. If amount is 0, no elements are removed
   * @param {*} [elements] The elements to add to the array. If you don't specify any elements, spliceCol simply removes elements from the array
   */
  this.spliceCol = function (col, index, amount/*, elements... */) {
    return datamap.spliceCol.apply(datamap, arguments);
  };

  /**
   * Adds/removes data from the row. This function works is modelled after Array.splice.
   * Parameter `row` is the index of row in which do you want to do splice.
   * Parameter `index` is the column index at which to start changing the array.
   * If negative, will begin that many elements from the end. Parameter `amount`, is the number of old array elements to remove.
   * If the amount is 0, no elements are removed. Fourth and further parameters are the `elements` to add to the array.
   * If you don't specify any elements, spliceCol simply removes elements from the array.
   * {@link Handsontable.DataMap#spliceRow}
   *
   * @since 0.11
   * @param {Number} row Index of column in which do you want to do splice.
   * @param {Number} index Index at which to start changing the array. If negative, will begin that many elements from the end
   * @param {Number} amount An integer indicating the number of old array elements to remove. If amount is 0, no elements are removed
   * @param {*} [elements] The elements to add to the array. If you don't specify any elements, spliceCol simply removes elements from the array
   */
  this.spliceRow = function (row, index, amount/*, elements... */) {
    return datamap.spliceRow.apply(datamap, arguments);
  };

  /**
   * Return index of the currently selected cells as an array `[startRow, startCol, endRow, endCol]`.
   *
   * Start row and start col are the coordinates of the active cell (where the selection was started).
   *
   * @returns {Array}
   */
  this.getSelected = function () { //https://github.com/handsontable/handsontable/issues/44  //cjl
    if (selection.isSelected()) {
      return [priv.selRange.from.row, priv.selRange.from.col, priv.selRange.to.row, priv.selRange.to.col];
    }
  };

  /**
   * Returns current selection as a WalkontableCellRange object.
   *
   * @since 0.11
   * @returns {WalkontableCellRange} Returns `undefined` if there is no selection.
   */
  this.getSelectedRange = function () { //https://github.com/handsontable/handsontable/issues/44  //cjl
    if (selection.isSelected()) {
      return priv.selRange;
    }
  };


  /**
   * Rerender the table.
   */
  this.render = function () {
    if (instance.view) {
      instance.forceFullRender = true; //used when data was changed
      selection.refreshBorders(null, true);
    }
  };

  /**
   * Reset all cells in the grid to contain data from the data array.
   *
   * @param {Array} data
   */
  this.loadData = function (data) {
    if (typeof data === 'object' && data !== null) {
      if (!(data.push && data.splice)) { //check if data is array. Must use duck-type check so Backbone Collections also pass it
        //when data is not an array, attempt to make a single-row array of it
        data = [data];
      }
    }
    else if(data === null) {
      data = [];
      var row;
      for (var r = 0, rlen = priv.settings.startRows; r < rlen; r++) {
        row = [];
        for (var c = 0, clen = priv.settings.startCols; c < clen; c++) {
          row.push(null);
        }
        data.push(row);
      }
    }
    else {
      throw new Error("loadData only accepts array of objects or array of arrays (" + typeof data + " given)");
    }

    priv.isPopulated = false;
    GridSettings.prototype.data = data;

    if (Array.isArray(priv.settings.dataSchema) || Array.isArray(data[0])) {
      instance.dataType = 'array';
    }
    else if (typeof priv.settings.dataSchema === 'function') {
      instance.dataType = 'function';
    }
    else {
      instance.dataType = 'object';
    }

    datamap = new Handsontable.DataMap(instance, priv, GridSettings);

    clearCellSettingCache();

    grid.adjustRowsAndCols();
    Handsontable.hooks.run(instance, 'afterLoadData');

    if (priv.firstRun) {
      priv.firstRun = [null, 'loadData'];
    }
    else {
      Handsontable.hooks.run(instance, 'afterChange', null, 'loadData');
      instance.render();
    }

    priv.isPopulated = true;



    function clearCellSettingCache() {
      priv.cellSettings.length = 0;
    }
  };

  /**
   * Return the current data object (the same that was passed by `data` configuration option or `loadData` method).
   * Optionally you can provide cell range `row`, `col`, `row2`, `col2` to get only a fragment of grid data.
   *
   * @param {Number} [r] From row
   * @param {Number} [c] From col
   * @param {Number} [r2] To row
   * @param {Number} [c2] To col
   * @returns {Array|Object}
   */
  this.getData = function (r, c, r2, c2) {
    if (typeof r === 'undefined') {
      return datamap.getAll();
    } else {
      return datamap.getRange(new WalkontableCellCoords(r, c), new WalkontableCellCoords(r2, c2), datamap.DESTINATION_RENDERER);
    }
  };

  /**
   * Get value of selected range. Each column is separated by tab, each row is separated by new line character.
   * {@link Handsontable.DataMap#getCopyableText}
   *
   * @since 0.11
   * @param {Number} startRow From row
   * @param {Number} startCol From col
   * @param {Number} endRow To row
   * @param {Number} endCol To col
   * @returns {Array|Object}
   */
  this.getCopyableData = function (startRow, startCol, endRow, endCol) {
    return datamap.getCopyableText(new WalkontableCellCoords(startRow, startCol), new WalkontableCellCoords(endRow, endCol));
  };

  /**
   * Get schema provided by constructor settings or if it doesn't exist return schema based on data
   * structure on the first row.
   *
   * @since 0.13.2
   * @returns {Object}
   */
  this.getSchema = function () {
    return datamap.getSchema();
  };

  /**
   * Use it if you need to change configuration after initialization.
   *
   * @param {Object} settings Settings to update
   * @param {Boolean} init
   */
  this.updateSettings = function (settings, init) {
    var i, clen;

    if (typeof settings.rows !== "undefined") {
      throw new Error("'rows' setting is no longer supported. do you mean startRows, minRows or maxRows?");
    }
    if (typeof settings.cols !== "undefined") {
      throw new Error("'cols' setting is no longer supported. do you mean startCols, minCols or maxCols?");
    }

    for (i in settings) {
      if (i === 'data') {
        continue; //loadData will be triggered later
      }
      else {
        if (Handsontable.hooks.hooks[i] !== void 0 || Handsontable.hooks.legacy[i] !== void 0) {
          if (typeof settings[i] === 'function' || Array.isArray(settings[i])) {
            instance.addHook(i, settings[i]);
          }
        }
        else {
          // Update settings
          if (!init && settings.hasOwnProperty(i)) {
            GridSettings.prototype[i] = settings[i];
          }
        }
      }
    }

    // Load data or create data map
    if (settings.data === void 0 && priv.settings.data === void 0) {
      instance.loadData(null); //data source created just now
    }
    else if (settings.data !== void 0) {
      instance.loadData(settings.data); //data source given as option
    }
    else if (settings.columns !== void 0) {
      datamap.createMap();
    }

    // Init columns constructors configuration
    clen = instance.countCols();

    //Clear cellSettings cache
    priv.cellSettings.length = 0;

    if (clen > 0) {
      var proto, column;

      for (i = 0; i < clen; i++) {
        priv.columnSettings[i] = Handsontable.helper.columnFactory(GridSettings, priv.columnsSettingConflicts);

        // shortcut for prototype
        proto = priv.columnSettings[i].prototype;

        // Use settings provided by user
        if (GridSettings.prototype.columns) {
          column = GridSettings.prototype.columns[i];
          Handsontable.helper.extend(proto, column);
          Handsontable.helper.extend(proto, expandType(column));
        }
      }
    }

    if (typeof settings.cell !== 'undefined') {
      /* jshint -W089 */
      for (i in settings.cell) {
        var cell = settings.cell[i];
        instance.setCellMetaObject(cell.row, cell.col, cell);
      }
    }

    Handsontable.hooks.run(instance, 'afterCellMetaReset');

    if (typeof settings.className !== "undefined") {
      if (GridSettings.prototype.className) {
        Handsontable.Dom.removeClass(instance.rootElement,GridSettings.prototype.className);
//        instance.rootElement.removeClass(GridSettings.prototype.className);
      }
      if (settings.className) {
        Handsontable.Dom.addClass(instance.rootElement,settings.className);
//        instance.rootElement.addClass(settings.className);
      }
    }

    if (typeof settings.height != 'undefined'){
      var height = settings.height;

      if (typeof height == 'function'){
        height = height();
      }

      instance.rootElement.style.height = height + 'px';
    }

    if (typeof settings.width != 'undefined'){
      var width = settings.width;

      if (typeof width == 'function'){
        width = width();
      }

      instance.rootElement.style.width = width + 'px';
    }

    /* jshint ignore:start */
    if (height){
      instance.rootElement.style.overflow = 'auto';
    }
    /* jshint ignore:end */

    if (!init) {
      Handsontable.hooks.run(instance, 'afterUpdateSettings');
    }

    grid.adjustRowsAndCols();
    if (instance.view && !priv.firstRun) {
      instance.forceFullRender = true; //used when data was changed
      selection.refreshBorders(null, true);
    }
  };

  /**
   * Get value from selected cell.
   *
   * @since 0.11
   * @returns {*} Returns value of selected cell
   */
  this.getValue = function () {
    var sel = instance.getSelected();
    if (GridSettings.prototype.getValue) {
      if (typeof GridSettings.prototype.getValue === 'function') {
        return GridSettings.prototype.getValue.call(instance);
      }
      else if (sel) {
        return instance.getData()[sel[0]][GridSettings.prototype.getValue];
      }
    }
    else if (sel) {
      return instance.getDataAtCell(sel[0], sel[1]);
    }
  };

  function expandType(obj) {
    if (!obj.hasOwnProperty('type')) {
      // ignore obj.prototype.type
      return;
    }

    var type, expandedType = {};

    if (typeof obj.type === 'object') {
      type = obj.type;
    }
    else if (typeof obj.type === 'string') {
      type = Handsontable.cellTypes[obj.type];
      if (type === void 0) {
        throw new Error('You declared cell type "' + obj.type +
            '" as a string that is not mapped to a known object. Cell type must be an object or a string mapped to an object in Handsontable.cellTypes');
      }
    }


    for (var i in type) {
      if (type.hasOwnProperty(i) && !obj.hasOwnProperty(i)) {
        expandedType[i] = type[i];
      }
    }

    return expandedType;

  }

  /**
   * Get object settings.
   *
   * @returns {Object} Returns an object containing the current grid settings
   */
  this.getSettings = function () {
    return priv.settings;
  };

  /**
   * Clears grid.
   *
   * @since 0.11
   */
  this.clear = function () {
    selection.selectAll();
    selection.empty();
  };

  /**
   * Inserts or removes rows and columns.
   *
   * @param {String} action See grid.alter for possible values: `"insert_row"`, `"insert_col"`, `"remove_row"`, `"remove_col"`
   * @param {Number} index
   * @param {Number} amount
   * @param {String} [source] Source of hook runner
   * @param {Boolean} [keepEmptyRows] Flag for preventing deletion of empty rows
   *
   * @example
   * Insert new row(s) above the row at given `index`. If index is `null` or `undefined`, the new row will be
   * added after the current last row. Default `amount` equals 1.
   * ```js
   * var exampleContainer = document.getElementById('example');
   * var hot = new Handsontable(exampleContainer);
   * hot.alter('insert_row', 10);
   * ```
   *
   * Insert new column(s) before the column at given `index`. If index is `null` or `undefined`, the new column
   * will be added after the current last column. Default `amount` equals 1
   * ```js
   * var exampleContainer = document.getElementById('example');
   * var hot = new Handsontable(exampleContainer);
   * hot.alter('insert_col', 10);
   * ```
   *
   * Remove the row(s) at given `index`. Default `amount` equals 1
   * ```js
   * var exampleContainer = document.getElementById('example');
   * var hot = new Handsontable(exampleContainer);
   * hot.alter('remove_row', 10);
   * ```
   *
   * Remove the column(s) at given `index`. Default `amount` equals 1
   * ```js
   * var exampleContainer = document.getElementById('example');
   * var hot = new Handsontable(exampleContainer);
   * hot.alter('remove_col', 10);
   * ```
   */
  this.alter = function (action, index, amount, source, keepEmptyRows) {
    grid.alter(action, index, amount, source, keepEmptyRows);
  };

  /**
   * Returns TD element for given `row`, `col` if it is rendered on screen.
   * Returns `null` if the TD is not rendered on screen (probably because that part of table is not visible).
   *
   * @param {Number} row
   * @param {Number} col
   * @param {Boolean} topmost
   * @returns {Element}
   */
  this.getCell = function (row, col, topmost) {
    return instance.view.getCellAtCoords(new WalkontableCellCoords(row, col), topmost);
  };

  /**
   * Returns coordinates for the provided element.
   *
   * @param {Element} elem
   * @returns {WalkontableCellCoords}
   */
  this.getCoords = function(elem) {
    return this.view.wt.wtTable.getCoords.call(this.view.wt.wtTable, elem);
  };

  /**
   * Returns property name that corresponds with the given column index. {@link Handsontable.DataMap#colToProp}
   *
   * @param {Number} col Column index
   * @returns {String}
   */
  this.colToProp = function (col) {
    return datamap.colToProp(col);
  };

  /**
   * Returns column index that corresponds with the given property. {@link Handsontable.DataMap#propToCol}
   *
   * @param {String} prop
   * @returns {Number}
   */
  this.propToCol = function (prop) {
    return datamap.propToCol(prop);
  };

  /**
   * @description
   * Return cell value at `row`, `col`. `row` and `col` are the __visible__ indexes (note that if columns were reordered or sorted,
   * the current order will be used).
   *
   * @param {Number} row
   * @param {Number} col
   * @returns {*}
   */
  this.getDataAtCell = function (row, col) {
    return datamap.get(row, datamap.colToProp(col));
  };

  /**
   * Return value at `row`, `prop`. {@link Handsontable.DataMap#get}
   *
   * @param {Number} row
   * @param {String} prop
   * @returns {*}
   */
  this.getDataAtRowProp = function (row, prop) {
    return datamap.get(row, prop);
  };

  /**
   * @description
   * Returns array of column values from the data source. `col` is the __visible__ index of the column.
   *
   * @since 0.9-beta2
   * @param {Number} col
   * @returns {Array}
   */
  this.getDataAtCol = function (col) {
    var out = [];
    return out.concat.apply(out, datamap.getRange(new WalkontableCellCoords(0, col), new WalkontableCellCoords(priv.settings.data.length - 1, col), datamap.DESTINATION_RENDERER));
  };

  /**
   * Given the object property name (e.g. `'first.name'`), returns array of column values from the data source.
   *
   * @since 0.9-beta2
   * @param {String} prop
   * @returns {Array} {*}
   */
  this.getDataAtProp = function (prop) {
    var out = [],
      range;

    range = datamap.getRange(
      new WalkontableCellCoords(0, datamap.propToCol(prop)),
      new WalkontableCellCoords(priv.settings.data.length - 1, datamap.propToCol(prop)),
      datamap.DESTINATION_RENDERER);

    return out.concat.apply(out, range);
  };

  /**
   * Returns array of column values from the data source. `col` is the index of the row in the data source.
   *
   * @since 0.11.0-beta3
   * @param {Number} col
   * @returns {Array}
   */
  this.getSourceDataAtCol = function (col) {
    var out = [],
        data = priv.settings.data;

    for (var i = 0; i < data.length; i++) {
      out.push(data[i][col]);
    }

    return out;
  };

  /**
   * Returns a single row of the data (array or object, depending on what you have). `row` is the index of the row in the data source.
   *
   * @since 0.11.0-beta3
   * @param {Number} row
   * @returns {Array|Object}
   */
  this.getSourceDataAtRow = function (row) {
    return priv.settings.data[row];
  };

  /**
   * @description
   * Returns a single row of the data (array or object, depending on what you have). `row` is the __visible__ index of the row.
   *
   * @param {Number} row
   * @returns {*}
   * @since 0.9-beta2
   */
  this.getDataAtRow = function (row) {
    var data = datamap.getRange(new WalkontableCellCoords(row, 0), new WalkontableCellCoords(row, this.countCols() - 1), datamap.DESTINATION_RENDERER);
    return data[0];
  };

  /**
   * Remove `key` property object from cell meta data corresponding to params `row`, `col`.
   *
   * @param {Number} row
   * @param {Number} col
   * @param {String} key
   */
  this.removeCellMeta = function(row, col, key) {
    var cellMeta = instance.getCellMeta(row, col);
    /* jshint ignore:start */
    if(cellMeta[key] != undefined){
      delete priv.cellSettings[row][col][key];
    }
    /* jshint ignore:end */
  };

  /**
   * Set cell meta data object `prop` to corresponding params `row`, `col`
   *
   * @since 0.11
   * @param {Number} row
   * @param {Number} col
   * @param {Object} prop
   */
  this.setCellMetaObject = function (row, col, prop) {
    if (typeof prop === 'object') {
      /* jshint -W089 */
      for (var key in prop) {
        var value = prop[key];
        this.setCellMeta(row, col, key, value);
      }
    }
  };

  /**
   * Sets cell meta data object `key` corresponding to params `row`, `col`.
   *
   * @since 0.11
   * @param {Number} row
   * @param {Number} col
   * @param {String} key
   * @param {String} val
   */
  this.setCellMeta = function (row, col, key, val) {
    if (!priv.cellSettings[row]) {
      priv.cellSettings[row] = [];
    }
    if (!priv.cellSettings[row][col]) {
      priv.cellSettings[row][col] = new priv.columnSettings[col]();
    }
    priv.cellSettings[row][col][key] = val;
    Handsontable.hooks.run(instance, 'afterSetCellMeta', row, col, key, val);
  };

  /**
   * Return cell properties for given `row`, `col` coordinates.
   *
   * @param {Number} row
   * @param {Number} col
   * @returns {Object}
   */
  this.getCellMeta = function (row, col) {
    var prop = datamap.colToProp(col)
      , cellProperties;

    row = translateRowIndex(row);
    col = translateColIndex(col);

    if (!priv.columnSettings[col]) {
      priv.columnSettings[col] = Handsontable.helper.columnFactory(GridSettings, priv.columnsSettingConflicts);
    }

    if (!priv.cellSettings[row]) {
      priv.cellSettings[row] = [];
    }
    if (!priv.cellSettings[row][col]) {
      priv.cellSettings[row][col] = new priv.columnSettings[col]();
    }

    cellProperties = priv.cellSettings[row][col]; //retrieve cellProperties from cache

    cellProperties.row = row;
    cellProperties.col = col;
    cellProperties.prop = prop;
    cellProperties.instance = instance;

    Handsontable.hooks.run(instance, 'beforeGetCellMeta', row, col, cellProperties);
    Handsontable.helper.extend(cellProperties, expandType(cellProperties)); //for `type` added in beforeGetCellMeta

    if (cellProperties.cells) {
      var settings = cellProperties.cells.call(cellProperties, row, col, prop);

      if (settings) {
        Handsontable.helper.extend(cellProperties, settings);
        Handsontable.helper.extend(cellProperties, expandType(settings)); //for `type` added in cells
      }
    }

    Handsontable.hooks.run(instance, 'afterGetCellMeta', row, col, cellProperties);

    return cellProperties;
  };

  /**
   * If displayed rows order is different than the order of rows stored in memory (i.e. sorting is applied)
   * we need to translate logical (stored) row index to physical (displayed) index.
   *
   * @param {Number} row Original row index
   * @returns {Number} Translated row index
   */
  function translateRowIndex(row){
    return Handsontable.hooks.run(instance, 'modifyRow', row);
  }

  /**
   * If displayed columns order is different than the order of columns stored in memory (i.e. column were moved using manualColumnMove plugin)
   * we need to translate logical (stored) column index to physical (displayed) index.
   *
   * @private
   * @param {Number} col Original column index
   * @returns {Number} Translated column index
   */
  function translateColIndex(col){
    // warning: this must be done after datamap.colToProp
    return Handsontable.hooks.run(instance, 'modifyCol', col);
  }

  var rendererLookup = Handsontable.helper.cellMethodLookupFactory('renderer');

  /**
   * Get rederer type by `row` and `col`.
   *
   * @since 0.11
   * @param {Number} row
   * @param {Number} col
   * @returns {Function} Returns rederer type
   */
  this.getCellRenderer = function (row, col) {
    var renderer = rendererLookup.call(this, row, col);

    return Handsontable.renderers.getRenderer(renderer);
  };

  this.getCellEditor = Handsontable.helper.cellMethodLookupFactory('editor');

  this.getCellValidator = Handsontable.helper.cellMethodLookupFactory('validator');


  /**
   * Validates all cells using their validator functions and calls callback when finished. Does not render the view.
   *
   * @param {Function} callback
   */
  this.validateCells = function (callback) {
    var waitingForValidator = new ValidatorsQueue();
    waitingForValidator.onQueueEmpty = callback;

    /* jshint ignore:start */
    var i = instance.countRows() - 1;
    while (i >= 0) {
      var j = instance.countCols() - 1;
      while (j >= 0) {
        waitingForValidator.addValidatorToQueue();
        instance.validateCell(instance.getDataAtCell(i, j), instance.getCellMeta(i, j), function () {
          waitingForValidator.removeValidatorFormQueue();
        }, 'validateCells');
        j--;
      }
      i--;
    }
    /* jshint ignore:end */
    waitingForValidator.checkIfQueueIsEmpty();
  };

  /**
   * Returns array of row headers (if they are enabled). If param `row` given, return header at given row as string.
   *
   * @param {Number} [row]
   * @returns {Array|String}
   */
  this.getRowHeader = function (row) {
    if (row === void 0) {
      var out = [];
      for (var i = 0, ilen = instance.countRows(); i < ilen; i++) {
        out.push(instance.getRowHeader(i));
      }
      return out;
    }
    else if (Array.isArray(priv.settings.rowHeaders) && priv.settings.rowHeaders[row] !== void 0) {
      return priv.settings.rowHeaders[row];
    }
    else if (typeof priv.settings.rowHeaders === 'function') {
      return priv.settings.rowHeaders(row);
    }
    else if (priv.settings.rowHeaders && typeof priv.settings.rowHeaders !== 'string' && typeof priv.settings.rowHeaders !== 'number') {
      return row + 1;
    }
    else {
      return priv.settings.rowHeaders;
    }
  };

  /**
   * Returns information of this table is configured to display row headers.
   *
   * @returns {Boolean}
   * @since 0.11
   */
  this.hasRowHeaders = function () {
    return !!priv.settings.rowHeaders;
  };

  /**
   * Returns information of this table is configured to display column headers.
   *
   * @since 0.11
   * @returns {Boolean}
   */
  this.hasColHeaders = function () {
    if (priv.settings.colHeaders !== void 0 && priv.settings.colHeaders !== null) { //Polymer has empty value = null
      return !!priv.settings.colHeaders;
    }
    for (var i = 0, ilen = instance.countCols(); i < ilen; i++) {
      if (instance.getColHeader(i)) {
        return true;
      }
    }
    return false;
  };

  /**
   * Return array of column headers (if they are enabled). If param `col` given, return header at given column as string
   *
   * @param {Number} [col] Column index
   * @returns {Array|String}
   */
  this.getColHeader = function (col) {
    if (col === void 0) {
      var out = [];
      for (var i = 0, ilen = instance.countCols(); i < ilen; i++) {
        out.push(instance.getColHeader(i));
      }
      return out;
    }
    else {
      var baseCol = col;

      col = Handsontable.hooks.run(instance, 'modifyCol', col);

      if (priv.settings.columns && priv.settings.columns[col] && priv.settings.columns[col].title) {
        return priv.settings.columns[col].title;
      }
      else if (Array.isArray(priv.settings.colHeaders) && priv.settings.colHeaders[col] !== void 0) {
        return priv.settings.colHeaders[col];
      }
      else if (typeof priv.settings.colHeaders === 'function') {
        return priv.settings.colHeaders(col);
      }
      else if (priv.settings.colHeaders && typeof priv.settings.colHeaders !== 'string' && typeof priv.settings.colHeaders !== 'number') {
        return Handsontable.helper.spreadsheetColumnLabel(baseCol); //see #1458
      }
      else {
        return priv.settings.colHeaders;
      }
    }
  };

  /**
   * Return column width from settings (no guessing). Private use intended.
   *
   * @private
   * @param {Number} col
   * @returns {Number}
   */
  this._getColWidthFromSettings = function (col) {
    var cellProperties = instance.getCellMeta(0, col);
    var width = cellProperties.width;

    if (width === void 0 || width === priv.settings.width) {
      width = cellProperties.colWidths;
    }
    if (width !== void 0 && width !== null) {
      switch (typeof width) {
        case 'object': //array
          width = width[col];
          break;

        case 'function':
          width = width(col);
          break;
      }
      if (typeof width === 'string') {
        width = parseInt(width, 10);
      }
    }

    return width;
  };

  /**
   * Return column width
   *
   * @since 0.11
   * @param {Number} col
   * @returns {Number}
   */
  this.getColWidth = function (col) {
    var width = instance._getColWidthFromSettings(col);

    if (!width) {
      width = 50;
    }
    width = Handsontable.hooks.run(instance, 'modifyColWidth', width, col);

    return width;
  };

  /**
   * Return row height from settings (no guessing). Private use intended.
   *
   * @private
   * @param {Number} row
   * @returns {Number}
   */
  this._getRowHeightFromSettings= function (row) {
    /* inefficient
    var cellProperties = instance.getCellMeta(0, row);
    var height = cellProperties.height;
    if (height === void 0 || height === priv.settings.height) {
      height = cellProperties.rowHeights;
    }
    */
    var height = priv.settings.rowHeights; //only uses grid settings

    if (height !== void 0 && height !== null) {
      switch (typeof height) {
        case 'object': //array
          height = height[row];
          break;

        case 'function':
          height = height(row);
          break;
      }
      if (typeof height === 'string') {
        height = parseInt(height, 10);
      }
    }

    return height;
  };

  /**
   * Return row height.
   *
   * @param {Number} row
   * @returns {Number}
   * @since 0.11
   */
  this.getRowHeight = function (row) {
    var height = instance._getRowHeightFromSettings(row);

    height = Handsontable.hooks.run(instance, 'modifyRowHeight', height, row);

    return height;
  };

  /**
   * Returns total number of rows in the grid.
   *
   * @returns {Number} Total number in rows the grid
   */
  this.countRows = function () {
    return priv.settings.data.length;
  };

  /**
   * Returns total number of columns in the grid.
   *
   * @returns {Number} Total number of columns
   */
  this.countCols = function () {
    if (instance.dataType === 'object' || instance.dataType === 'function') {
      if (priv.settings.columns && priv.settings.columns.length) {
        return priv.settings.columns.length;
      }
      else {
        return datamap.colToPropCache.length;
      }
    }
    else if (instance.dataType === 'array') {
      if (priv.settings.columns && priv.settings.columns.length) {
        return priv.settings.columns.length;
      }
      else if (priv.settings.data && priv.settings.data[0] && priv.settings.data[0].length) {
        return priv.settings.data[0].length;
      }
      else {
        return 0;
      }
    }
  };

  /**
   * Get index of first visible row.
   *
   * @returns {Number} Returns index of first visible row
   */
  this.rowOffset = function () {
    return instance.view.wt.wtTable.getFirstRenderedRow();
  };

  /**
   * Get index of first visible column.
   *
   * @returns {Number} Return index of first visible column.
   */
  this.colOffset = function () {
    return instance.view.wt.wtTable.getFirstRenderedColumn();
  };

  /**
   * Return number of rendered rows (including rows partially or fully rendered outside viewport).
   *
   * @returns {Number} Returns -1 if table is not visible
   */
  this.countRenderedRows = function () {
    return instance.view.wt.drawn ? instance.view.wt.wtTable.getRenderedRowsCount() : -1;
  };

  /**
   * Return number of visible rows (rendered rows that fully fit inside viewport).
   *
   * @returns {Number} Returns -1 if table is not visible
   */
  this.countVisibleRows = function () {
    return instance.view.wt.drawn ? instance.view.wt.wtTable.getVisibleRowsCount() : -1;
  };

  /**
   * Return number of visible columns.
   *
   * @returns {Number} Returns -1 if table is not visible
   */
  this.countRenderedCols = function () {
    return instance.view.wt.drawn ? instance.view.wt.wtTable.getRenderedColumnsCount() : -1;
  };

  /**
   * Return number of visible columns. Returns -1 if table is not visible
   * @return {Number}
   */
  this.countVisibleCols = function () {
    return instance.view.wt.drawn ? instance.view.wt.wtTable.getVisibleColumnsCount() : - 1;
  };

  /**
   * Returns number of empty rows. If the optional ending parameter is 1, returns
   * number of empty rows at the bottom of the table.
   *
   * @param {Boolean} [ending] If `true`, will only count empty rows at the end of the data source
   * @returns {Number} Count empty rows
   */
  this.countEmptyRows = function (ending) {
    var i = instance.countRows() - 1,
      empty = 0,
      row;

    while (i >= 0) {
      row = Handsontable.hooks.run(this, 'modifyRow', i);

      if (instance.isEmptyRow(row)) {
        empty ++;

      } else if (ending) {
        break;
      }
      i --;
    }

    return empty;
  };

  /**
   * Returns number of empty columns. If the optional `ending` parameter is `true`, returns number of empty
   * columns at right hand edge of the table.
   *
   * @param {Boolean} [ending] If `true`, will only count empty columns at the end of the data source row
   * @returns {Number} Count empty cols
   */
  this.countEmptyCols = function (ending) {
    if (instance.countRows() < 1) {
      return 0;
    }

    var i = instance.countCols() - 1
      , empty = 0;
    while (i >= 0) {
      if (instance.isEmptyCol(i)) {
        empty++;
      }
      else if (ending) {
        break;
      }
      i--;
    }
    return empty;
  };

  /**
   * Check is `row` is empty.
   *
   * @param {Number} row Row index
   * @returns {Boolean} Return `true` if the row at the given `row` is empty, `false` otherwise.
   */
  this.isEmptyRow = function (row) {
    return priv.settings.isEmptyRow.call(instance, row);
  };

  /**
   * Check is `col` is empty.
   *
   * @param {Number} col Column index
   * @returns {Boolean} Return `true` if the column at the given `col` is empty, `false` otherwise.
   */
  this.isEmptyCol = function (col) {
    return priv.settings.isEmptyCol.call(instance, col);
  };

  /**
   * Select cell `row`, `col` or range finishing at `endRow`, `endCol`. By default, viewport will be scrolled to selection.
   *
   * @param {Number} row
   * @param {Number} col
   * @param {Number} [endRow]
   * @param {Number} [endCol]
   * @param {Boolean} [scrollToCell=true] If `true`, viewport will be scrolled to the selection
   * @returns {Boolean}
   */
  this.selectCell = function (row, col, endRow, endCol, scrollToCell) {
    if (typeof row !== 'number' || row < 0 || row >= instance.countRows()) {
      return false;
    }
    if (typeof col !== 'number' || col < 0 || col >= instance.countCols()) {
      return false;
    }
    if (typeof endRow !== "undefined") {
      if (typeof endRow !== 'number' || endRow < 0 || endRow >= instance.countRows()) {
        return false;
      }
      if (typeof endCol !== 'number' || endCol < 0 || endCol >= instance.countCols()) {
        return false;
      }
    }
    var coords = new WalkontableCellCoords(row, col);
    priv.selRange = new WalkontableCellRange(coords, coords, coords);
    if (document.activeElement && document.activeElement !== document.documentElement && document.activeElement !== document.body) {
      document.activeElement.blur(); //needed or otherwise prepare won't focus the cell. selectionSpec tests this (should move focus to selected cell)
    }
    instance.listen();
    if (typeof endRow === "undefined") {
      selection.setRangeEnd(priv.selRange.from, scrollToCell);
    }
    else {
      selection.setRangeEnd(new WalkontableCellCoords(endRow, endCol), scrollToCell);
    }

    instance.selection.finish();
    return true;
  };

  /**
   * Select cell `row`, `prop` or range finishing at `endRow`, `endProp`. By default, viewport will be scrolled to selection.
   *
   * @param {Number} row
   * @param {Object} prop
   * @param {Number} [endRow]
   * @param {Object} [endProp]
   * @param {Boolean} [scrollToCell=true] If `true`, viewport will be scrolled to the selection
   * @returns {Boolean}
   */
  this.selectCellByProp = function (row, prop, endRow, endProp, scrollToCell) {
    /* jshint ignore:start */
    arguments[1] = datamap.propToCol(arguments[1]);
    if (typeof arguments[3] !== "undefined") {
      arguments[3] = datamap.propToCol(arguments[3]);
    }
    return instance.selectCell.apply(instance, arguments);
    /* jshint ignore:end */
  };

  /**
   * Deselects current cell selection on grid.
   */
  this.deselectCell = function () {
    selection.deselect();
  };

  /**
   * Remove grid from DOM.
   */
  this.destroy = function () {

    instance._clearTimeouts();
    if (instance.view) { //in case HT is destroyed before initialization has finished
      instance.view.destroy();
    }


    Handsontable.Dom.empty(instance.rootElement);
    eventManager.clear();

    Handsontable.hooks.run(instance, 'afterDestroy');
    Handsontable.hooks.destroy(instance);

    for (var i in instance) {
      if (instance.hasOwnProperty(i)) {
        //replace instance methods with post mortem
        if (typeof instance[i] === "function") {
          if (i !== "runHooks") {
            instance[i] = postMortem;
          }
        }
        //replace instance properties with null (restores memory)
        //it should not be necessary but this prevents a memory leak side effects that show itself in Jasmine tests
        else if (i !== "guid") {
          instance[i] = null;
        }
      }
    }


    //replace private properties with null (restores memory)
    //it should not be necessary but this prevents a memory leak side effects that show itself in Jasmine tests
    priv = null;
    datamap = null;
    grid = null;
    selection = null;
    editorManager = null;
    instance = null;
    GridSettings = null;
  };

  /**
   * Replacement for all methods after Handsotnable was destroyed.
   *
   * @private
   */
  function postMortem() {
    throw new Error("This method cannot be called because this Handsontable instance has been destroyed");
  }

  /**
   * Returns active editor object. {@link Handsontable.EditorManager#getActiveEditor}
   *
   * @returns {Object}
   */
  this.getActiveEditor = function(){
    return editorManager.getActiveEditor();
  };

  /**
   * Return Handsontable instance.
   *
   * @returns {Handsontable}
   */
  this.getInstance = function () {
    return instance;
  };

  /**
   * {@link Handsontable.Hooks#add}
   *
   * @param {String} key
   * @param {Function} fn
   */
  this.addHook = function (key, fn) {
    Handsontable.hooks.add(key, fn, instance);
  };

  /**
   * {@link Handsontable.Hooks#once}
   *
   * @param {String} key
   * @param {Function} fn
   */
  this.addHookOnce = function (key, fn) {
    Handsontable.hooks.once(key, fn, instance);
  };

  /**
   * {@link Handsontable.Hooks#remove}
   *
   * @param {String} key
   * @param {Function} fn
   */
  this.removeHook = function (key, fn) {
    Handsontable.hooks.remove(key, fn, instance);
  };

  /**
   * {@link Handsontable.Hooks#run}
   *
   * @param {String} key
   * @param {*} p1
   * @param {*} p2
   * @param {*} p3
   * @param {*} p4
   * @param {*} p5
   * @param {*} p6
   */
  this.runHooks = function (key, p1, p2, p3, p4, p5, p6) {
    return Handsontable.hooks.run(instance, key, p1, p2, p3, p4, p5, p6);
  };

  this.timeouts = [];

  /**
   * Sets timeout. Purpose of this method is to clear all known timeouts when `destroy` method is called.
   *
   * @param {*} handle
   * @private
   */
  this._registerTimeout = function (handle) {
    this.timeouts.push(handle);
  };

  /**
   * Clears all known timeouts.
   *
   * @private
   */
  this._clearTimeouts = function () {
    for(var i = 0, ilen = this.timeouts.length; i<ilen; i++) {
      clearTimeout(this.timeouts[i]);
    }
  };

  /**
   * Handsontable version
   *
   * @type {String}
   */
  this.version = '@@version'; //inserted by grunt from package.json
};

/**
 * @alias Handsontable.Options
 * @constructor
 * @description

 * ## Constructor options
 *
 * Constructor options are applied using an object literal passed as a first argument to the Handsontable constructor.
 *
 * @example
 * ```js
 * var exampleContainer = document.getElementById('example1');
 * var hot = new Handsontable(exampleContainer, {
 *   data: myArray,
 *   width: 400,
 *   height: 300
 * })
 * ```
 *
 * ---
 * ## Cascading configuration
 *
 * Handsontable 0.9 and newer is using *Cascading Configuration*, which is fast way to provide configuration options
 * for whole table, its columns and particular cells.
 *
 * Consider the following example:
 * ```js
 * var exampleContainer = document.getElementById('example');
 * var hot = new Handsontable(exampleContainer, {
 *   readOnly: true,
 *   columns: [
 *     {readOnly: false},
 *     {},
 *     {}
 *   ],
 *   cells: function (row, col, prop) {
 *     var cellProperties = {};
 *
 *     if (row === 0 && col === 0) {
 *       cellProperties.readOnly = true;
 *     }
 *
 *     return cellProperties;
 *   }
 * });
 * ```
 *
 * The above notation will result in all TDs being *read only*, except for first column TDs which will be *editable*, except for the TD in top left corner which will still be *read only*.
 *
 * ### The Cascading Configuration model
 *
 * ##### 1. Constructor
 *
 * Configuration options that are provided using first-level `handsontable(container, {option: "value"})` and `updateSettings` method.
 *
 * ##### 2. Columns
 *
 * Configuration options that are provided using second-level object `handsontable(container, {columns: {option: "value"}]})`
 *
 * ##### 3. Cells
 *
 * Configuration options that are provided using second-level function `handsontable(container, {cells: function: (row, col, prop){ }})`
 *
 * ---
 * ## Architecture performance
 *
 * The Cascading Configuration model is based on prototypical inheritance. It is much faster and memory efficient compared
 * to the previous model that used jQuery extend. See: http://jsperf.com/extending-settings.
 *
 * ---
 * __Important notice:__ In order for the data separation to work properly, make sure that each instance of Handsontable has a unique `id`.
 */
var DefaultSettings = function () {};

DefaultSettings.prototype = {
  /**
   * @description
   * Initial data source that will be bound to the data grid __by reference__ (editing data grid alters the data source).
   * Can be Array of Array, Array of Objects or Function.
   *
   * See [Understanding binding as reference](http://handsontable.com/demo/understanding_reference.html).
   *
   * @type {Array|Function}
   * @default undefined
   */
  data: void 0,

  /**
   * @description
   * Defines the structure of a new row when data source is an object.
   * Default like the first data row Array or Object.
   *
   *  See [demo/datasources.html](http://handsontable.com/demo/datasources.html) for examples.
   *
   * @type {Object}
   * @default undefined
   */
  dataSchema: void 0,

  /**
   * Width of the grid. Can be a number or a function that returns a number.
   *
   * @type {Number|Function}
   * @default undefined
   */
  width: void 0,

  /**
   * Height of the grid. Can be a number or a function that returns a number.
   *
   * @type {Number|Function}
   * @default undefined
   */
  height: void 0,

  /**
   * @description
   * Initial number of rows.
   *
   * __Notice:__ This option only has effect in Handsontable constructor and only if `data` option is not provided
   *
   * @type {Number}
   * @default 5
   */
  startRows: 5,

  /**
   * @description
   * Initial number of columns.
   *
   * __Notice:__ This option only has effect in Handsontable constructor and only if `data` option is not provided
   *
   * @type {Number}
   * @default 5
   */
  startCols: 5,

  /**
   * Setting `true` or `false` will enable or disable the default row headers (1, 2, 3).
   * You can also define an array `['One', 'Two', 'Three', ...]` or a function to define the headers.
   * If a function is set the index of the row is passed as a parameter.
   *
   * @type {Boolean|Array|Function}
   * @default null
   * @example
   *  ...
   *  // as boolean
   *  rowHeaders: true,
   *  ...
   *
   *  ...
   *  // as array
   *  rowHeaders: [1, 2, 3],
   *  ...
   *
   *  ...
   *  // as function
   *  rowHeaders: function(index) {
   *    return index + ': AB';
   *  },
   *  ...
   */
  rowHeaders: null,

  /**
   * Setting `true` or `false` will enable or disable the default column headers (A, B, C).
   * You can also define an array `['One', 'Two', 'Three', ...]` or a function to define the headers.
   * If a function is set the index of the column is passed as a parameter.
   *
   * @type {Boolean|Array|Function}
   * @default null
   * @example
   *  ...
   *  // as boolean
   *  colHeaders: true,
   *  ...
   *
   *  ...
   *  // as array
   *  colHeaders: ['A', 'B', 'C'],
   *  ...
   *
   *  ...
   *  // as function
   *  colHeaders: function(index) {
   *    return index + ': AB';
   *  },
   *  ...
   */
  colHeaders: null,

  /**
   * Defines column widths in pixels. Accepts number, string (that will be converted to number),
   * array of numbers (if you want to define column width separately for each column) or a
   * function (if you want to set column width dynamically on each render).
   *
   * @type {Array|Function|Number|String}
   * @default undefined
   */
  colWidths: void 0,

  /**
   * @description
   * Defines the cell properties and data binding for certain columns.
   *
   * __Notice:__ Using this option sets a fixed number of columns (options `startCols`, `minCols`, `maxCols` will be ignored).
   *
   * See [demo/datasources.html](http://handsontable.com/demo/datasources.html) for examples.
   *
   * @type {Array}
   * @default undefined
   * @example
   * ...
   * var exampleContainer = document.getElementById('example');
   * var hot = new Handsontable(exampleContainer, {
   *   columns: [
   *     {
   *       // column options for the first column
   *       type: 'numeric',
   *       format: '0,0.00 $'
   *     },
   *     {
   *       // column options for the second column
   *       type: 'text',
   *       readOnly: true
   *     }
   *   ]
   * });
   * ...
   */
  columns: void 0,

  /**
   * @description
   * Defines the cell properties for given `row`, `col`, `prop` coordinates.
   * Any constructor or column option may be overwritten for a particular cell (row/column combination), using `cell`
   * array passed to the Handsontable constructor. Or using `cells` function property to the Handsontable constructor.
   *
   * @type {Function}
   * @default undefined
   * @example
   * ```js
   * ...
   * var exampleContainer = document.getElementById('example');
   * var hot = new Handsontable(exampleContainer, {
   *   cells: function (row, col, prop) {
   *     var cellProperties = {};
   *
   *     if (row === 0 && col === 0) {
   *       cellProperties.readOnly = true;
   *     }
   *
   *     return cellProperties;
   *   }
   * });
   * ...
   * ```
   */
  cells: void 0,

  /**
   * Any constructor or column option may be overwritten for a particular cell (row/column combination), using `cell`
   * array passed to the Handsontable constructor.
   *
   * @type {Array}
   * @default []
   * @example
   * ...
   * var exampleContainer = document.getElementById('example');
   * var hot = new Handsontable(exampleContainer, {
   *   cell: [
   *     {row: 0, col: 0, readOnly: true}
   *   ]
   * });
   * ...
   */
  cell: [],

  /**
   * @description
   * If `true`, enables Comments plugin, which enables applying cell comments through the context menu
   * (configurable with context menu keys commentsAddEdit, commentsRemove).
   *
   * To initialize Handsontable with predefined comments, provide cell coordinates and comment texts in form of an array.
   *
   * See [Comments](http://handsontable.com/demo/comments.html) demo for examples.
   *
   * @since 0.11.0
   * @type {Boolean|Array}
   * @default false
   * @example
   * ...
   * var exampleContainer = document.getElementById('example');
   * var hot = new Handsontable(exampleContainer, {
   *   comments: [{row: 1, col: 1, comment: "Test comment"}]
   * });
   * ...
   */
  comments: false,

  /**
   * @description
   * If `true`, enables Custom Borders plugin, which enables applying custom borders through the context menu (configurable with context menu key borders).
   *
   * To initialize Handsontable with predefined custom borders, provide cell coordinates and border styles in form of an array.
   *
   * See [Custom Borders](http://handsontable.com/demo/custom_borders.html) demo for examples.
   *
   * @since 0.11.0
   * @type {Boolean|Array}
   * @default false
   * @example
   * ...
   * var exampleContainer = document.getElementById('example');
   * var hot = new Handsontable(exampleContainer, {
   *   customBorders: [{range: {from: {row: 1, col: 1}, to: {row: 3, col: 4}}, left: {}, right: {}, top: {}, bottom: {}}],
   * });
   * ...
   *
   * // or
   * ...
   * var exampleContainer = document.getElementById('example');
   * var hot = new Handsontable(exampleContainer, {
   *   customBorders: [{row: 2, col: 2, left: {width: 2, color: 'red'}, right: {width: 1, color: 'green'}, top: '', bottom: ''}],
   * });
   * ...
   */
  customBorders: false,

  /**
   * Minimum number of rows. At least that many of rows will be created during initialization.
   *
   * @type {Number}
   * @default 0
   */
  minRows: 0,

  /**
   * Minimum number of columns. At least that many of columns will be created during initialization.
   *
   * @type {Number}
   * @default 0
   */
  minCols: 0,

  /**
   * Maximum number of rows.
   *
   * @type {Number}
   * @default Infinity
   */
  maxRows: Infinity,

  /**
   * Maximum number of cols.
   *
   * @type {Number}
   * @default Infinity
   */
  maxCols: Infinity,

  /**
   * When set to 1 (or more), Handsontable will add a new row at the end of grid if there are no more empty rows.
   *
   * @type {Number}
   * @default 0
   */
  minSpareRows: 0,

  /**
   * When set to 1 (or more), Handsontable will add a new column at the end of grid if there are no more empty columns.
   *
   * @type {Number}
   * @default 0
   */
  minSpareCols: 0,

  /**
   * @type {Boolean}
   * @default true
   */
  allowInsertRow: true,

  /**
   * @type {Boolean}
   * @default true
   */
  allowInsertColumn: true,

  /**
   * @type {Boolean}
   * @default true
   */
  allowRemoveRow: true,

  /**
   * @type {Boolean}
   * @default true
   */
  allowRemoveColumn: true,

  /**
   * If true, selection of multiple cells using keyboard or mouse is allowed.
   *
   * @type {Boolean}
   * @default true
   */
  multiSelect: true,

  /**
   * Enables the fill handle (drag-down and copy-down) functionality, which shows the small rectangle in bottom
   * right corner of the selected area, that let's you expand values to the adjacent cells.
   *
   * Possible values: `true` (to enable in all directions), `"vertical"` or `"horizontal"` (to enable in one direction),
   * `false` (to disable completely). Setting to `true` enables the fillHandle plugin.
   *
   * @type {Boolean|String}
   * @default true
   */
  fillHandle: true,

  /**
   * Allows to specify the number of rows fixed (aka freezed) on the top of the table.
   *
   * @type {Number}
   * @default 0
   */
  fixedRowsTop: 0,

  /**
   * Allows to specify the number of columns fixed (aka freezed) on the left side of the table.
   *
   * @type {Number}
   * @default 0
   */
  fixedColumnsLeft: 0,

  /**
   * If `true`, mouse click outside the grid will deselect the current selection.
   *
   * @type {Boolean}
   * @default true
   */
  outsideClickDeselects: true,

  /**
   * If `true`, <kbd>ENTER</kbd> begins editing mode (like Google Docs). If `false`, <kbd>ENTER</kbd> moves to next
   * row (like Excel) and adds new row if necessary. <kbd>TAB</kbd> adds new column if necessary.
   *
   * @type {Boolean}
   * @default true
   */
  enterBeginsEditing: true,

  /**
   * Defines cursor move after <kbd>ENTER</kbd> is pressed (<kbd>SHIFT</kbd> + <kbd>ENTER</kbd> uses negative vector).
   * Can be an object or a function that returns an object. The event argument passed to the function
   * is a DOM Event object received after a <kbd>ENTER</kbd> key has been pressed. This event object can be used to check
   * whether user pressed <kbd>ENTER</kbd> or <kbd>SHIFT</kbd> + <kbd>ENTER</kbd>.
   *
   * @type {Object|Function}
   * @default {row: 1, col: 0}
   */
  enterMoves: {row: 1, col: 0},

  /**
   * Defines cursor move after <kbd>TAB</kbd> is pressed (<kbd>SHIFT</kbd> + <kbd>TAB</kbd> uses negative vector).
   * Can be an object or a function that returns an object. The event argument passed to the function
   * is a DOM Event object received after a <kbd>TAB</kbd> key has been pressed. This event object can be used to check
   * whether user pressed <kbd>TAB</kbd> or <kbd>SHIFT</kbd> + <kbd>TAB</kbd>.
   *
   * @type {Object}
   * @default {row: 0, col: 1}
   */
  tabMoves: {row: 0, col: 1},

  /**
   * If `true`, pressing <kbd>TAB</kbd> or right arrow in the last column will move to first column in next row
   *
   * @type {Boolean}
   * @default false
   */
  autoWrapRow: false,

  /**
   * If `true`, pressing <kbd>ENTER</kbd> or down arrow in the last row will move to first row in next column
   *
   * @type {Boolean}
   * @default false
   */
  autoWrapCol: false,

  /**
   * Maximum number of rows than can be copied to clipboard using <kbd>CTRL</kbd> + <kbd>C</kbd>.
   *
   * @type {Number}
   * @default 1000
   */
  copyRowsLimit: 1000,

  /**
   * Maximum number of columns than can be copied to clipboard using <kbd>CTRL</kbd> + <kbd>C</kbd>.
   *
   * @type {Number}
   * @default 1000
   */
  copyColsLimit: 1000,

  /**
   * Defines paste (<kbd>CTRL</kbd> + <kbd>V</kbd>) behavior. Default value `"overwrite"` will paste clipboard value over current selection.
   * When set to `"shift_down"`, clipboard data will be pasted in place of current selection, while all selected cells are moved down.
   * When set to `"shift_right"`, clipboard data will be pasted in place of current selection, while all selected cells are moved right.
   *
   * @type {String}
   * @default 'overwrite'
   */
  pasteMode: 'overwrite',

  /**
   * @description
   * Turn on saving the state of column sorting, columns positions and columns sizes in local storage.
   *
   * You can save any sort of data in local storage in to preserve table state between page reloads.
   * In order to enable data storage mechanism, `persistentState` option must be set to `true` (you can set it
   * either during Handsontable initialization or using the `updateSettings` method). When `persistentState` is enabled it exposes 3 hooks:
   *
   * __persistentStateSave__ (key: String, value: Mixed)
   *
   *   * Saves value under given key in browser local storage.
   *
   * __persistentStateLoad__ (key: String, valuePlaceholder: Object)
   *
   *   * Loads `value`, saved under given key, form browser local storage. The loaded `value` will be saved in `valuePlaceholder.value`
   *     (this is due to specific behaviour of `PluginHooks.execute()` method). If no value have been saved under key `valuePlaceholder.value`
   *     will be `undefined`.
   *
   * __persistentStateReset__ (key: String)
   *
   *   * Clears the value saved under `key`. If no `key` is given, all values associated with table will be cleared.
   *
   * __Note:__ The main reason behind using `persistentState` hooks rather than regular LocalStorage API is that it
   * ensures separation of data stored by multiple Handsontable instances. In other words, if you have two (or more)
   * instances of Handsontable on one page, data saved by one instance won't be accessible by the second instance.
   * Those two instances can store data under the same key and no data would be overwritten.
   *
   * __Important:__ In order for the data separation to work properly, make sure that each instance of Handsontable has a unique `id`.
   *
   * @type {Boolean}
   * @default false
   */
  persistentState: false,

  /**
   * Class name for all visible rows in current selection.
   *
   * @type {String}
   * @default undefined
   */
  currentRowClassName: void 0,

  /**
   * Class name for all visible columns in current selection.
   *
   * @type {String}
   * @default undefined
   */
  currentColClassName: void 0,

  /**
   * @description
   * [Column stretching](http://handsontable.com/demo/scroll.html) mode. Possible values: `"none"`, `"last"`, `"all"`.
   *
   * @type {String}
   * @default 'none'
   */
  stretchH: 'none',

  /**
   * Lets you overwrite the default `isEmptyRow` method.
   *
   * @type {Function}
   * @param {Number} row
   * @returns {Boolean}
   */
  isEmptyRow: function (row) {
    var col, colLen, value, meta;

    for (col = 0, colLen = this.countCols(); col < colLen; col ++) {
      value = this.getDataAtCell(row, col);

      if (value !== '' && value !== null && typeof value !== 'undefined') {
        if (typeof value === 'object') {
          meta = this.getCellMeta(row, col);

          return Handsontable.helper.isObjectEquals(this.getSchema()[meta.prop], value);
        }
        return false;
      }
    }

    return true;
  },

  /**
   * Lets you overwrite the default `isEmptyCol` method.
   *
   * @type {Function}
   * @param {Number} col
   * @returns {Boolean}
   */
  isEmptyCol: function (col) {
    var row, rowLen, value;

    for (row = 0, rowLen = this.countRows(); row < rowLen; row ++) {
      value = this.getDataAtCell(row, col);

      if (value !== '' && value !== null && typeof value !== 'undefined') {
        return false;
      }
    }

    return true;
  },

  /**
   * When set to `true`, the table is rerendered when it is detected that it was made visible in DOM.
   *
   * @type {Boolean}
   * @default true
   */
  observeDOMVisibility: true,

  /**
   * If set to `true`, cells will accept value that is marked as invalid by cell `validator`, with a background color
   * automatically applied using CSS class `htInvalid`. If set to `false`, cells will not accept invalid value.
   *
   * @type {Boolean}
   * @default true
   * @since 0.9.5
   */
  allowInvalid: true,

  /**
   * CSS class name for cells that did not pass validation.
   *
   * @type {String}
   * @default 'htInvalid'
   */
  invalidCellClassName: 'htInvalid',

  /**
   * When set to an non-empty string, displayed as the cell content for empty cells.
   *
   * @type {Boolean|String}
   * @default false
   */
  placeholder: false,

  /**
   * CSS class name for cells that have a placeholder in use.
   *
   * @type {String}
   * @default 'htPlaceholder'
   */
  placeholderCellClassName: 'htPlaceholder',

  /**
   * CSS class name for read-only cells.
   *
   * @type {String}
   * @default 'htDimmed'
   */
  readOnlyCellClassName: 'htDimmed',

  /**
   * String or rendering function.
   * String may be one of the following predefined values: `autocomplete`, `checkbox`, `text`, `numeric`.
   * Function will receive the following arguments: `function(instance, TD, row, col, prop, value, cellProperties) {}`
   * You can map your own function to a string like this: `Handsontable.cellLookup.renderer.myRenderer = myRenderer;`
   *
   * @type {String|Function}
   * @default undefined
   */
  renderer: void 0,

  /**
   * @type {String}
   * @default 'htCommentCell'
   */
  commentedCellClassName: 'htCommentCell',

  /**
   * Setting to `true` enables selecting just a fragment of the text within a single cell or between adjacent cells.
   *
   * @type {Boolean}
   * @default false
   */
  fragmentSelection: false,

  /**
   * @description
   * Make cell [read only](http://handsontable.com/demo/readonly.html).
   *
   * @type {Boolean}
   * @default false
   */
  readOnly: false,

  /**
   * @description
   * Setting to true enables the search plugin (see [demo](http://handsontable.com/demo/search.html)).
   *
   * @type {Boolean}
   * @default false
   */
  search: false,

  /**
   * @description
   * Shortcut to define combination of cell renderer and editor for the column.
   *
   * Possible values: text, [numeric](http://handsontable.com/demo/numeric.html), [date](http://handsontable.com/demo/date.html),
   * [checkbox](http://handsontable.com/demo/checkbox.html), [autocomplete](http://handsontable.com/demo/autocomplete.html),
   * [handsontable](http://handsontable.com/demo/handsontable.html).
   *
   * @type {String}
   * @default 'text'
   */
  type: 'text',

  /**
   * @description
   * Make cell copyable (pressing <kbd>CTRL</kbd> + <kbd>C</kbd> on your keyboard moves its value to system clipboard).
   *
   * __Note:__ this setting is `false` by default for cells with type `password`.
   *
   * @type {Boolean}
   * @default true
   * @since 0.10.2
   */
  copyable: true,

  /**
   * String or rendering function.
   * String may be one of the following predefined values: `autocomplete`, `checkbox`, `text`, `date`, `handsontable`.
   * Function will receive the following arguments: `function(instance, td, row, col, prop, value, cellProperties) {}`
   * You can map your own function to a string like this: `Handsontable.cellLookup.renderer.myEditor = myEditor;`
   *
   * @type {String|Function}
   * @default 'text'
   */
  editor: 'text',

  /**
   * @description
   * Autocomplete definitions. See [demo/autocomplete.html](http://handsontable.com/demo/autocomplete.html) for examples and definitions.
   *
   * @type {Array}
   * @default undefined
   */
  autoComplete: void 0,

  /**
   * Setting to true enables the debug mode, currently used to test the correctness of the row and column
   * header fixed positioning on a layer above the master table.
   *
   * @type {Boolean}
   * @default false
   */
  debug: false,

  /**
   * When set to `true`, the text of the cell content is wrapped if it does not fit in the fixed column width.
   *
   * @type {Boolean}
   * @default true
   * @since 0.11.0
   */
  wordWrap: true,

  /**
   * CSS class name added to cells with cell meta `wordWrap: false`.
   *
   * @type {String}
   * @default 'htNoWrap'
   * @since 0.11.0
   */
  noWordWrapClassName: 'htNoWrap',

  /**
   * @description
   * Defines if the right-click context menu should be enabled. Context menu allows to create new row or
   * column at any place in the grid. Possible values: `true` (to enable basic options), `false` (to disable completely)
   * or array of any available strings: `["row_above", "row_below", "col_left", "col_right",
   * "remove_row", "remove_col", "undo", "redo", "sep1", "sep2", "sep3"]`.
   *
   * See [demo/contextmenu.html](http://handsontable.com/demo/contextmenu.html) for examples.
   *
   * @type {Boolean|Array}
   * @default undefined
   */
  contextMenu: void 0,

  /**
   * If `true`, undo/redo functionality is enabled.
   *
   * @type {Boolean}
   * @default undefined
   */
  undo: void 0,

  /**
   * @description
   * Turn on [Column sorting](http://handsontable.com/demo/sorting.html).
   *
   * @type {Boolean}
   * @default undefined
   */
  columnSorting: void 0,

  /**
   * @description
   * Turn on [Manual column move](http://handsontable.com/demo/column_move.html), if set to a boolean or define initial
   * column order, if set to an array of column indexes.
   *
   * @type {Boolean|Array}
   * @default undefined
   */
  manualColumnMove: void 0,

  /**
   * @description
   * Turn on [Manual column resize](http://handsontable.com/demo/column_resize.html), if set to a boolean or define initial
   * column resized widths, if set to an array of numbers.
   *
   * @type {Boolean|Array}
   * @default undefined
   */
  manualColumnResize: void 0,

  /**
   * @description
   * Turn on [Manual row move](http://handsontable.com/demo/column_move.html), if set to a boolean or define initial
   * row order, if set to an array of row indexes.
   *
   * @type {Boolean|Array}
   * @default undefined
   * @since 0.11.0
   */
  manualRowMove: void 0,

  /**
   * @description
   * Turn on [Manual row resize](http://handsontable.com/demo/column_resize.html), if set to a boolean or define initial
   * row resized heights, if set to an array of numbers.
   *
   * @type {Boolean|Array}
   * @default undefined
   * @since 0.11.0
   */
  manualRowResize: void 0,

  /**
   * @description
   * Setting to true or array enables the mergeCells plugin, which enables the merging of the cells. (see [demo](http://handsontable.com/demo/merge_cells.html)).
   * You can provide the merged cells on the pageload if you feed the mergeCells option with an array.
   *
   * @type {Boolean|Array}
   * @default false
   */
  mergeCells: false,

  /**
   * Number of rows to be prerendered before and after the viewport is changed.
   *
   * @type {Number}
   * @default 10
   */
  viewportRowRenderingOffset: 10,

  /**
   * Number of columns to be prerendered before and after the viewport is changed.
   *
   * @type {Number}
   * @default 10
   */
  viewportColumnRenderingOffset: 10,

  /**
   * @description
   * If `true`, enables Grouping plugin, which enables applying expandable row and column groups.
   * To initialize Handsontable with predefined groups, provide row or column group start and end coordinates in form of an array.
   *
   * See [Grouping](http://handsontable.com/demo/grouping.html) demo for examples.
   *
   * @type {Boolean|Array}
   * @default undefined
   * @since 0.11.4
   * @example
   *  ...
   *  // as boolean
   *  groups: true,
   *  ...
   *
   *  ...
   *  // as array
   *  groups: [{cols: [0, 2]}, {cols: [5, 15], rows: [0, 5]}],
   *  ...
   */
  groups: void 0,

  /**
   * A usually small function or regular expression that validates the input.
   * After you determine if the input is valid, execute `callback(true)` or `callback(false)` to proceed with the execution.
   * In function, `this` binds to cellProperties.
   *
   * @type {Function|RegExp}
   * @default undefined
   * @since 0.9.5
   */
  validator: void 0,

  /**
   * @description
   * Disable visual cells selection.
   *
   * Possible values:
   *  `true` - Disables any type of visual selection (current and area selection),
   *  `false` - Enables any type of visual selection. This is default value.
   *  `current` - Disables to appear only current selected cell.
   *  `area` - Disables to appear only multiple selected cells.
   *
   * @type {Boolean|String|Array}
   * @default false
   * @since 0.13.2
   * @example
   *  ...
   *  // as boolean
   *  disableVisualSelection: true,
   *  ...
   *
   *  ...
   *  // as string ('current' or 'area')
   *  disableVisualSelection: 'current',
   *  ...
   *
   *  ...
   *  // as array
   *  disableVisualSelection: ['current', 'area'],
   *  ...
   */
  disableVisualSelection: false,
  manualColumnFreeze: void 0,
  trimWhitespace: true,
  settings: void 0,
  source: void 0,
  title: void 0,
  checkedTemplate: void 0,
  uncheckedTemplate: void 0,
  format: void 0,
  className: void 0
};
Handsontable.DefaultSettings = DefaultSettings;<|MERGE_RESOLUTION|>--- conflicted
+++ resolved
@@ -499,24 +499,15 @@
      *
      * @param {WalkontableCellCoords} coords
      * @param {Boolean} [scrollToCell=true] If `true`, viewport will be scrolled to range end
-<<<<<<< HEAD
      * @param {Boolean} [keepEditorOpened] If `true`, cell editor will be still opened after changing selection range
-     */
-    setRangeEnd: function (coords, scrollToCell, keepEditorOpened) {
-      var disableVisualSelection;
-=======
-     * @param keepEditorOpened
      */
     setRangeEnd: function (coords, scrollToCell, keepEditorOpened) {
       if (priv.selRange === null) {
         return;
       }
+      var disableVisualSelection;
 
       //trigger handlers
-      Handsontable.hooks.run(instance, "beforeSetRangeEnd", coords);
->>>>>>> 5cfd5bc2
-
-      // trigger handlers
       Handsontable.hooks.run(instance, "beforeSetRangeEnd", coords);
       instance.selection.begin();
       priv.selRange.to = new WalkontableCellCoords(coords.row, coords.col);
@@ -2172,7 +2163,7 @@
       } else if (ending) {
         break;
       }
-      i --;
+      i--;
     }
 
     return empty;
