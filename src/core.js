--- conflicted
+++ resolved
@@ -553,11 +553,7 @@
           changes.push([r, c, oldData[r] ? oldData[r][c] : null, newData[r][c]]);
         }
       }
-<<<<<<< HEAD
-      instance.runHooks('afterChange', changes, source || 'alter');
-=======
-      self.runHooks('afterChange', changes, action);
->>>>>>> 23d56793
+      instance.runHooks('afterChange', changes, source || action);
       grid.keepEmptyRows(); //makes sure that we did not add rows that will be removed in next refresh
     },
 
