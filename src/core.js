--- conflicted
+++ resolved
@@ -18,12 +18,6 @@
   Handsontable.Core = function (rootElement, settings) {
     this.rootElement = rootElement;
     this.container = $('<div class="handsontable dataTable"></div>');
-<<<<<<< HEAD
-    this.container.css('overflow', this.rootElement.css('overflow'));
-    this.container.css('width', this.rootElement.css('width'));
-    this.container.css('height', this.rootElement.css('height'));
-    this.rootElement.css('overflow', 'hidden');
-=======
     var overflow = this.rootElement.css('overflow');
     if (overflow === 'auto' || overflow === 'scroll') {
       this.container.css('overflow', overflow);
@@ -37,7 +31,6 @@
       }
       this.rootElement.css('overflow', 'hidden');
     }
->>>>>>> 1bb3bdd8
     this.rootElement.append(this.container);
 
     var priv, datamap, grid, selection, editproxy, highlight, autofill, interaction, self = this;
