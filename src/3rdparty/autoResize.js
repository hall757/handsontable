--- conflicted
+++ resolved
@@ -161,13 +161,8 @@
       unObserve(el, 'paste', delayedResize);
       unObserve(el, 'drop', delayedResize);
       unObserve(el, 'keydown', delayedResize);
-<<<<<<< HEAD
     },
     resize: resize
-  }
-=======
-    }
   };
->>>>>>> a10c58c3
 
 };