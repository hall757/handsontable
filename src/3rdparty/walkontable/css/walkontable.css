--- conflicted
+++ resolved
@@ -110,24 +110,12 @@
 }
 
 .ht_master:not(.innerBorderLeft):not(.emptyColumns) ~ .handsontable tbody tr th,
-<<<<<<< HEAD
-.ht_master:not(.innerBorderLeft):not(.emptyColumns) ~ .handsontable:not(.ht_clone_top) thead tr th:first-child {
-  border-right-width: 0;
-}
-
-.ht_master:not(.innerBorderTop) thead tr:last-child th,
-.ht_master:not(.innerBorderTop) ~ .handsontable thead tr:last-child th,
-.ht_master:not(.innerBorderTop) thead tr.lastChild th,
-.ht_master:not(.innerBorderTop) ~ .handsontable thead tr.lastChild th {
-  border-bottom-width: 0;
-=======
 .ht_master:not(.innerBorderLeft):not(.emptyColumns)
   ~ .handsontable:not(.ht_clone_top)
   thead
   tr
   th:first-child {
   border-right-width: 0;
->>>>>>> a71e0d23
 }
 
 .ht_master:not(.innerBorderTop) thead tr:last-child th,
