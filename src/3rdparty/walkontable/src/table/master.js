--- conflicted
+++ resolved
@@ -36,14 +36,11 @@
       if (trimmingElementParent && overflow.includes(trimmingOverflow)) {
         const cloneNode = trimmingElement.cloneNode(false);
 
-<<<<<<< HEAD
-=======
         // Before calculating the height of the trimming element, set overflow: auto to hide scrollbars.
         // An issue occurred on Firefox, where an empty element with overflow: scroll returns an element height higher than 0px
         // despite an empty content within.
         cloneNode.style.overflow = 'auto';
 
->>>>>>> 8a6651dd
         if (trimmingElement.nextElementSibling) {
           trimmingElementParent.insertBefore(cloneNode, trimmingElement.nextElementSibling);
         } else {
