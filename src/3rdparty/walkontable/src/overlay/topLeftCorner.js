--- conflicted
+++ resolved
@@ -44,11 +44,7 @@
   }
 
   /**
-<<<<<<< HEAD
    * Updates the position of the overlay root element relatively to the position of the master instance
-=======
-   * Updates the corner overlay position.
->>>>>>> 64194729
    */
   adjustElementsPosition() {
     const { clone, master } = this;
