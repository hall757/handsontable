--- conflicted
+++ resolved
@@ -1,8 +1,3 @@
-<<<<<<< HEAD
-
-=======
-import {eventManager as eventManagerObject} from './../../../eventManager.js';
->>>>>>> 7c645e88
 import * as dom from './../../../dom.js';
 import {eventManager as eventManagerObject} from './../../../eventManager.js';
 import {WalkontableCornerOverlay} from './overlay/corner.js';
@@ -32,7 +27,6 @@
     this.topOverlay = new WalkontableTopOverlay(this.wot);
     this.leftOverlay = new WalkontableLeftOverlay(this.wot);
 
-<<<<<<< HEAD
     if (this.topOverlay.needFullRender && this.leftOverlay.needFullRender) {
       this.topLeftCornerOverlay = new WalkontableCornerOverlay(this.wot);
     }
@@ -58,11 +52,6 @@
     this.scrollCallbacksPending = 0;
     this.registerListeners();
   }
-=======
-WalkontableOverlays.prototype.registerListeners = function() {
-  var that = this;
-  this.mainTableScrollableElement = dom.getScrollableElement(this.instance.wtTable.TABLE);
->>>>>>> 7c645e88
 
   /**
    * Refresh and redraw table
@@ -88,135 +77,46 @@
    */
   registerListeners() {
     const eventManager = eventManagerObject(this.wot);
-
-    eventManager.addEventListener(this.mainTableScrollableElement, 'scroll', (event) => this.syncScrollPositions(event));
-
-<<<<<<< HEAD
-    if (this.topOverlay.needFullRender) {
-      eventManager.addEventListener(this.topOverlay.clone.wtTable.holder, 'scroll', (event) => this.syncScrollPositions(event));
-      eventManager.addEventListener(this.topOverlay.clone.wtTable.holder, 'wheel', (event) => this.translateMouseWheelToScroll(event));
-    }
-
-    if (this.leftOverlay.needFullRender) {
-      eventManager.addEventListener(this.leftOverlay.clone.wtTable.holder, 'scroll', (event) => this.syncScrollPositions(event));
-      eventManager.addEventListener(this.leftOverlay.clone.wtTable.holder, 'wheel', (event) => this.translateMouseWheelToScroll(event));
-=======
-    that.instance.draw(true);
-    that.topOverlay.onScroll();
-    that.leftOverlay.onScroll();
-  };
-
-  var eventManager = eventManagerObject(that.instance);
-
-  this.requestAnimFrame = window.requestAnimationFrame ||
-    window.webkitRequestAnimationFrame ||
-    window.mozRequestAnimationFrame ||
-    window.msRequestAnimationFrame ||
-    window.oRequestAnimationFrame ||
-    function(callback) {
-      window.setTimeout(callback, 1000 / 60);
-    };
-
-  this.overlayScrollPositions = {
-    'master': {
-      top: 0,
-      left: 0
-    },
-    'top': {
-      top: null,
-      left: 0
-    },
-    'left': {
-      top: 0,
-      left: null
-    }
-  };
-
-  eventManager.addEventListener(this.mainTableScrollableElement, 'scroll', function(e) {
-    that.requestAnimFrame.call(window, function() {
+    let _this = this;
+
+    eventManager.addEventListener(this.mainTableScrollableElement, 'scroll', function(event) {
       // if mobile browser, do not update scroll positions, as the overlays are hidden during the scroll
       if (Handsontable.mobileBrowser) {
         return;
       } else {
-        that.syncScrollPositions(e);
+        _this.syncScrollPositions(event);
       }
     });
-  });
-
-  eventManager.addEventListener(this.topOverlay.clone.wtTable.holder, 'scroll', function(e) {
-    that.requestAnimFrame.call(window, function() {
-      
-      // if mobile browser, do not update scroll positions, as the overlays are hidden during the scroll
-      if (Handsontable.mobileBrowser && that.scrollCallbacksPending > 1) {
-        return;
-      } else {
-        that.syncScrollPositions(e);
-      }
-    });
-  });
-
-  eventManager.addEventListener(this.topOverlay.clone.wtTable.holder, 'wheel', function(e) {
-    that.requestAnimFrame.call(window, function() {
-      that.translateMouseWheelToScroll(e);
-    });
-  });
-
-  eventManager.addEventListener(this.leftOverlay.clone.wtTable.holder, 'scroll', function(e) {
-    that.requestAnimFrame.call(window, function() {
-      // if mobile browser, do not update scroll positions, as the overlays are hidden during the scroll
-      if (Handsontable.mobileBrowser && that.scrollCallbacksPending > 1) {
-        return;
-      } else {
-        that.syncScrollPositions(e);
-      }
-    });
-  });
-
-  eventManager.addEventListener(this.leftOverlay.clone.wtTable.holder, 'wheel', function(e) {
-    that.requestAnimFrame.call(window, function() {
-      that.translateMouseWheelToScroll(e);
-    });
-  });
-
-  if (this.topOverlay.trimmingContainer !== window && this.leftOverlay.trimmingContainer !== window) {
-    eventManager.addEventListener(window, 'scroll', function(e) {
-      that.refreshAll();
-    });
-
-    eventManager.addEventListener(window, 'wheel', function(e) {
-      var overlay,
-        deltaY = e.wheelDeltaY || e.deltaY,
-        deltaX = e.wheelDeltaX || e.deltaX;
-
-      if (that.topOverlay.clone.wtTable.holder.contains(e.target)) {
-        overlay = 'top';
-      } else if (that.leftOverlay.clone.wtTable.holder.contains(e.target)) {
-        overlay = 'left';
-      }
-
-      if (overlay == 'top' && deltaY !== 0) {
-        e.preventDefault();
-      } else if (overlay == 'left' && deltaX !== 0) {
-        e.preventDefault();
-      }
-    });
-  }
-};
-
-WalkontableOverlays.prototype.translateMouseWheelToScroll = function(e) {
-  var topOverlay = this.topOverlay.clone.wtTable.holder,
-    leftOverlay = this.leftOverlay.clone.wtTable.holder,
-    parentHolder,
-    tempElem = e.target,
-    eventMockup = {},
-    deltaY = e.wheelDeltaY || (-1) * e.deltaY,
-    deltaX = e.wheelDeltaX || (-1) * e.deltaX;
-
-  while (tempElem != document && tempElem != null) {
-    if (tempElem.className.indexOf('wtHolder') > -1) {
-      parentHolder = tempElem;
-      break;
->>>>>>> 7c645e88
+
+    if (this.topOverlay.needFullRender) {
+      eventManager.addEventListener(this.topOverlay.clone.wtTable.holder, 'scroll', function(event) {
+        // if mobile browser, do not update scroll positions, as the overlays are hidden during the scroll
+        if (Handsontable.mobileBrowser && _this.scrollCallbacksPending > 1) {
+          return;
+        } else {
+          _this.syncScrollPositions(event);
+        }
+      });
+      eventManager.addEventListener(this.topOverlay.clone.wtTable.holder, 'wheel', function(event) {
+        // if mobile browser, do not update scroll positions, as the overlays are hidden during the scroll
+        if (Handsontable.mobileBrowser && _this.scrollCallbacksPending > 1) {
+          return;
+        } else {
+          _this.translateMouseWheelToScroll(event);
+        }
+      });
+    }
+
+    if (this.leftOverlay.needFullRender) {
+      eventManager.addEventListener(this.leftOverlay.clone.wtTable.holder, 'scroll', function(event) {
+        // if mobile browser, do not update scroll positions, as the overlays are hidden during the scroll
+        if (Handsontable.mobileBrowser && _this.scrollCallbacksPending > 1) {
+          return;
+        } else {
+          _this.syncScrollPositions(event);
+        }
+      });
+      eventManager.addEventListener(this.leftOverlay.clone.wtTable.holder, 'wheel', (event) => this.translateMouseWheelToScroll(event));
     }
 
     if (this.topOverlay.trimmingContainer !== window && this.leftOverlay.trimmingContainer !== window) {
@@ -230,16 +130,9 @@
         if (this.topOverlay.clone.wtTable.holder.contains(event.target)) {
           overlay = 'top';
 
-<<<<<<< HEAD
         } else if (this.leftOverlay.clone.wtTable.holder.contains(event.target)) {
           overlay = 'left';
         }
-=======
-WalkontableOverlays.prototype.syncScrollPositions = function(e, fakeScrollValue) {
-  if (this.destroyed) {
-    return;
-  }
->>>>>>> 7c645e88
 
         if (overlay == 'top' && deltaY !== 0) {
           event.preventDefault();
@@ -250,7 +143,6 @@
     }
   }
 
-<<<<<<< HEAD
   /**
    * Translate wheel event into scroll event and sync scroll overlays position
    *
@@ -274,28 +166,13 @@
       tempElem = tempElem.parentNode;
     }
     eventMockup.target = parentHolder;
-=======
-  if(arguments.length === 0) {
-    this.syncScrollWithMaster();
-
-    return;
-  }
-
-  //this.scrollCallbacksPending = true;
->>>>>>> 7c645e88
 
     if (parentHolder == topOverlay) {
       this.syncScrollPositions(eventMockup, (-0.2) * deltaY);
 
-<<<<<<< HEAD
     } else if (parentHolder == leftOverlay) {
       this.syncScrollPositions(eventMockup, (-0.2) * deltaX);
     }
-=======
-  if (target === document) {
-    target = window;
-  }
->>>>>>> 7c645e88
 
     return false;
   }
@@ -311,11 +188,18 @@
       return;
     }
     if (this.scrollCallbacksPending > 0 &&
-        (this.topOverlay.needFullRender || this.leftOverlay.needFullRender)) {
+      (this.topOverlay.needFullRender || this.leftOverlay.needFullRender)) {
       this.scrollCallbacksPending--;
 
       return;
     }
+
+    if (arguments.length === 0) {
+      this.syncScrollWithMaster();
+
+      return;
+    }
+
     let master = this.mainTableScrollableElement;
     let target = event.target;
     let tempScrollValue = 0;
@@ -339,7 +223,7 @@
 
       // if scrolling the master table - populate the scroll values to both top and left overlays
       if (this.overlayScrollPositions.master.left !== tempScrollValue) {
-        this.scrollCallbacksPending ++;
+        this.scrollCallbacksPending++;
         this.overlayScrollPositions.master.left = tempScrollValue;
         scrollValueChanged = true;
 
@@ -350,7 +234,7 @@
       tempScrollValue = dom.getScrollTop(target);
 
       if (this.overlayScrollPositions.master.top !== tempScrollValue) {
-        this.scrollCallbacksPending ++;
+        this.scrollCallbacksPending++;
         this.overlayScrollPositions.master.top = tempScrollValue;
         scrollValueChanged = true;
 
@@ -364,36 +248,24 @@
 
       // if scrolling the top overlay - populate the horizontal scroll to the master table
       if (this.overlayScrollPositions.top.left !== tempScrollValue) {
-        this.scrollCallbacksPending ++;
+        this.scrollCallbacksPending++;
         this.overlayScrollPositions.top.left = tempScrollValue;
         scrollValueChanged = true;
 
         master.scrollLeft = tempScrollValue;
       }
 
-<<<<<<< HEAD
       // "fake" scroll value calculated from the mousewheel event
       if (fakeScrollValue) {
         master.scrollTop += fakeScrollValue;
       }
-=======
-WalkontableOverlays.prototype.syncScrollWithMaster = function() {
-  var master = this.topOverlay.mainTableScrollableElement;
-
-  this.topOverlay.clone.wtTable.holder.scrollLeft = master.scrollLeft;
-  this.leftOverlay.clone.wtTable.holder.scrollTop = master.scrollTop;
-};
-
-WalkontableOverlays.prototype.destroy = function() {
-  var eventManager = eventManagerObject(this.instance);
->>>>>>> 7c645e88
 
     } else if (target === leftOverlay) {
       tempScrollValue = dom.getScrollTop(target);
 
       // if scrolling the left overlay - populate the vertical scroll to the master table
       if (this.overlayScrollPositions.left.top !== tempScrollValue) {
-        this.scrollCallbacksPending ++;
+        this.scrollCallbacksPending++;
         this.overlayScrollPositions.left.top = tempScrollValue;
         scrollValueChanged = true;
 
@@ -412,6 +284,20 @@
   }
 
   /**
+   * Synchronize overlay scrollbars with the master scrollbar
+   */
+  syncScrollWithMaster() {
+    var master = this.topOverlay.mainTableScrollableElement;
+
+    if(this.topOverlay.needFullRender) {
+      this.topOverlay.clone.wtTable.holder.scrollLeft = master.scrollLeft;
+    }
+    if(this.leftOverlay.needFullRender) {
+      this.leftOverlay.clone.wtTable.holder.scrollTop = master.scrollTop;
+    }
+  }
+
+  /**
    *
    */
   destroy() {
@@ -429,15 +315,10 @@
     this.destroyed = true;
   }
 
-<<<<<<< HEAD
   /**
    * @param {Boolean} [fastDraw=false]
    */
   refresh(fastDraw = false) {
-=======
-WalkontableOverlays.prototype.refresh = function(fastDraw) {
-  if (this.leftOverlay) {
->>>>>>> 7c645e88
     this.leftOverlay.refresh(fastDraw);
     this.topOverlay.refresh(fastDraw);
 
@@ -449,15 +330,10 @@
     }
   }
 
-<<<<<<< HEAD
   /**
    *
    */
   applyToDOM() {
-=======
-WalkontableOverlays.prototype.applyToDOM = function() {
-  if (this.leftOverlay) {
->>>>>>> 7c645e88
     this.leftOverlay.applyToDOM();
     this.topOverlay.applyToDOM();
   }
