import {
  hasClass,
  index,
  removeClass,
  removeTextNodes,
  overlayContainsElement,
  closest,
  innerHeight,
  isVisible,
} from './../../../helpers/dom/element';
import { isFunction } from './../../../helpers/function';
import CellCoords from './cell/coords';
import ColumnFilter from './filter/column';
import RowFilter from './filter/row';
import { Renderer } from './renderer';
import Overlay from './overlay/_base';
import { BorderRenderer } from './borderRenderer';
import Master from './core/master';

/**
 *
 */
class Table {
  /**
   * @param {Walkontable} wotInstance The Walkontable instance.
   * @param {HTMLTableElement} table An element to the Walkontable generated table is injected.
   */
  constructor(wotInstance, table) {
    /**
     * Indicates if this instance is of type `MasterTable` (i.e. It is NOT an overlay).
     *
     * @type {boolean}
     */
    this.isMaster = wotInstance instanceof Master;
    this.wot = wotInstance;

    this.TABLE = table;
    this.TBODY = null;
    this.THEAD = null;
    this.COLGROUP = null;
    /**
     * Indicates if the table has height bigger than 0px.
     *
     * @type {boolean}
     */
    this.hasTableHeight = true;
    /**
     * Indicates if the table has width bigger than 0px.
     *
     * @type {boolean}
     */
    this.hasTableWidth = true;
<<<<<<< HEAD
=======
    /**
     * Indicates if the table is visible. By visible, it means that the holder
     * element has CSS 'display' property different than 'none'.
     *
     * @type {boolean}
     */
    this.isTableVisible = false;
>>>>>>> 64194729

    removeTextNodes(this.TABLE);

    this.spreader = this.createSpreader(this.TABLE);
    this.hider = this.createHider(this.spreader);
    this.holder = this.createHolder(this.hider);

    this.wtRootElement = this.holder.parentNode;

    this.fixTableDomTree();

    this.rowFilter = null;
    this.columnFilter = null;
    this.correctHeaderWidth = false;

    const origRowHeaderWidth = this.wot.wtSettings.settings.rowHeaderWidth;

    // Fix for jumping row headers (https://github.com/handsontable/handsontable/issues/3850)
    this.wot.wtSettings.settings.rowHeaderWidth = () => this._modifyRowHeaderWidth(origRowHeaderWidth);

    this.tableRenderer = new Renderer({
      TABLE: this.TABLE,
      THEAD: this.THEAD,
      COLGROUP: this.COLGROUP,
      TBODY: this.TBODY,
      rowUtils: this.isMaster ? this.wot.rowUtils : this.wot.overlay.master.rowUtils,
      columnUtils: this.isMaster ? this.wot.columnUtils : this.wot.overlay.master.columnUtils,
      cellRenderer: this.wot.wtSettings.settings.cellRenderer,
    });

    this.borderRenderer = new BorderRenderer(this.spreader, this.createBorderPaddingObject());
  }

  /**
   * Returns a boolean that is true if this intance of Table represents a specific overlay, identified by the overlay name.
   * For MasterTable, it returns false.
   *
   * @param {string} overlayTypeName The overlay type.
   * @returns {boolean}
   */
  is(overlayTypeName) {
    return !this.isMaster && this.wot.getOverlayName() === overlayTypeName;
  }

  /**
   * Creates the border padding object as defined in BorderRenderer.padding
   *
   * @type {Object} Object with properties top, left, bottom, right
   */
  createBorderPaddingObject() {
    let top = 0;
    const left = 0;
    let bottom = 0;
    let right = 0;
    const frozenLineWidth = 1;

    if (this.is(Overlay.CLONE_LEFT) || this.is(Overlay.CLONE_TOP_LEFT_CORNER) || this.is(Overlay.CLONE_BOTTOM_LEFT_CORNER)) {
      right = frozenLineWidth;
    }
    if (this.is(Overlay.CLONE_TOP) || this.is(Overlay.CLONE_TOP_LEFT_CORNER)) {
      bottom = frozenLineWidth;
    }
    if (this.is(Overlay.CLONE_BOTTOM) || this.is(Overlay.CLONE_BOTTOM_LEFT_CORNER)) {
      top = frozenLineWidth;
    }

    return { top, left, bottom, right };
  }

  /**
   *
   */
  fixTableDomTree() {
    const rootDocument = this.wot.rootDocument;

    this.TBODY = this.TABLE.querySelector('tbody');

    if (!this.TBODY) {
      this.TBODY = rootDocument.createElement('tbody');
      this.TABLE.appendChild(this.TBODY);
    }
    this.THEAD = this.TABLE.querySelector('thead');

    if (!this.THEAD) {
      this.THEAD = rootDocument.createElement('thead');
      this.TABLE.insertBefore(this.THEAD, this.TBODY);
    }
    this.COLGROUP = this.TABLE.querySelector('colgroup');

    if (!this.COLGROUP) {
      this.COLGROUP = rootDocument.createElement('colgroup');
      this.TABLE.insertBefore(this.COLGROUP, this.THEAD);
    }

    if (this.wot.getSetting('columnHeaders').length && !this.THEAD.childNodes.length) {
      this.THEAD.appendChild(rootDocument.createElement('TR'));
    }
  }

  /**
   * @param {HTMLTableElement} table An element to process.
   * @returns {HTMLElement}
   */
  createSpreader(table) {
    const parent = table.parentNode;
    let spreader;

    if (!parent || parent.nodeType !== Node.ELEMENT_NODE || !hasClass(parent, 'wtHolder')) {
      spreader = this.wot.rootDocument.createElement('div');
      spreader.className = 'wtSpreader';

      if (parent) {
        // if TABLE is detached (e.g. in Jasmine test), it has no parentNode so we cannot attach holder to it
        parent.insertBefore(spreader, table);
      }
      spreader.appendChild(table);
    }
    spreader.style.position = 'relative';

    return spreader;
  }

  /**
   * @param {HTMLElement} spreader An element to the hider element is injected.
   * @returns {HTMLElement}
   */
  createHider(spreader) {
    const parent = spreader.parentNode;
    let hider;

    if (!parent || parent.nodeType !== Node.ELEMENT_NODE || !hasClass(parent, 'wtHolder')) {
      hider = this.wot.rootDocument.createElement('div');
      hider.className = 'wtHider';

      if (parent) {
        // if TABLE is detached (e.g. in Jasmine test), it has no parentNode so we cannot attach holder to it
        parent.insertBefore(hider, spreader);
      }
      hider.appendChild(spreader);
    }

    return hider;
  }

  /**
   *
   * @param {HTMLElement} hider An element to the holder element is injected.
   * @returns {HTMLElement}
   */
  createHolder(hider) {
    const parent = hider.parentNode;
    let holder;

    if (!parent || parent.nodeType !== Node.ELEMENT_NODE || !hasClass(parent, 'wtHolder')) {
      holder = this.wot.rootDocument.createElement('div');
      holder.style.position = 'relative';
      holder.className = 'wtHolder';

      if (parent) {
        // if TABLE is detached (e.g. in Jasmine test), it has no parentNode so we cannot attach holder to it
        parent.insertBefore(holder, hider);
      }
      holder.appendChild(hider);
    }

    return holder;
  }

  /**
<<<<<<< HEAD
   * Redraws the table. Warning, this method is only used by the overlay tables.
   * The master table (table/master.js) uses an override of this function.
=======
   * Redraws the table.
>>>>>>> 64194729
   *
   * @param {boolean} [fastDraw=false] If TRUE, will try to avoid full redraw and only update the border positions.
   *                                   If FALSE or UNDEFINED, will perform a full redraw.
   */
  draw(fastDraw = false) {
    const { wot } = this;
    const totalRows = wot.getSetting('totalRows');
    const totalColumns = wot.getSetting('totalColumns');
    const rowHeaders = wot.getSetting('rowHeaders');
    const rowHeadersCount = rowHeaders.length;
    const columnHeaders = wot.getSetting('columnHeaders');
    const columnHeadersCount = columnHeaders.length;

    if (!fastDraw) {
      const startRow = totalRows > 0 ? this.getFirstRenderedRow() : 0;
      const startColumn = totalColumns > 0 ? this.getFirstRenderedColumn() : 0;

      this.rowFilter = new RowFilter(startRow, totalRows, columnHeadersCount);
      this.columnFilter = new ColumnFilter(startColumn, totalColumns, rowHeadersCount);

      if (this.is(Overlay.CLONE_BOTTOM) ||
        this.is(Overlay.CLONE_BOTTOM_LEFT_CORNER)) {
        // do NOT render headers on the bottom or bottom-left corner overlay
        this.tableRenderer.setHeaderContentRenderers(rowHeaders, []);
      } else {
        this.tableRenderer.setHeaderContentRenderers(rowHeaders, columnHeaders);
      }

      if (this.is(Overlay.CLONE_BOTTOM)) {
        this.resetOversizedRows();
      }

      this.tableRenderer
        .setViewportSize(this.getRenderedRowsCount(), this.getRenderedColumnsCount())
        .setFilters(this.rowFilter, this.columnFilter)
        .render();

      this.adjustColumnHeaderHeights();

      if (this.is(Overlay.CLONE_BOTTOM)) {
        this.markOversizedRows();
      }
    }

    this.refreshSelections(fastDraw);
  }

  /**
   * @param {number} col The visual column index.
   */
  markIfOversizedColumnHeader(col) {
    const sourceColIndex = this.columnFilter.renderedToSource(col);
    let level = this.wot.getSetting('columnHeaders').length;
    const defaultRowHeight = this.wot.wtSettings.settings.defaultRowHeight;
    let previousColHeaderHeight;
    let currentHeader;
    let currentHeaderHeight;
    const columnHeaderHeightSetting = this.wot.getSetting('columnHeaderHeight') || [];

    while (level) {
      level -= 1;

      previousColHeaderHeight = this.wot.columnUtils.getHeaderHeight(level);
      currentHeader = this.getColumnHeader(sourceColIndex, level);

      if (!currentHeader) {
        /* eslint-disable no-continue */
        continue;
      }
      currentHeaderHeight = innerHeight(currentHeader);

      if (!previousColHeaderHeight && defaultRowHeight < currentHeaderHeight || previousColHeaderHeight < currentHeaderHeight) {
        this.wot.wtViewport.oversizedColumnHeaders[level] = currentHeaderHeight;
      }

      if (Array.isArray(columnHeaderHeightSetting)) {
        if (columnHeaderHeightSetting[level] !== null && columnHeaderHeightSetting[level] !== void 0) {
          this.wot.wtViewport.oversizedColumnHeaders[level] = columnHeaderHeightSetting[level];
        }

      } else if (!isNaN(columnHeaderHeightSetting)) {
        this.wot.wtViewport.oversizedColumnHeaders[level] = columnHeaderHeightSetting;
      }

      if (this.wot.wtViewport.oversizedColumnHeaders[level] < (columnHeaderHeightSetting[level] || columnHeaderHeightSetting)) {
        this.wot.wtViewport.oversizedColumnHeaders[level] = (columnHeaderHeightSetting[level] || columnHeaderHeightSetting);
      }
    }
  }

  /**
   *
   */
  adjustColumnHeaderHeights() {
    const { wot } = this;
    const children = this.THEAD.childNodes;
    const oversizedColumnHeaders = wot.wtViewport.oversizedColumnHeaders;
    const columnHeaders = wot.getSetting('columnHeaders');

    for (let i = 0, len = columnHeaders.length; i < len; i++) {
      if (oversizedColumnHeaders[i]) {
        if (!children[i] || children[i].childNodes.length === 0) {
          return;
        }
        children[i].childNodes[0].style.height = `${oversizedColumnHeaders[i]}px`;
      }
    }
  }

  /**
   * Resets cache of row heights. The cache should be cached for each render cycle in a case
   * when new cell values have content which increases/decreases cell height.
   */
  resetOversizedRows() {
    const { wot } = this;

    if (!wot.getSetting('externalRowCalculator')) {
      const rowsToRender = this.getRenderedRowsCount();

      // Reset the oversized row cache for rendered rows
      for (let visibleRowIndex = 0; visibleRowIndex < rowsToRender; visibleRowIndex++) {
        const sourceRow = this.rowFilter.renderedToSource(visibleRowIndex);

        if (wot.wtViewport.oversizedRows && wot.wtViewport.oversizedRows[sourceRow]) {
          wot.wtViewport.oversizedRows[sourceRow] = void 0;
        }
      }
    }
  }

  /**
   * @param {string} className The CSS class name to remove from the table cells.
   */
  removeClassFromCells(className) {
    const nodes = this.TABLE.querySelectorAll(`.${className}`);

    for (let i = 0, len = nodes.length; i < len; i++) {
      removeClass(nodes[i], className);
    }
  }

  /**
   * Refresh the table selection by re-rendering Selection instances connected with that instance.
   *
   * @param {boolean} fastDraw If fast drawing is enabled than additionally className clearing is applied.
   */
  refreshSelections(fastDraw) {
    const { wot } = this;

    if (!wot.selections) {
      return;
    }

    const selections = Array.isArray(wot.selections) ? wot.selections : wot.selections.getAll(); // .selections is an array in simple Walkontable tests
    const len = selections.length;

    if (fastDraw) {
      const classesToRemove = new Set();
      const additionalClassesToRemove = wot.getSetting('onBeforeRemoveCellClassNames');

      for (let i = 0; i < len; i++) {
        const {
          highlightHeaderClassName,
          highlightRowClassName,
          highlightColumnClassName,
        } = selections[i].settings;

        selections[i].classNames.forEach(classesToRemove.add, classesToRemove);

        if (highlightHeaderClassName) {
          classesToRemove.add(highlightHeaderClassName);
        }
        if (highlightRowClassName) {
          classesToRemove.add(highlightRowClassName);
        }
        if (highlightColumnClassName) {
          classesToRemove.add(highlightColumnClassName);
        }
      }

      if (Array.isArray(additionalClassesToRemove)) {
        additionalClassesToRemove.forEach(classesToRemove.add, classesToRemove);
      }

      classesToRemove.forEach(this.removeClassFromCells, this);
    }

    const tableRowsCount = this.getRenderedRowsCount();
    const tableColumnsCount = this.getRenderedColumnsCount();
    let tableStartRow = this.getFirstRenderedRow();
    const tableStartColumn = this.getFirstRenderedColumn();
    let tableEndRow = this.getLastRenderedRow();
    let tableEndColumn = this.getLastRenderedColumn();
    const borderEdgesDescriptors = [];

    /*
    On the edge of overlays, render borders from the outside of the overlay so that they do not become obscured
    by the overlay's gridline.
    The below adjustments are used to render side effects of borders from other overlays,
    e.g. when fixedRowsTop === 1, this method will render the top border of the cell A2 (from the master table)
    as the bottom border of the cell A1 (on the top overlay table).
    */
    if (this.is(Overlay.CLONE_LEFT) || this.is(Overlay.CLONE_TOP_LEFT_CORNER) || this.is(Overlay.CLONE_BOTTOM_LEFT_CORNER)) {
      tableEndColumn += 1;
    }
    if (this.is(Overlay.CLONE_TOP) || this.is(Overlay.CLONE_TOP_LEFT_CORNER)) {
      tableEndRow += 1;
    }
    if (this.is(Overlay.CLONE_BOTTOM) || this.is(Overlay.CLONE_BOTTOM_LEFT_CORNER)) {
      tableStartRow -= 1;
    }

    for (let i = 0; i < len; i++) {
      const borderEdgesDescriptor = selections[i].draw(wot,
        tableRowsCount, tableColumnsCount,
        tableStartRow, tableStartColumn, tableEndRow, tableEndColumn);

      if (borderEdgesDescriptor) {
        borderEdgesDescriptors.push(borderEdgesDescriptor);
      }
    }

    this.borderRenderer.skipFirstRowTopEdge = !!this.wot.getSetting('columnHeaders').length;
    this.borderRenderer.skipFirstColumnLeftEdge = !!this.wot.getSetting('rowHeaders').length;
    this.borderRenderer.render(this.TABLE, borderEdgesDescriptors);
  }

  /**
   * Get cell element at coords.
   * Negative coords.row or coords.col are used to retrieve header cells. If there are multiple header levels, the
   * negative value corresponds to the distance from the working area. For example, when there are 3 levels of column
   * headers, coords.col=-1 corresponds to the most inner header element, while coords.col=-3 corresponds to the
   * outmost header element.
   *
   * In case an element for the coords is not rendered, the method returns an error code.
   * To produce the error code, the input parameters are validated in the order in which they
   * are given. Thus, if both the row and the column coords are out of the rendered bounds,
   * the method returns the error code for the row.
   *
   * @param {CellCoords} coords The cell coordinates.
   * @returns {HTMLElement|number} HTMLElement on success or Number one of the exit codes on error:
   *  -1 row before viewport
   *  -2 row after viewport
   *  -3 column before viewport
   *  -4 column after viewport.
   */
  getCell(coords) {
    let row = coords.row;
    let column = coords.col;
    const hookResult = this.wot.getSetting('onModifyGetCellCoords', row, column);

    if (hookResult && Array.isArray(hookResult)) {
      [row, column] = hookResult;
    }

    if (this.isRowBeforeRenderedRows(row)) {
      // row before rendered rows
      return -1;

    } else if (this.isRowAfterRenderedRows(row)) {
      // row after rendered rows
      return -2;

    } else if (this.isColumnBeforeRenderedColumns(column)) {
      // column before rendered columns
      return -3;

    } else if (this.isColumnAfterRenderedColumns(column)) {
      // column after rendered columns
      return -4;
    }

    if (row < 0) {
      const columnHeaders = this.wot.getSetting('columnHeaders');
      const columnHeadersCount = columnHeaders.length;
      const zeroBasedHeaderLevel = columnHeadersCount + row;

      return this.getColumnHeader(column, zeroBasedHeaderLevel);
    }

    const TR = this.TBODY.childNodes[this.rowFilter.sourceToRendered(row)];

    if (!TR && row >= 0) {
      throw new Error('TR was expected to be rendered but is not');
    }

    const TD = TR.childNodes[this.columnFilter.sourceColumnToVisibleRowHeadedColumn(column)];

    if (!TD && column >= 0) {
      throw new Error('TD or TH was expected to be rendered but is not');
    }

    return TD;
  }

  /**
   * GetColumnHeader.
   *
   * @param {number} col Column index.
   * @param {number} [level=0] Header level (0 = most distant to the table).
   * @returns {object} HTMLElement on success or undefined on error.
   */
  getColumnHeader(col, level = 0) {
    const TR = this.THEAD.childNodes[level];

    if (TR) {
      return TR.childNodes[this.columnFilter.sourceColumnToVisibleRowHeadedColumn(col)];
    }
  }

  /**
   * GetRowHeader.
   *
   * @param {number} row Row index.
   * @returns {HTMLElement} HTMLElement on success or Number one of the exit codes on error: `null table doesn't have row headers`.
   */
  getRowHeader(row) {
    if (this.columnFilter.sourceColumnToVisibleRowHeadedColumn(0) === 0) {
      return null;
    }

    const TR = this.TBODY.childNodes[this.rowFilter.sourceToRendered(row)];

    if (TR) {
      return TR.childNodes[0];
    }
  }

  /**
   * Returns cell coords object for a given TD (or a child element of a TD element).
   *
   * @param {HTMLTableCellElement} TD A cell DOM element (or a child of one).
   * @returns {CellCoords|null} The coordinates of the provided TD element (or the closest TD element) or null, if the provided element is not applicable.
   */
  getCoords(TD) {
    let cellElement = TD;

    if (cellElement.nodeName !== 'TD' && cellElement.nodeName !== 'TH') {
      cellElement = closest(cellElement, ['TD', 'TH']);
    }

    if (cellElement === null) {
      return null;
    }

    const TR = cellElement.parentNode;
    const CONTAINER = TR.parentNode;
    let row = index(TR);
    let col = cellElement.cellIndex;

    if (overlayContainsElement(Overlay.CLONE_TOP_LEFT_CORNER, cellElement, this.wtRootElement)
      || overlayContainsElement(Overlay.CLONE_TOP, cellElement, this.wtRootElement)) {
      if (CONTAINER.nodeName === 'THEAD') {
        row -= CONTAINER.childNodes.length;
      }

    } else if (overlayContainsElement(Overlay.CLONE_BOTTOM_LEFT_CORNER, cellElement, this.wtRootElement)
      || overlayContainsElement(Overlay.CLONE_BOTTOM, cellElement, this.wtRootElement)) {
      const totalRows = this.wot.getSetting('totalRows');

      row = totalRows - CONTAINER.childNodes.length + row;

    } else if (CONTAINER === this.THEAD) {
      row = this.rowFilter.visibleColHeadedRowToSourceRow(row);

    } else {
      row = this.rowFilter.renderedToSource(row);
    }

    if (overlayContainsElement(Overlay.CLONE_TOP_LEFT_CORNER, cellElement, this.wtRootElement)
      || overlayContainsElement(Overlay.CLONE_LEFT, cellElement, this.wtRootElement)
      || overlayContainsElement(Overlay.CLONE_BOTTOM_LEFT_CORNER, cellElement, this.wtRootElement)) {
      col = this.columnFilter.offsettedTH(col);

    } else {
      col = this.columnFilter.visibleRowHeadedColumnToSourceColumn(col);
    }

    return new CellCoords(row, col);
  }

  /**
   * Check if any of the rendered rows is higher than expected, and if so, cache them.
   */
  markOversizedRows() {
    if (this.wot.getSetting('externalRowCalculator')) {
      return;
    }

    let rowCount = this.TBODY.childNodes.length;
    const expectedTableHeight = rowCount * this.wot.wtSettings.settings.defaultRowHeight;
    const actualTableHeight = innerHeight(this.TBODY) - 1;
    const rowUtils = this.isMaster ? this.wot.rowUtils : this.wot.overlay.master.rowUtils; // TODO this is not needed if we don't call markOversizedRows in the bottom overlay
    let previousRowHeight;
    let rowInnerHeight;
    let sourceRowIndex;
    let currentTr;
    let rowHeader;

    if (expectedTableHeight === actualTableHeight && !this.wot.getSetting('fixedRowsBottom')) {
      // If the actual table height equals rowCount * default single row height, no row is oversized -> no need to iterate over them
      return;
    }

    while (rowCount) {
      rowCount -= 1;
      sourceRowIndex = this.rowFilter.renderedToSource(rowCount);
      previousRowHeight = rowUtils.getHeight(sourceRowIndex);
      currentTr = this.getTrForRow(sourceRowIndex);
      rowHeader = currentTr.querySelector('th');

      if (rowHeader) {
        rowInnerHeight = innerHeight(rowHeader);
      } else {
        rowInnerHeight = innerHeight(currentTr) - 1;
      }

      if ((!previousRowHeight && this.wot.wtSettings.settings.defaultRowHeight < rowInnerHeight ||
        previousRowHeight < rowInnerHeight)) {
        rowInnerHeight += 1;
        this.wot.wtViewport.oversizedRows[sourceRowIndex] = rowInnerHeight;
      }
    }
  }

  /**
   * @param {number} row The visual row index.
   * @returns {HTMLTableElement}
   */
  getTrForRow(row) {
    return this.TBODY.childNodes[this.rowFilter.sourceToRendered(row)];
  }

  /**
   * 0-based index of column header.
   *
   * @param {number} level The header level to check.
   * @returns {boolean}
   */
  isColumnHeaderLevelRendered(level) {
    const columnHeaders = this.wot.getSetting('columnHeaders');
    const columnHeadersCount = columnHeaders.length;

    return level > (columnHeadersCount - 1);
  }

  /**
   * 0-based index of row header.
   *
   * @param {number} level The header level to check.
   * @returns {boolean}
   */
  isRowHeaderLevelRendered(level) {
    const columnHeaders = this.wot.getSetting('rowHeaders');
    const columnHeadersCount = columnHeaders.length;

    return level > (columnHeadersCount - 1);
  }

  /**
   * Check if the given row index is smaller than the index of the first row that is currently redered
   * and return TRUE in that case, or FALSE otherwise.
   *
   * Negative row index is used to check the header cells. As a simplification, it checks negative row index
   * the same way as a regular row 0. You can interpret this as follows: If the row 0 is rendered, all header
   * cells are also rendered.
   *
   * @param {number} row The visual row index.
   * @returns {boolean}
   */
  isRowBeforeRenderedRows(row) {
    const first = this.getFirstRenderedRow();

    if (row < 0) {
      row = 0;
    }

    if (first === -1) {
      return true;
    }

    return row < first;
  }

  isRowAfterViewport(row) {
    return this.rowFilter && (row > this.getLastVisibleRow());
  }

  /**
   * Check if the given column index is larger than the index of the last column that is currently redered
   * and return TRUE in that case, or FALSE otherwise.
   *
   * Negative column index is used to check the header cells.
   *
   * @param {nunber} row The visual row index.
   * @returns {boolean}
   */
  isRowAfterRenderedRows(row) {
    if (row < 0) {
      const columnHeaders = this.wot.getSetting('columnHeaders');
      const columnHeadersCount = columnHeaders.length;
      const zeroBasedHeaderLevel = columnHeadersCount + row;

      return this.isColumnHeaderLevelRendered(zeroBasedHeaderLevel);
    }

    return row > this.getLastRenderedRow();
  }

  isColumnBeforeViewport(column) {
    return this.columnFilter && (this.columnFilter.sourceToRendered(column) < 0 && column >= 0);
  }

  /**
   * Check if the given column index is smaller than the index of the first column that is currently redered
   * and return TRUE in that case, or FALSE otherwise.
   *
   * Negative column index is used to check the header cells. As a simplification, it checks negative column index
   * the same way as a regular column 0. You can interpret this as follows: If the column 0 is rendered, all header
   * cells are also rendered.
   *
   * @param {number} column The visual column index.
   * @returns {boolean}
   */
  isColumnBeforeRenderedColumns(column) {
    const first = this.getFirstRenderedColumn();

    if (column < 0) {
      column = 0;
    }

    if (first === -1) {
      return true;
    }

    return column < first;
  }

  isColumnAfterViewport(column) {
    return this.columnFilter && (column > this.getLastVisibleColumn());
  }

  /**
   * Check if the given column index is larger than the index of the last column that is currently redered
   * and return TRUE in that case, or FALSE otherwise.
   *
   * Negative column index is used to check the header cells.
   *
   * @param {number} column The visual column index.
   * @returns {boolean}
   */
  isColumnAfterRenderedColumns(column) {
    if (column < 0) {
      const rowHeaders = this.wot.getSetting('rowHeaders');
      const rowHeadersCount = rowHeaders.length;
      const zeroBasedHeaderLevel = rowHeadersCount + column;

      return this.isRowHeaderLevelRendered(zeroBasedHeaderLevel);
    }

    return this.columnFilter && (column > this.getLastRenderedColumn());
  }

  isLastRowFullyVisible() {
    return this.getLastVisibleRow() === this.getLastRenderedRow();
  }

  isLastColumnFullyVisible() {
    return this.getLastVisibleColumn() === this.getLastRenderedColumn();
  }

  allRowsInViewport() {
    return this.wot.getSetting('totalRows') === this.getVisibleRowsCount();
  }

  allColumnsInViewport() {
    return this.wot.getSetting('totalColumns') === this.getVisibleColumnsCount();
  }

  /**
<<<<<<< HEAD
=======
   * Checks if any of the row's cells content exceeds its initial height, and if so, returns the oversized height.
   *
   * @param {number} sourceRow The physical row index.
   * @returns {number}
   */
  getRowHeight(sourceRow) {
    return this.rowUtils.getHeight(sourceRow);
  }

  /**
   * @param {number} level The column level.
   * @returns {number}
   */
  getColumnHeaderHeight(level) {
    return this.columnUtils.getHeaderHeight(level);
  }

  /**
   * @param {number} sourceColumn The physical column index.
   * @returns {number}
   */
  getColumnWidth(sourceColumn) {
    return this.columnUtils.getWidth(sourceColumn);
  }

  /**
   * @param {number} sourceColumn The physical column index.
   * @returns {number}
   */
  getStretchedColumnWidth(sourceColumn) {
    return this.columnUtils.getStretchedColumnWidth(sourceColumn);
  }

  /**
>>>>>>> 64194729
   * Checks if the table has defined size. It returns `true` when the table has width and height
   * set bigger than `0px`.
   *
   * @returns {boolean}
   */
  hasDefinedSize() {
    return this.hasTableHeight && this.hasTableWidth;
  }

  /**
   * Checks if the table is visible. It returns `true` when the holder element (or its parents)
   * has CSS 'display' property different than 'none'.
   *
   * @returns {boolean}
   */
  isVisible() {
    return isVisible(this.TABLE);
  }

  /**
   * Modify row header widths provided by user in class contructor.
   *
   * @private
   * @param {Function} rowHeaderWidthFactory The function which can provide default width values for rows..
   * @returns {number}
   */
  _modifyRowHeaderWidth(rowHeaderWidthFactory) {
    let widths = isFunction(rowHeaderWidthFactory) ? rowHeaderWidthFactory() : null;

    if (Array.isArray(widths)) {
      widths = [...widths];
      widths[widths.length - 1] = this._correctRowHeaderWidth(widths[widths.length - 1]);
    } else {
      widths = this._correctRowHeaderWidth(widths);
    }

    return widths;
  }

  /**
   * Correct row header width if necessary.
   *
   * @private
   * @param {number} width The width to process.
   * @returns {number}
   */
  _correctRowHeaderWidth(width) {
    let rowHeaderWidth = width;

    if (typeof width !== 'number') {
      rowHeaderWidth = this.wot.getSetting('defaultColumnWidth');
    }
    if (this.correctHeaderWidth) {
      rowHeaderWidth += 1;
    }

    return rowHeaderWidth;
  }
}

export default Table;<|MERGE_RESOLUTION|>--- conflicted
+++ resolved
@@ -50,16 +50,6 @@
      * @type {boolean}
      */
     this.hasTableWidth = true;
-<<<<<<< HEAD
-=======
-    /**
-     * Indicates if the table is visible. By visible, it means that the holder
-     * element has CSS 'display' property different than 'none'.
-     *
-     * @type {boolean}
-     */
-    this.isTableVisible = false;
->>>>>>> 64194729
 
     removeTextNodes(this.TABLE);
 
@@ -229,12 +219,8 @@
   }
 
   /**
-<<<<<<< HEAD
    * Redraws the table. Warning, this method is only used by the overlay tables.
    * The master table (table/master.js) uses an override of this function.
-=======
-   * Redraws the table.
->>>>>>> 64194729
    *
    * @param {boolean} [fastDraw=false] If TRUE, will try to avoid full redraw and only update the border positions.
    *                                   If FALSE or UNDEFINED, will perform a full redraw.
@@ -815,43 +801,6 @@
   }
 
   /**
-<<<<<<< HEAD
-=======
-   * Checks if any of the row's cells content exceeds its initial height, and if so, returns the oversized height.
-   *
-   * @param {number} sourceRow The physical row index.
-   * @returns {number}
-   */
-  getRowHeight(sourceRow) {
-    return this.rowUtils.getHeight(sourceRow);
-  }
-
-  /**
-   * @param {number} level The column level.
-   * @returns {number}
-   */
-  getColumnHeaderHeight(level) {
-    return this.columnUtils.getHeaderHeight(level);
-  }
-
-  /**
-   * @param {number} sourceColumn The physical column index.
-   * @returns {number}
-   */
-  getColumnWidth(sourceColumn) {
-    return this.columnUtils.getWidth(sourceColumn);
-  }
-
-  /**
-   * @param {number} sourceColumn The physical column index.
-   * @returns {number}
-   */
-  getStretchedColumnWidth(sourceColumn) {
-    return this.columnUtils.getStretchedColumnWidth(sourceColumn);
-  }
-
-  /**
->>>>>>> 64194729
    * Checks if the table has defined size. It returns `true` when the table has width and height
    * set bigger than `0px`.
    *
