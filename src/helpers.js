--- conflicted
+++ resolved
@@ -47,12 +47,9 @@
   return metaKeys.indexOf(keyCode) != -1;
 };
 
-<<<<<<< HEAD
 Handsontable.helper.isCtrlKey = function (keyCode) {
   return [17, 224, 91, 93].indexOf(keyCode) != -1;
 };
-=======
->>>>>>> 3763d923
 
 /**
  * Converts a value to string
@@ -319,8 +316,6 @@
   X: 88,
   C: 67,
   V: 86
-<<<<<<< HEAD
-=======
 };
 
 /**
@@ -355,5 +350,4 @@
 
   return pivotedArr;
 
->>>>>>> 3763d923
 }