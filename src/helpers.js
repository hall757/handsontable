/**
 * Returns true if keyCode represents a printable character
 * @param {Number} keyCode
 * @return {Boolean}
 */
Handsontable.helper.isPrintableChar = function (keyCode) {
  return ((keyCode == 32) || //space
    (keyCode >= 48 && keyCode <= 57) || //0-9
    (keyCode >= 96 && keyCode <= 111) || //numpad
    (keyCode >= 186 && keyCode <= 192) || //;=,-./`
    (keyCode >= 219 && keyCode <= 222) || //[]{}\|"'
    keyCode >= 226 || //special chars (229 for Asian chars)
    (keyCode >= 65 && keyCode <= 90)); //a-z
};

/**
 * Converts a value to string
 * @param value
 * @return {String}
 */
Handsontable.helper.stringify = function (value) {
  switch (typeof value) {
    case 'string':
    case 'number':
      return value + '';
      break;

    case 'object':
      if (value === null) {
        return '';
      }
      else {
        return value.toString();
      }
      break;

    case 'undefined':
      return '';
      break;

    default:
      return value.toString();
  }
};

<<<<<<< HEAD
/**
 * Checks if child is a descendant of given parent node
 * http://stackoverflow.com/questions/2234979/how-to-check-in-javascript-if-one-element-is-a-child-of-another
 * @param parent
 * @param child
 * @returns {boolean}
 */
Handsontable.helper.isDescendant = function (parent, child) {
  var node = child.parentNode;
  while (node != null) {
    if (node == parent) {
      return true;
    }
    node = node.parentNode;
  }
  return false;
};

/**
 * Generates a random hex string. Used as namespace for Handsontable instance events.
 * @return {String} - 16 character random string: "92b1bfc74ec4"
 */
Handsontable.helper.randomString = function () {
  function s4() {
    return Math.floor((1 + Math.random()) * 0x10000)
      .toString(16)
      .substring(1);
  };

  return s4() + s4() + s4() + s4();
};
=======
// Remove childs function
// WARNING - this doesn't unload events and data attached by jQuery
// http://jsperf.com/jquery-html-vs-empty-vs-innerhtml/9
Handsontable.helper.empty = function (element) {
  var child;
  while (child = element.lastChild) {
    element.removeChild(child);
  }
};
>>>>>>> f8eac822
<|MERGE_RESOLUTION|>--- conflicted
+++ resolved
@@ -43,7 +43,17 @@
   }
 };
 
-<<<<<<< HEAD
+// Remove childs function
+// WARNING - this doesn't unload events and data attached by jQuery
+// http://jsperf.com/jquery-html-vs-empty-vs-innerhtml/9
+Handsontable.helper.empty = function (element) {
+  var child;
+  while (child = element.lastChild) {
+    element.removeChild(child);
+  }
+};
+
+
 /**
  * Checks if child is a descendant of given parent node
  * http://stackoverflow.com/questions/2234979/how-to-check-in-javascript-if-one-element-is-a-child-of-another
@@ -74,15 +84,4 @@
   };
 
   return s4() + s4() + s4() + s4();
-};
-=======
-// Remove childs function
-// WARNING - this doesn't unload events and data attached by jQuery
-// http://jsperf.com/jquery-html-vs-empty-vs-innerhtml/9
-Handsontable.helper.empty = function (element) {
-  var child;
-  while (child = element.lastChild) {
-    element.removeChild(child);
-  }
-};
->>>>>>> f8eac822
+};