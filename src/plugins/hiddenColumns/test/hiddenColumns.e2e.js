describe('HiddenColumns', () => {
  const id = 'testContainer';

<<<<<<< HEAD
  const { CONTEXTMENU_ITEMS_SHOW_COLUMN, CONTEXTMENU_ITEMS_HIDE_COLUMN, CONTEXTMENU_ITEMS_NO_ITEMS } = Handsontable.languages.dictionaryKeys;
=======
  const {
    CONTEXTMENU_ITEMS_SHOW_COLUMN,
    CONTEXTMENU_ITEMS_HIDE_COLUMN,
    CONTEXTMENU_ITEMS_NO_ITEMS
  } = Handsontable.languages.dictionaryKeys;
>>>>>>> 0eb1eb67
  const MENU_NO_ITEMS = Handsontable.languages.getTranslatedPhrase('en-US', CONTEXTMENU_ITEMS_NO_ITEMS);
  const MENU_ITEM_SHOW_COLUMN = Handsontable.languages.getTranslatedPhrase('en-US', CONTEXTMENU_ITEMS_SHOW_COLUMN);
  const MENU_ITEM_SHOW_COLUMNS = Handsontable.languages.getTranslatedPhrase('en-US', CONTEXTMENU_ITEMS_SHOW_COLUMN, 1);
  const MENU_ITEM_HIDE_COLUMN = Handsontable.languages.getTranslatedPhrase('en-US', CONTEXTMENU_ITEMS_HIDE_COLUMN);
  const MENU_ITEM_HIDE_COLUMNS = Handsontable.languages.getTranslatedPhrase('en-US', CONTEXTMENU_ITEMS_HIDE_COLUMN, 1);
  const CSS_CLASS_BEFORE_HIDDEN = 'beforeHiddenColumn';
  const CSS_CLASS_AFTER_HIDDEN = 'afterHiddenColumn';
  const CONTEXTMENU_ITEM_SHOW = 'hidden_columns_show';
  const CONTEXTMENU_ITEM_HIDE = 'hidden_columns_hide';

  function getMultilineData(rows, cols) {
    const data = Handsontable.helper.createSpreadsheetData(rows, cols);

    // Column C
    data[0][2] += '\nline';
    data[1][2] += '\nline\nline';

    return data;
  }

  beforeEach(function() {
    this.$container = $(`<div id="${id}"></div>`).appendTo('body');
  });

  afterEach(function() {
    if (this.$container) {
      destroy();
      this.$container.remove();
    }
  });

  describe('configuration', () => {
    it('should hide columns if the "hiddenColumns" property is set', () => {
      handsontable({
        data: Handsontable.helper.createSpreadsheetData(5, 5),
        hiddenColumns: {
          columns: [1, 3],
        }
      });
<<<<<<< HEAD

      expect(spec().$container.find('tr:eq(0) td').length).toBe(3);
      expect(getCell(0, 0).innerText).toBe('A1');
      expect(getCell(0, 1)).toBe(null);
      expect(getCell(0, 2).innerText).toBe('C1');
      expect(getCell(0, 3)).toBe(null);
      expect(getCell(0, 4).innerText).toBe('E1');
      expect(countCols()).toBe(5);
    });

    it('should return to default state after calling the disablePlugin method', () => {
      handsontable({
        data: Handsontable.helper.createSpreadsheetData(5, 5),
        hiddenColumns: {
          columns: [1, 3],
        },
      });

      expect(countCols()).toBe(5);

      getPlugin('hiddenColumns').disablePlugin();
      render();

      expect(getCell(0, 0).innerText).toBe('A1');
      expect(getCell(0, 1).innerText).toBe('B1');
      expect(getCell(0, 2).innerText).toBe('C1');
      expect(getCell(0, 3).innerText).toBe('D1');
      expect(getCell(0, 4).innerText).toBe('E1');
      expect(countCols()).toBe(5);
    });

    it('should hide columns after calling the enablePlugin method', () => {
      handsontable({
        data: Handsontable.helper.createSpreadsheetData(5, 5),
        hiddenColumns: {
          columns: [1, 3],
        },
      });

      const plugin = getPlugin('hiddenColumns');
      plugin.disablePlugin();
      render();

      expect(countCols()).toBe(5);

      plugin.enablePlugin();
      render();

      expect(countCols()).toBe(5);

      expect(countCols()).toBe(5);
=======

      expect(spec().$container.find('tr:eq(0) td').length).toBe(3);
>>>>>>> 0eb1eb67
      expect(getCell(0, 0).innerText).toBe('A1');
      expect(getCell(0, 1)).toBe(null);
      expect(getCell(0, 2).innerText).toBe('C1');
      expect(getCell(0, 3)).toBe(null);
      expect(getCell(0, 4).innerText).toBe('E1');
<<<<<<< HEAD
    });

    it('should initialize the plugin after setting it up with the "updateSettings" method', () => {
      handsontable({
        data: Handsontable.helper.createSpreadsheetData(5, 5),
      });

      const plugin = getPlugin('hiddenColumns');

      expect(plugin.enabled).toEqual(false);

      updateSettings({
        hiddenColumns: {
          columns: [1, 3],
        },
      });

      expect(plugin.enabled).toEqual(true);
      expect(spec().$container.find('tr:eq(0) td').length).toBe(3);
      expect(countCols()).toBe(5);
      expect(getCell(0, 0).innerText).toBe('A1');
      expect(getCell(0, 1)).toBe(null);
      expect(getCell(0, 2).innerText).toBe('C1');
      expect(getCell(0, 3)).toBe(null);
      expect(getCell(0, 4).innerText).toBe('E1');
    });

    it('should update hidden columns with the "updateSettings" method', () => {
=======
      expect(countCols()).toBe(5);
    });

    it('should return to default state after calling the disablePlugin method', () => {
>>>>>>> 0eb1eb67
      handsontable({
        data: Handsontable.helper.createSpreadsheetData(5, 5),
        hiddenColumns: {
          columns: [1, 3],
        },
      });

<<<<<<< HEAD
      expect(countCols()).toBe(5);
      expect(spec().$container.find('tr:eq(0) td').length).toBe(3);
      expect(getCell(0, 0).innerText).toBe('A1');
      expect(getCell(0, 1)).toBe(null);
      expect(getCell(0, 2).innerText).toBe('C1');
      expect(getCell(0, 3)).toBe(null);
      expect(getCell(0, 4).innerText).toBe('E1');

      updateSettings({
        hiddenColumns: {
          columns: [0, 2, 4],
        },
      });

      expect(countCols()).toBe(5);
      expect(spec().$container.find('tr:eq(0) td').length).toBe(2);
      expect(getCell(0, 0)).toBe(null);
      expect(getCell(0, 1).innerText).toBe('B1');
      expect(getCell(0, 2)).toBe(null);
      expect(getCell(0, 3).innerText).toBe('D1');
      expect(getCell(0, 4)).toBe(null);
    });
  });

  describe('indicators', () => {
    it('should add proper class names in column headers', () => {
      handsontable({
        data: Handsontable.helper.createSpreadsheetData(1, 5),
        hiddenColumns: {
          columns: [1, 3],
          indicators: true,
        },
        colHeaders: true,
      });

      expect(getCell(-1, 0)).toHaveClass(CSS_CLASS_BEFORE_HIDDEN);
      expect(getCell(-1, 1)).toBe(null);
      expect(getCell(-1, 2)).toHaveClass(CSS_CLASS_BEFORE_HIDDEN);
      expect(getCell(-1, 2)).toHaveClass(CSS_CLASS_AFTER_HIDDEN);
      expect(getCell(-1, 3)).toBe(null);
      expect(getCell(-1, 4)).toHaveClass(CSS_CLASS_AFTER_HIDDEN);
    });

    it('should render indicators after enabling them in updateSettings', () => {
      handsontable({
        data: Handsontable.helper.createSpreadsheetData(1, 3),
        hiddenColumns: {
          columns: [0, 2],
        },
        colHeaders: true,
      });

      expect(getCell(-1, 1)).not.toHaveClass(CSS_CLASS_BEFORE_HIDDEN);
      expect(getCell(-1, 1)).not.toHaveClass(CSS_CLASS_AFTER_HIDDEN);

      updateSettings({
        hiddenColumns: {
          columns: [0, 2],
          indicators: true,
        },
      });

      expect(getCell(-1, 1)).toHaveClass(CSS_CLASS_BEFORE_HIDDEN);
      expect(getCell(-1, 1)).toHaveClass(CSS_CLASS_AFTER_HIDDEN);
    });
  });

  describe('API', () => {
    it('should hide column after calling the hideColumn method', () => {
      handsontable({
        data: Handsontable.helper.createSpreadsheetData(1, 3),
        hiddenColumns: true,
      });

      expect(getCell(0, 1).innerText).toBe('B1');

      getPlugin('hiddenColumns').hideColumn(1);
      render();

      expect(getCell(0, 1)).toBe(null);
    });

    it('should show column after calling the showColumn method', () => {
      handsontable({
        data: Handsontable.helper.createSpreadsheetData(1, 3),
        hiddenColumns: {
          columns: [1],
        },
      });

      expect(getCell(0, 1)).toBe(null);

      getPlugin('hiddenColumns').showColumn(1);
      render();

      expect(getCell(0, 1).innerText).toBe('B1');
    });
  });

  describe('context-menu', () => {
    describe('items', () => {
      describe('hiding', () => {
        it('should not render context menu item for hiding if no column is selected', () => {
          handsontable({
            data: Handsontable.helper.createSpreadsheetData(1, 5),
            colHeaders: true,
            contextMenu: [CONTEXTMENU_ITEM_HIDE],
            hiddenColumns: true,
          });

          selectCell(0, 0);
          contextMenu();

          const items = $('.htContextMenu tbody td');
          const actions = items.not('.htSeparator');

          expect(actions.text()).toBe(MENU_NO_ITEMS);
        });

        it('should render proper context menu item for hiding if only one column is selected', () => {
          handsontable({
            data: Handsontable.helper.createSpreadsheetData(1, 5),
            colHeaders: true,
            contextMenu: [CONTEXTMENU_ITEM_HIDE],
            hiddenColumns: true,
          });

          const $header = $(getCell(-1, 0));

          $header.simulate('mousedown');
          $header.simulate('mouseup');
          contextMenu();

          const items = $('.htContextMenu tbody td');
          const actions = items.not('.htSeparator');

          expect(actions.text()).toEqual(MENU_ITEM_HIDE_COLUMN);
        });

        it('should render proper context menu item for hiding a few selected columns', () => {
          handsontable({
            data: Handsontable.helper.createSpreadsheetData(1, 5),
            colHeaders: true,
            contextMenu: [CONTEXTMENU_ITEM_HIDE],
            hiddenColumns: true,
          });

          const start = getCell(-1, 0);
          const end = getCell(-1, 2);

          mouseDown(start);
          mouseOver(end);
          mouseUp(end);

          contextMenu();

          const items = $('.htContextMenu tbody td');
          const actions = items.not('.htSeparator');

          expect(actions.text()).toEqual(MENU_ITEM_HIDE_COLUMNS);
        });
      });

      describe('unhiding', () => {
        it('should not render context menu item for unhiding if no column is selected', () => {
          handsontable({
            data: Handsontable.helper.createSpreadsheetData(1, 5),
            colHeaders: true,
            contextMenu: [CONTEXTMENU_ITEM_SHOW],
            hiddenColumns: true,
          });

          selectCell(0, 0);
          contextMenu();

          const items = $('.htContextMenu tbody td');
          const actions = items.not('.htSeparator');

          expect(actions.text()).toBe(MENU_NO_ITEMS);
        });

        it('should not render context menu item for unhiding if the first visible column is selected and no column before is hidden', () => {
          handsontable({
            data: Handsontable.helper.createSpreadsheetData(1, 5),
            colHeaders: true,
            contextMenu: [CONTEXTMENU_ITEM_SHOW],
            hiddenColumns: {
              columns: [1, 2, 3]
            },
          });

          const header = getCell(-1, 0);

          mouseDown(header);
          mouseUp(header);
          contextMenu(header);

          const items = $('.htContextMenu tbody td');
          const actions = items.not('.htSeparator');

          expect(actions.text()).toBe(MENU_NO_ITEMS);
        });

        it('should not render context menu item for unhiding if the last visible column is selected and no column after is hidden', () => {
          handsontable({
            data: Handsontable.helper.createSpreadsheetData(1, 5),
            colHeaders: true,
            contextMenu: [CONTEXTMENU_ITEM_SHOW],
            hiddenColumns: {
              columns: [1, 2, 3],
            },
          });

          const header = getCell(-1, 4);

          mouseDown(header);
          mouseUp(header);
          contextMenu(header);

          const items = $('.htContextMenu tbody td');
          const actions = items.not('.htSeparator');

          expect(actions.text()).toBe(MENU_NO_ITEMS);
        });

        it('should not render context menu item for unhiding if selected column is not the first one and is not the last one', () => {
          handsontable({
            data: Handsontable.helper.createSpreadsheetData(1, 5),
            colHeaders: true,
            contextMenu: [CONTEXTMENU_ITEM_SHOW],
            hiddenColumns: {
              columns: [1, 3],
            },
          });

          const header = getCell(-1, 2);

          mouseDown(header);
          mouseUp(header);
          contextMenu(header);

          const items = $('.htContextMenu tbody td');
          const actions = items.not('.htSeparator');

          expect(actions.text()).toBe(MENU_NO_ITEMS);
        });

        it('should render proper context menu item for unhiding if the first visible column is selected and every column before is hidden', () => {
          handsontable({
            data: Handsontable.helper.createSpreadsheetData(1, 5),
            colHeaders: true,
            contextMenu: [CONTEXTMENU_ITEM_SHOW],
            hiddenColumns: {
              columns: [0, 1],
            },
          });

          const $header = $(getCell(-1, 2));

          $header.simulate('mousedown');
          $header.simulate('mouseup');
          contextMenu();

          const items = $('.htContextMenu tbody td');
          const actions = items.not('.htSeparator');

          expect(actions.text()).toEqual(MENU_ITEM_SHOW_COLUMNS);
        });

        it('should render proper context menu item for unhiding if the last visible column is selected and every column after is hidden', () => {
          handsontable({
            data: Handsontable.helper.createSpreadsheetData(1, 5),
            colHeaders: true,
            contextMenu: [CONTEXTMENU_ITEM_SHOW],
            hiddenColumns: {
              columns: [3, 4],
            },
          });

          const $header = $(getCell(-1, 2));

          $header.simulate('mousedown');
          $header.simulate('mouseup');
          contextMenu();

          const items = $('.htContextMenu tbody td');
          const actions = items.not('.htSeparator');

          expect(actions.text()).toEqual(MENU_ITEM_SHOW_COLUMNS);
        });

        it('should render proper context menu item for unhiding a few columns', () => {
          handsontable({
            data: Handsontable.helper.createSpreadsheetData(1, 5),
            colHeaders: true,
            contextMenu: [CONTEXTMENU_ITEM_SHOW],
            hiddenColumns: {
              columns: [1, 3],
            },
          });

          const start = getCell(-1, 0);
          const end = getCell(-1, 4);

          mouseDown(start);
          mouseOver(end);
          mouseUp(end);

          contextMenu();

          const items = $('.htContextMenu tbody td');
          const actions = items.not('.htSeparator');

          expect(actions.text()).toEqual(MENU_ITEM_SHOW_COLUMNS);
        });

        it('should render proper context menu item for unhiding only one column', () => {
          handsontable({
            data: Handsontable.helper.createSpreadsheetData(1, 5),
            colHeaders: true,
            contextMenu: [CONTEXTMENU_ITEM_SHOW],
            hiddenColumns: {
              columns: [1],
            },
          });

          const start = getCell(-1, 0);
          const end = getCell(-1, 4);

          mouseDown(start);
          mouseOver(end);
          mouseUp(end);

          contextMenu();

          const items = $('.htContextMenu tbody td');
          const actions = items.not('.htSeparator');

          expect(actions.text()).toEqual(MENU_ITEM_SHOW_COLUMN);
        });
      });
    });

    describe('commands', () => {
      describe('hiding', () => {
        it('should hide selected columns', () => {
          handsontable({
            data: Handsontable.helper.createSpreadsheetData(1, 5),
            colHeaders: true,
            contextMenu: [CONTEXTMENU_ITEM_HIDE],
            hiddenColumns: true,
          });

          selectColumns(1, 2);

          getPlugin('contextMenu').executeCommand(CONTEXTMENU_ITEM_HIDE);

          expect(spec().$container.find('tr:eq(0) th').length).toBe(3);
          expect(spec().$container.find('tr:eq(1) td').length).toBe(3);
          expect(getCell(0, 0).innerText).toBe('A1');
          expect(getCell(0, 1)).toBe(null);
          expect(getCell(0, 2)).toBe(null);
          expect(getCell(0, 3).innerText).toBe('D1');
          expect(getCell(0, 4).innerText).toBe('E1');
        });

        describe('should select column on the right side after hide action ' +
          'when on the right there is visible column and', () => {
          it('when there is no hidden column', () => {
            handsontable({
              data: Handsontable.helper.createSpreadsheetData(2, 5),
              rowHeaders: true,
              colHeaders: true,
              contextMenu: [CONTEXTMENU_ITEM_HIDE],
              hiddenColumns: true,
            });

            selectColumns(1, 2);

            getPlugin('contextMenu').executeCommand(CONTEXTMENU_ITEM_HIDE);

            expect(getSelected()).toEqual([[0, 3, 1, 3]]);
            expect(`
            |   ║   : * :   |
            |===:===:===:===|
            | - ║   : A :   |
            | - ║   : 0 :   |
            `).toBeMatchToSelectionPattern();
          });

          it('when there are hidden columns', () => {
            handsontable({
              data: Handsontable.helper.createSpreadsheetData(2, 10),
              rowHeaders: true,
              colHeaders: true,
              contextMenu: [CONTEXTMENU_ITEM_HIDE],
              hiddenColumns: {
                columns: [0, 1, 5, 6, 7]
              }
            });

            selectColumns(3, 4);

            getPlugin('contextMenu').executeCommand(CONTEXTMENU_ITEM_HIDE);

            expect(getSelected()).toEqual([[0, 8, 1, 8]]);
            expect(`
            |   ║   : * :   |
            |===:===:===:===|
            | - ║   : A :   |
            | - ║   : 0 :   |
            `).toBeMatchToSelectionPattern();
          });
        });

        describe('should select column on the left side after hide action ' +
          'when on the right there is no more visible column and ', () => {
          it('there is no hidden column', () => {
            handsontable({
              data: Handsontable.helper.createSpreadsheetData(2, 5),
              rowHeaders: true,
              colHeaders: true,
              contextMenu: [CONTEXTMENU_ITEM_HIDE],
              hiddenColumns: true,
            });

            selectColumns(3, 4);

            getPlugin('contextMenu').executeCommand(CONTEXTMENU_ITEM_HIDE);

            expect(getSelected()).toEqual([[0, 2, 1, 2]]);
            expect(`
            |   ║   :   : * |
            |===:===:===:===|
            | - ║   :   : A |
            | - ║   :   : 0 |
            `).toBeMatchToSelectionPattern();
          });

          it('there are hidden columns', () => {
            handsontable({
              data: Handsontable.helper.createSpreadsheetData(2, 10),
              rowHeaders: true,
              colHeaders: true,
              contextMenu: [CONTEXTMENU_ITEM_HIDE],
              hiddenColumns: {
                columns: [0, 1, 5, 6, 7]
              }
            });

            selectColumns(8, 9);

            getPlugin('contextMenu').executeCommand(CONTEXTMENU_ITEM_HIDE);

            expect(getSelected()).toEqual([[0, 4, 1, 4]]);
            expect(`
            |   ║   :   : * |
            |===:===:===:===|
            | - ║   :   : A |
            | - ║   :   : 0 |
            `).toBeMatchToSelectionPattern();
          });
        });

        it('should not preserve selection after hiding all columns', () => {
          handsontable({
            data: Handsontable.helper.createSpreadsheetData(2, 10),
            rowHeaders: true,
            colHeaders: true,
            contextMenu: [CONTEXTMENU_ITEM_HIDE],
            hiddenColumns: {
              columns: [0, 1, 5, 6, 7]
            }
          });

          selectAll();

          getPlugin('contextMenu').executeCommand(CONTEXTMENU_ITEM_HIDE);

          expect(getSelectedLast()).toBeUndefined();
          expect(`
          |   |
          |   |
          |   |
          `).toBeMatchToSelectionPattern();
        });
      });

      describe('unhiding', () => {
        it('should unhide hidden columns in selection', () => {
          handsontable({
            data: Handsontable.helper.createSpreadsheetData(2, 5),
            rowHeaders: true,
            colHeaders: true,
            contextMenu: [CONTEXTMENU_ITEM_SHOW],
            hiddenColumns: {
              columns: [1, 3],
            },
          });

          expect(spec().$container.find('tr:eq(0) th').length).toBe(4);
          expect(spec().$container.find('tr:eq(1) td').length).toBe(3);
          expect(getCell(0, 0).innerText).toBe('A1');
          expect(getCell(0, 1)).toBe(null);
          expect(getCell(0, 2).innerText).toBe('C1');
          expect(getCell(0, 3)).toBe(null);
          expect(getCell(0, 4).innerText).toBe('E1');

          selectColumns(0, 4);

          contextMenu();
          getPlugin('contextMenu').executeCommand(CONTEXTMENU_ITEM_SHOW);

          expect(spec().$container.find('tr:eq(0) th').length).toBe(6);
          expect(spec().$container.find('tr:eq(1) td').length).toBe(5);
          expect(getCell(0, 0).innerText).toBe('A1');
          expect(getCell(0, 1).innerText).toBe('B1');
          expect(getCell(0, 2).innerText).toBe('C1');
          expect(getCell(0, 3).innerText).toBe('D1');
          expect(getCell(0, 4).innerText).toBe('E1');
          expect(getSelected()).toEqual([[0, 0, 1, 4]]);
          expect(`
          |   ║ * : * : * : * : * |
          |===:===:===:===:===:===|
          | - ║ A : 0 : 0 : 0 : 0 |
          | - ║ 0 : 0 : 0 : 0 : 0 |
          `).toBeMatchToSelectionPattern();
        });

        it('should unhide hidden columns before the first visible and selected column', () => {
          handsontable({
            data: Handsontable.helper.createSpreadsheetData(2, 5),
            rowHeaders: true,
            colHeaders: true,
            contextMenu: [CONTEXTMENU_ITEM_SHOW],
            hiddenColumns: {
              columns: [0, 1],
            },
          });

          expect(spec().$container.find('tr:eq(0) th').length).toBe(4);
          expect(spec().$container.find('tr:eq(1) td').length).toBe(3);
          expect(getCell(0, 0)).toBe(null);
          expect(getCell(0, 1)).toBe(null);
          expect(getCell(0, 2).innerText).toBe('C1');
          expect(getCell(0, 3).innerText).toBe('D1');
          expect(getCell(0, 4).innerText).toBe('E1');

          selectColumns(2);

          contextMenu();
          getPlugin('contextMenu').executeCommand(CONTEXTMENU_ITEM_SHOW);

          expect(spec().$container.find('tr:eq(0) th').length).toBe(6);
          expect(spec().$container.find('tr:eq(1) td').length).toBe(5);
          expect(getCell(0, 0).innerText).toBe('A1');
          expect(getCell(0, 1).innerText).toBe('B1');
          expect(getCell(0, 2).innerText).toBe('C1');
          expect(getCell(0, 3).innerText).toBe('D1');
          expect(getCell(0, 4).innerText).toBe('E1');
          expect(getSelected()).toEqual([[0, 0, 1, 2]]);
          expect(`
          |   ║ * : * : * :   :   |
          |===:===:===:===:===:===|
          | - ║ A : 0 : 0 :   :   |
          | - ║ 0 : 0 : 0 :   :   |
          `).toBeMatchToSelectionPattern();
        });

        it('should unhide hidden columns after the last visible and selected column', () => {
          handsontable({
            data: Handsontable.helper.createSpreadsheetData(2, 5),
            rowHeaders: true,
            colHeaders: true,
            contextMenu: [CONTEXTMENU_ITEM_SHOW],
            hiddenColumns: {
              columns: [3, 4],
            },
          });

          expect(spec().$container.find('tr:eq(0) th').length).toBe(4);
          expect(spec().$container.find('tr:eq(1) td').length).toBe(3);
          expect(getCell(0, 0).innerText).toBe('A1');
          expect(getCell(0, 1).innerText).toBe('B1');
          expect(getCell(0, 2).innerText).toBe('C1');
          expect(getCell(0, 3)).toBe(null);
          expect(getCell(0, 4)).toBe(null);

          selectColumns(2);

          contextMenu();
          getPlugin('contextMenu').executeCommand(CONTEXTMENU_ITEM_SHOW);

          expect(spec().$container.find('tr:eq(0) th').length).toBe(6);
          expect(spec().$container.find('tr:eq(1) td').length).toBe(5);
          expect(getCell(0, 0).innerText).toBe('A1');
          expect(getCell(0, 1).innerText).toBe('B1');
          expect(getCell(0, 2).innerText).toBe('C1');
          expect(getCell(0, 3).innerText).toBe('D1');
          expect(getCell(0, 4).innerText).toBe('E1');
          expect(getSelected()).toEqual([[0, 2, 1, 4]]);
          expect(`
          |   ║   :   : * : * : * |
          |===:===:===:===:===:===|
          | - ║   :   : A : 0 : 0 |
          | - ║   :   : 0 : 0 : 0 |
          `).toBeMatchToSelectionPattern();
        });
      });
    });

    describe('Changing selection after alter actions from context-menu', () => {
      describe('should keep the row selection in the same position as before inserting the row', () => {
        describe('above the selected row', () => {
          it('when the first column is hidden', () => {
            handsontable({
              data: createSpreadsheetData(4, 4),
              contextMenu: true,
              rowHeaders: true,
              colHeaders: true,
              hiddenColumns: {
                columns: [0]
              },
            });

            const header = $('.ht_clone_left .htCore')
              .find('tbody')
              .find('th')
              .eq(0);
            simulateClick(header, 'RMB');
            contextMenu(header);

            $('.htContextMenu .ht_master .htCore')
              .find('tbody td')
              .not('.htSeparator')
              .eq(0)
              .simulate('mousedown')
              .simulate('mouseup'); // Insert row above

            expect(getSelected()).toEqual([[1, 0, 1, 3]]);
            expect(getSelectedRangeLast().highlight.row).toBe(1);
            expect(getSelectedRangeLast().highlight.col).toBe(1);
            expect(getSelectedRangeLast().from.row).toBe(1);
            expect(getSelectedRangeLast().from.col).toBe(0);
            expect(getSelectedRangeLast().to.row).toBe(1);
            expect(getSelectedRangeLast().to.col).toBe(3);
            expect(`
            |   ║ - : - : - |
            |===:===:===:===|
            |   ║   :   :   |
            | * ║ A : 0 : 0 |
            |   ║   :   :   |
            |   ║   :   :   |
            |   ║   :   :   |
            `).toBeMatchToSelectionPattern();
          });

          it('when all columns are hidden', () => {
            handsontable({
              data: createSpreadsheetData(4, 4),
              contextMenu: true,
              rowHeaders: true,
              colHeaders: true,
              hiddenColumns: {
                columns: [0, 1, 2, 3],
              },
            });

            const header = $('.ht_clone_left .htCore')
              .find('tbody')
              .find('th')
              .eq(0);
            simulateClick(header, 'RMB');
            contextMenu(header);

            $('.htContextMenu .ht_master .htCore')
              .find('tbody td')
              .not('.htSeparator')
              .eq(0)
              .simulate('mousedown')
              .simulate('mouseup'); // Insert row above

            expect(getSelected()).toEqual([
              [1, 0, 1, 3]
            ]);
            expect(getSelectedRangeLast().highlight.row).toBe(1);
            expect(getSelectedRangeLast().highlight.col).toBe(0);
            expect(getSelectedRangeLast().from.row).toBe(1);
            expect(getSelectedRangeLast().from.col).toBe(0);
            expect(getSelectedRangeLast().to.row).toBe(1);
            expect(getSelectedRangeLast().to.col).toBe(3);
            expect(`
            |   |
            |   |
            | * |
            |   |
            |   |
            |   |
            `).toBeMatchToSelectionPattern();
          });
        });

        describe('below the selected row', () => {
          it('the first column is hidden', () => {
            handsontable({
              data: createSpreadsheetData(4, 4),
              contextMenu: true,
              rowHeaders: true,
              colHeaders: true,
              hiddenColumns: {
                columns: [0],
              },
            });

            const header = $('.ht_clone_left .htCore')
              .find('tbody')
              .find('th')
              .eq(0);
            simulateClick(header, 'RMB');
            contextMenu(header);

            $('.htContextMenu .ht_master .htCore')
              .find('tbody td')
              .not('.htSeparator')
              .eq(1)
              .simulate('mousedown')
              .simulate('mouseup'); // Insert row below

            expect(getSelected()).toEqual([
              [0, 0, 0, 3]
            ]);
            expect(getSelectedRangeLast().highlight.row).toBe(0);
            expect(getSelectedRangeLast().highlight.col).toBe(1);
            expect(getSelectedRangeLast().from.row).toBe(0);
            expect(getSelectedRangeLast().from.col).toBe(0);
            expect(getSelectedRangeLast().to.row).toBe(0);
            expect(getSelectedRangeLast().to.col).toBe(3);
            expect(`
            |   ║ - : - : - |
            |===:===:===:===|
            | * ║ A : 0 : 0 |
            |   ║   :   :   |
            |   ║   :   :   |
            |   ║   :   :   |
            |   ║   :   :   |
            `).toBeMatchToSelectionPattern();
          });

          it('when all columns are hidden', () => {
            handsontable({
              data: createSpreadsheetData(4, 4),
              contextMenu: true,
              rowHeaders: true,
              colHeaders: true,
              hiddenColumns: {
                columns: [0, 1, 2, 3],
              },
            });

            const header = $('.ht_clone_left .htCore')
              .find('tbody')
              .find('th')
              .eq(0);
            simulateClick(header, 'RMB');
            contextMenu(header);

            $('.htContextMenu .ht_master .htCore')
              .find('tbody td')
              .not('.htSeparator')
              .eq(1)
              .simulate('mousedown')
              .simulate('mouseup'); // Insert row below

            expect(getSelected()).toEqual([
              [0, 0, 0, 3]
            ]);
            expect(getSelectedRangeLast().highlight.row).toBe(0);
            expect(getSelectedRangeLast().highlight.col).toBe(0);
            expect(getSelectedRangeLast().from.row).toBe(0);
            expect(getSelectedRangeLast().from.col).toBe(0);
            expect(getSelectedRangeLast().to.row).toBe(0);
            expect(getSelectedRangeLast().to.col).toBe(3);
            expect(`
            |   |
            | * |
            |   |
            |   |
            |   |
            |   |
            `).toBeMatchToSelectionPattern();
          });
        });
      });
    });
  });

  describe('cell selection UI', () => {
    it('should select entire row by header if first column is hidden', () => {
      handsontable({
        data: Handsontable.helper.createSpreadsheetData(5, 5),
        rowHeaders: true,
        colHeaders: true,
        hiddenColumns: {
          columns: [0],
        },
      });

      const header = getCell(0, -1);

      simulateClick(header, 'LMB');

      expect(getSelected()).toEqual([[0, 0, 0, 4]]);
      expect(getSelectedRangeLast().highlight.row).toBe(0);
      expect(getSelectedRangeLast().highlight.col).toBe(1);
      expect(getSelectedRangeLast().from.row).toBe(0);
      expect(getSelectedRangeLast().from.col).toBe(0);
      expect(getSelectedRangeLast().to.row).toBe(0);
      expect(getSelectedRangeLast().to.col).toBe(4);
      expect(`
      |   ║ - : - : - : - |
      |===:===:===:===:===|
      | * ║ A : 0 : 0 : 0 |
      |   ║   :   :   :   |
      |   ║   :   :   :   |
      |   ║   :   :   :   |
      |   ║   :   :   :   |
      `).toBeMatchToSelectionPattern();
    });

    it('should select entire row by header if last column is hidden', () => {
      handsontable({
        data: Handsontable.helper.createSpreadsheetData(5, 5),
        rowHeaders: true,
        colHeaders: true,
        hiddenColumns: {
          columns: [4],
        },
      });

      const header = getCell(0, -1);

      simulateClick(header, 'LMB');

      expect(getSelected()).toEqual([[0, 0, 0, 4]]);
      expect(getSelectedRangeLast().highlight.row).toBe(0);
      expect(getSelectedRangeLast().highlight.col).toBe(0);
      expect(getSelectedRangeLast().from.row).toBe(0);
      expect(getSelectedRangeLast().from.col).toBe(0);
      expect(getSelectedRangeLast().to.row).toBe(0);
      expect(getSelectedRangeLast().to.col).toBe(4);
      expect(`
      |   ║ - : - : - : - |
      |===:===:===:===:===|
      | * ║ A : 0 : 0 : 0 |
      |   ║   :   :   :   |
      |   ║   :   :   :   |
      |   ║   :   :   :   |
      |   ║   :   :   :   |
      `).toBeMatchToSelectionPattern();
    });

    it('should select entire row by header if any column in the middle is hidden', () => {
      handsontable({
        data: Handsontable.helper.createSpreadsheetData(5, 5),
        rowHeaders: true,
        colHeaders: true,
        hiddenColumns: {
          columns: [1, 2, 3],
        },
      });

      const header = getCell(0, -1);

      simulateClick(header, 'LMB');

      expect(getSelected()).toEqual([[0, 0, 0, 4]]);
      expect(getSelectedRangeLast().highlight.row).toBe(0);
      expect(getSelectedRangeLast().highlight.col).toBe(0);
      expect(getSelectedRangeLast().from.row).toBe(0);
      expect(getSelectedRangeLast().from.col).toBe(0);
      expect(getSelectedRangeLast().to.row).toBe(0);
      expect(getSelectedRangeLast().to.col).toBe(4);
      expect(`
      |   ║ - : - |
      |===:===:===|
      | * ║ A : 0 |
      |   ║   :   |
      |   ║   :   |
      |   ║   :   |
      |   ║   :   |
      `).toBeMatchToSelectionPattern();
    });

    it('should select entire row by header if all columns are hidden', () => {
      handsontable({
        data: Handsontable.helper.createSpreadsheetData(5, 5),
        rowHeaders: true,
        colHeaders: true,
        hiddenColumns: {
          columns: [0, 1, 2, 3, 4],
        },
      });

      const header = $('.ht_clone_left .htCore')
        .find('tbody')
        .find('th')
        .eq(0);
      simulateClick(header, 'LMB');

      expect(getSelected()).toEqual([[0, 0, 0, 4]]);
      expect(getSelectedRangeLast().highlight.row).toBe(0);
      expect(getSelectedRangeLast().highlight.col).toBe(0);
      expect(getSelectedRangeLast().from.row).toBe(0);
      expect(getSelectedRangeLast().from.col).toBe(0);
      expect(getSelectedRangeLast().to.row).toBe(0);
      expect(getSelectedRangeLast().to.col).toBe(4);
      expect(`
      |   |
      | * |
      |   |
      |   |
      |   |
      |   |
      `).toBeMatchToSelectionPattern();
    });

    it('should keep hidden columns in cell range', () => {
      handsontable({
        data: Handsontable.helper.createSpreadsheetData(5, 5),
        rowHeaders: true,
        colHeaders: true,
        hiddenColumns: {
          columns: [1, 2, 3],
        },
      });

      const startCell = getCell(0, 0);
      const endCell = getCell(0, 4);

      mouseDown(startCell, 'LMB');
      mouseOver(endCell);
      mouseUp(endCell);

      expect(getSelected()).toEqual([[0, 0, 0, 4]]);
      expect(getSelectedRangeLast().highlight.row).toBe(0);
      expect(getSelectedRangeLast().highlight.col).toBe(0);
      expect(getSelectedRangeLast().from.row).toBe(0);
      expect(getSelectedRangeLast().from.col).toBe(0);
      expect(getSelectedRangeLast().to.row).toBe(0);
      expect(getSelectedRangeLast().to.col).toBe(4);
      expect(`
      |   ║ - : - |
      |===:===:===|
      | - ║ A : 0 |
      |   ║   :   |
      |   ║   :   |
      |   ║   :   |
      |   ║   :   |
      `).toBeMatchToSelectionPattern();
    });

    it('should select non-contiguous columns properly when there are some hidden columns', () => {
      handsontable({
        data: Handsontable.helper.createSpreadsheetData(5, 8),
        rowHeaders: true,
        colHeaders: true,
        hiddenColumns: {
          columns: [0, 1],
        },
      });

      const startColumn = getCell(-1, 4);
      const endColumn = getCell(-1, 6);

      mouseDown(startColumn, 'LMB');
      mouseUp(startColumn);

      keyDown('ctrl');

      mouseDown(endColumn, 'LMB');
      mouseUp(endColumn);

      keyUp('ctrl');

      expect(getSelected()).toEqual([
        [0, 4, 4, 4],
        [0, 6, 4, 6],
      ]);
      expect(getSelectedRangeLast().highlight.row).toBe(0);
      expect(getSelectedRangeLast().highlight.col).toBe(6);
      expect(getSelectedRangeLast().from.row).toBe(0);
      expect(getSelectedRangeLast().from.col).toBe(6);
      expect(getSelectedRangeLast().to.row).toBe(4);
      expect(getSelectedRangeLast().to.col).toBe(6);
      expect(`
      |   ║   :   : * :   : * :   |
      |===:===:===:===:===:===:===|
      | - ║   :   : 0 :   : A :   |
      | - ║   :   : 0 :   : 0 :   |
      | - ║   :   : 0 :   : 0 :   |
      | - ║   :   : 0 :   : 0 :   |
      | - ║   :   : 0 :   : 0 :   |
      `).toBeMatchToSelectionPattern();
    });

    it('should select cells by using two layers when CTRL key is pressed and some columns are hidden', () => {
      handsontable({
        rowHeaders: true,
        colHeaders: true,
        startRows: 8,
        startCols: 12,
        hiddenColumns: {
          columns: [0, 1],
        },
      });

      $(getCell(1, 3)).simulate('mousedown');
      $(getCell(4, 6)).simulate('mouseover');
      $(getCell(4, 6)).simulate('mouseup');

      expect(getSelected()).toEqual([[1, 3, 4, 6]]);
      expect(getSelectedRangeLast().highlight.row).toBe(1);
      expect(getSelectedRangeLast().highlight.col).toBe(3);
      expect(getSelectedRangeLast().from.row).toBe(1);
      expect(getSelectedRangeLast().from.col).toBe(3);
      expect(getSelectedRangeLast().to.row).toBe(4);
      expect(getSelectedRangeLast().to.col).toBe(6);
      expect(`
      |   ║   : - : - : - : - :   :   :   :   :   |
      |===:===:===:===:===:===:===:===:===:===:===|
      |   ║   :   :   :   :   :   :   :   :   :   |
      | - ║   : A : 0 : 0 : 0 :   :   :   :   :   |
      | - ║   : 0 : 0 : 0 : 0 :   :   :   :   :   |
      | - ║   : 0 : 0 : 0 : 0 :   :   :   :   :   |
      | - ║   : 0 : 0 : 0 : 0 :   :   :   :   :   |
      |   ║   :   :   :   :   :   :   :   :   :   |
      |   ║   :   :   :   :   :   :   :   :   :   |
      |   ║   :   :   :   :   :   :   :   :   :   |
      `).toBeMatchToSelectionPattern();

      keyDown('ctrl');

      $(getCell(3, 5)).simulate('mousedown');
      $(getCell(5, 8)).simulate('mouseover');
      $(getCell(5, 8)).simulate('mouseup');

      expect(getSelected()).toEqual([[1, 3, 4, 6], [3, 5, 5, 8]]);
      expect(getSelectedRangeLast().highlight.row).toBe(3);
      expect(getSelectedRangeLast().highlight.col).toBe(5);
      expect(getSelectedRangeLast().from.row).toBe(3);
      expect(getSelectedRangeLast().from.col).toBe(5);
      expect(getSelectedRangeLast().to.row).toBe(5);
      expect(getSelectedRangeLast().to.col).toBe(8);
      expect(`
      |   ║   : - : - : - : - : - : - :   :   :   |
      |===:===:===:===:===:===:===:===:===:===:===|
      |   ║   :   :   :   :   :   :   :   :   :   |
      | - ║   : 0 : 0 : 0 : 0 :   :   :   :   :   |
      | - ║   : 0 : 0 : 0 : 0 :   :   :   :   :   |
      | - ║   : 0 : 0 : B : 1 : 0 : 0 :   :   :   |
      | - ║   : 0 : 0 : 1 : 1 : 0 : 0 :   :   :   |
      | - ║   :   :   : 0 : 0 : 0 : 0 :   :   :   |
      |   ║   :   :   :   :   :   :   :   :   :   |
      |   ║   :   :   :   :   :   :   :   :   :   |
      `).toBeMatchToSelectionPattern();
    });

    describe('should select entire table after the corner was clicked and', () => {
      it('just some columns were hidden', () => {
        handsontable({
          data: Handsontable.helper.createSpreadsheetData(5, 5),
          rowHeaders: true,
          colHeaders: true,
          hiddenColumns: {
            columns: [0, 1, 2],
          },
        });

        const corner = $('.ht_clone_top_left_corner .htCore')
          .find('thead')
          .find('th')
          .eq(0);
        simulateClick(corner, 'LMB');

        expect(getSelected()).toEqual([[0, 0, 4, 4]]);
        expect(`
        |   ║ * : * |
        |===:===:===|
        | * ║ A : 0 |
        | * ║ 0 : 0 |
        | * ║ 0 : 0 |
        | * ║ 0 : 0 |
        | * ║ 0 : 0 |
        `).toBeMatchToSelectionPattern();
      });

      it('all columns were hidden', () => {
        handsontable({
          data: Handsontable.helper.createSpreadsheetData(5, 5),
          rowHeaders: true,
          colHeaders: true,
          hiddenColumns: {
            columns: [0, 1, 2, 3, 4],
          },
        });

        const corner = $('.ht_clone_top_left_corner .htCore')
          .find('thead')
          .find('th')
          .eq(0);
        simulateClick(corner, 'LMB');

        expect(getSelected()).toEqual([[0, 0, 4, 4]]);
        expect(`
        |   |
        | * |
        | * |
        | * |
        | * |
        | * |
        `).toBeMatchToSelectionPattern();
      });
    });
  });

  describe('cell selection (API)', () => {
    // Do we need this test case?
    it('should not throw any errors, when selecting a whole row with the last column hidden', () => {
      const hot = handsontable({
        data: Handsontable.helper.createSpreadsheetData(4, 4),
        hiddenColumns: {
          columns: [3]
        },
        rowHeaders: true,
      });

      let errorThrown = false;

      try {
        hot.selectCell(2, 0, 2, 3);

      } catch (err) {
        errorThrown = true;
      }

      expect(errorThrown).toBe(false);
    });

    it('should select entire table after call selectAll if some columns are hidden', () => {
      handsontable({
        data: Handsontable.helper.createSpreadsheetData(5, 5),
        rowHeaders: true,
        colHeaders: true,
        hiddenColumns: {
          columns: [0, 1],
        },
      });

      selectAll();

      expect(getSelected()).toEqual([[0, 0, 4, 4]]);
      expect(getSelectedRangeLast().highlight.row).toBe(0);
      expect(getSelectedRangeLast().highlight.col).toBe(2);
      expect(getSelectedRangeLast().from.row).toBe(0);
      expect(getSelectedRangeLast().from.col).toBe(0);
      expect(getSelectedRangeLast().to.row).toBe(4);
      expect(getSelectedRangeLast().to.col).toBe(4);
      expect(`
      |   ║ * : * : * |
      |===:===:===:===|
      | * ║ A : 0 : 0 |
      | * ║ 0 : 0 : 0 |
      | * ║ 0 : 0 : 0 |
      | * ║ 0 : 0 : 0 |
      | * ║ 0 : 0 : 0 |
      `).toBeMatchToSelectionPattern();
    });

    it('should select entire table after call selectAll if all of columns are hidden', () => {
      handsontable({
        data: Handsontable.helper.createSpreadsheetData(5, 5),
        rowHeaders: true,
        colHeaders: true,
        hiddenColumns: {
          columns: [0, 1, 2, 3, 4],
        },
      });

      selectAll();

      expect(getSelected()).toEqual([[0, 0, 4, 4]]);
      expect(getSelectedRangeLast().highlight.row).toBe(0);
      expect(getSelectedRangeLast().highlight.col).toBe(0); // a fallback to 0
      expect(getSelectedRangeLast().from.row).toBe(0);
      expect(getSelectedRangeLast().from.col).toBe(0);
      expect(getSelectedRangeLast().to.row).toBe(4);
      expect(getSelectedRangeLast().to.col).toBe(4);
      expect(`
      |   |
      | * |
      | * |
      | * |
      | * |
      | * |
      `).toBeMatchToSelectionPattern();
    });

    it('should select entire row after call selectRows if the first column is hidden', () => {
      handsontable({
        data: Handsontable.helper.createSpreadsheetData(5, 5),
        rowHeaders: true,
        colHeaders: true,
        hiddenColumns: {
          columns: [0],
        },
      });

      selectRows(0);

      expect(getSelected()).toEqual([[0, 0, 0, 4]]);
      expect(getSelectedRangeLast().highlight.row).toBe(0);
      expect(getSelectedRangeLast().highlight.col).toBe(1);
      expect(getSelectedRangeLast().from.row).toBe(0);
      expect(getSelectedRangeLast().from.col).toBe(0);
      expect(getSelectedRangeLast().to.row).toBe(0);
      expect(getSelectedRangeLast().to.col).toBe(4);
      expect(`
      |   ║ - : - : - : - |
      |===:===:===:===:===|
      | * ║ A : 0 : 0 : 0 |
      |   ║   :   :   :   |
      |   ║   :   :   :   |
      |   ║   :   :   :   |
      |   ║   :   :   :   |
      `).toBeMatchToSelectionPattern();
    });

    it('should select entire row after call selectRows if the last column is hidden', () => {
      handsontable({
        data: Handsontable.helper.createSpreadsheetData(5, 5),
        rowHeaders: true,
        colHeaders: true,
        hiddenColumns: {
          columns: [4],
        },
      });

      selectRows(0);

      expect(getSelected()).toEqual([[0, 0, 0, 4]]);
      expect(getSelectedRangeLast().highlight.row).toBe(0);
      expect(getSelectedRangeLast().highlight.col).toBe(0);
      expect(getSelectedRangeLast().from.row).toBe(0);
      expect(getSelectedRangeLast().from.col).toBe(0);
      expect(getSelectedRangeLast().to.row).toBe(0);
      expect(getSelectedRangeLast().to.col).toBe(4);
      expect(`
      |   ║ - : - : - : - |
      |===:===:===:===:===|
      | * ║ A : 0 : 0 : 0 |
      |   ║   :   :   :   |
      |   ║   :   :   :   |
      |   ║   :   :   :   |
      |   ║   :   :   :   |
      `).toBeMatchToSelectionPattern();
    });

    it('should select entire row after call selectRows if columns between the first and the last are hidden', () => {
      handsontable({
        data: Handsontable.helper.createSpreadsheetData(5, 5),
        rowHeaders: true,
        colHeaders: true,
        hiddenColumns: {
          columns: [1, 2, 3],
        },
      });

      selectRows(0);

      expect(getSelected()).toEqual([[0, 0, 0, 4]]);
      expect(getSelectedRangeLast().highlight.row).toBe(0);
      expect(getSelectedRangeLast().highlight.col).toBe(0);
      expect(getSelectedRangeLast().from.row).toBe(0);
      expect(getSelectedRangeLast().from.col).toBe(0);
      expect(getSelectedRangeLast().to.row).toBe(0);
      expect(getSelectedRangeLast().to.col).toBe(4);
      expect(`
      |   ║ - : - |
      |===:===:===|
      | * ║ A : 0 |
      |   ║   :   |
      |   ║   :   |
      |   ║   :   |
      |   ║   :   |
      `).toBeMatchToSelectionPattern();
    });

    it('should select hidden column internally after the `selectColumns` call (no visual effect)', () => {
      handsontable({
        data: Handsontable.helper.createSpreadsheetData(5, 5),
        rowHeaders: true,
        colHeaders: true,
        hiddenColumns: {
          columns: [1],
        },
      });

      selectColumns(1);

      expect(getSelected()).toEqual([[0, 1, 4, 1]]);
      expect(getSelectedRangeLast().highlight.row).toBe(0);
      expect(getSelectedRangeLast().highlight.col).toBe(1); // a fallback to 1
      expect(getSelectedRangeLast().from.row).toBe(0);
      expect(getSelectedRangeLast().from.col).toBe(1);
      expect(getSelectedRangeLast().to.row).toBe(4);
      expect(getSelectedRangeLast().to.col).toBe(1);
      expect(`
      |   ║   :   :   :   |
      |===:===:===:===:===|
      |   ║   :   :   :   |
      |   ║   :   :   :   |
      |   ║   :   :   :   |
      |   ║   :   :   :   |
      |   ║   :   :   :   |
      `).toBeMatchToSelectionPattern();
    });

    it('should select columns after the `selectColumns` call if range is partially hidden at the beginning of selection #1', () => {
      handsontable({
        data: Handsontable.helper.createSpreadsheetData(5, 5),
        rowHeaders: true,
        colHeaders: true,
        hiddenColumns: {
          columns: [1, 2, 3],
        },
      });

      selectColumns(1, 4);

      expect(getSelected()).toEqual([[0, 1, 4, 4]]);
      expect(getSelectedRangeLast().highlight.row).toBe(0);
      expect(getSelectedRangeLast().highlight.col).toBe(4);
      expect(getSelectedRangeLast().from.row).toBe(0);
      expect(getSelectedRangeLast().from.col).toBe(1);
      expect(getSelectedRangeLast().to.row).toBe(4);
      expect(getSelectedRangeLast().to.col).toBe(4);
      expect(`
      |   ║   : * |
      |===:===:===|
      | - ║   : A |
      | - ║   : 0 |
      | - ║   : 0 |
      | - ║   : 0 |
      | - ║   : 0 |
      `).toBeMatchToSelectionPattern();
    });

    it('should select columns after the `selectColumns` call if range is partially hidden at the beginning of selection #2', () => {
      handsontable({
        data: Handsontable.helper.createSpreadsheetData(5, 5),
        rowHeaders: true,
        colHeaders: true,
        hiddenColumns: {
          columns: [1, 2, 3],
        },
      });

      selectColumns(2, 4);

      expect(getSelected()).toEqual([[0, 2, 4, 4]]);
      expect(getSelectedRangeLast().highlight.row).toBe(0);
      expect(getSelectedRangeLast().highlight.col).toBe(4);
      expect(getSelectedRangeLast().from.row).toBe(0);
      expect(getSelectedRangeLast().from.col).toBe(2);
      expect(getSelectedRangeLast().to.row).toBe(4);
      expect(getSelectedRangeLast().to.col).toBe(4);
      expect(`
      |   ║   : * |
      |===:===:===|
      | - ║   : A |
      | - ║   : 0 |
      | - ║   : 0 |
      | - ║   : 0 |
      | - ║   : 0 |
      `).toBeMatchToSelectionPattern();
    });

    it('should select columns after the `selectColumns` call if range is partially hidden at the end of selection #1', () => {
      handsontable({
        data: Handsontable.helper.createSpreadsheetData(5, 5),
        rowHeaders: true,
        colHeaders: true,
        hiddenColumns: {
          columns: [1, 2, 3],
        },
      });

      selectColumns(0, 2);

      expect(getSelected()).toEqual([[0, 0, 4, 2]]);
      expect(getSelectedRangeLast().highlight.row).toBe(0);
      expect(getSelectedRangeLast().highlight.col).toBe(0);
      expect(getSelectedRangeLast().from.row).toBe(0);
      expect(getSelectedRangeLast().from.col).toBe(0);
      expect(getSelectedRangeLast().to.row).toBe(4);
      expect(getSelectedRangeLast().to.col).toBe(2);
      expect(`
      |   ║ * :   |
      |===:===:===|
      | - ║ A :   |
      | - ║ 0 :   |
      | - ║ 0 :   |
      | - ║ 0 :   |
      | - ║ 0 :   |
      `).toBeMatchToSelectionPattern();
    });

    it('should select columns after the `selectColumns` call if range is partially hidden at the end of selection #2', () => {
      handsontable({
        data: Handsontable.helper.createSpreadsheetData(5, 5),
        rowHeaders: true,
        colHeaders: true,
        hiddenColumns: {
          columns: [1, 2, 3],
        },
      });

      selectColumns(0, 3);

      expect(getSelected()).toEqual([[0, 0, 4, 3]]);
      expect(getSelectedRangeLast().highlight.row).toBe(0);
      expect(getSelectedRangeLast().highlight.col).toBe(0);
      expect(getSelectedRangeLast().from.row).toBe(0);
      expect(getSelectedRangeLast().from.col).toBe(0);
      expect(getSelectedRangeLast().to.row).toBe(4);
      expect(getSelectedRangeLast().to.col).toBe(3);
      expect(`
      |   ║ * :   |
      |===:===:===|
      | - ║ A :   |
      | - ║ 0 :   |
      | - ║ 0 :   |
      | - ║ 0 :   |
      | - ║ 0 :   |
      `).toBeMatchToSelectionPattern();
    });

    it('should select columns after call selectColumns if range is partially hidden in the middle of selection', () => {
      handsontable({
        data: Handsontable.helper.createSpreadsheetData(5, 5),
        rowHeaders: true,
        colHeaders: true,
        hiddenColumns: {
          columns: [1, 2, 3],
        },
      });

      selectColumns(0, 4);

      expect(getSelected()).toEqual([[0, 0, 4, 4]]);
      expect(getSelectedRangeLast().highlight.row).toBe(0);
      expect(getSelectedRangeLast().highlight.col).toBe(0);
      expect(getSelectedRangeLast().from.row).toBe(0);
      expect(getSelectedRangeLast().from.col).toBe(0);
      expect(getSelectedRangeLast().to.row).toBe(4);
      expect(getSelectedRangeLast().to.col).toBe(4);
      expect(`
      |   ║ * : * |
      |===:===:===|
      | - ║ A : 0 |
      | - ║ 0 : 0 |
      | - ║ 0 : 0 |
      | - ║ 0 : 0 |
      | - ║ 0 : 0 |
      `).toBeMatchToSelectionPattern();
    });

    it('should select columns after call selectColumns if range is partially hidden at the start and at the end of the range', () => {
      handsontable({
        data: Handsontable.helper.createSpreadsheetData(5, 5),
        rowHeaders: true,
        colHeaders: true,
        hiddenColumns: {
          columns: [1, 3],
        },
      });

      selectColumns(1, 3);

      expect(getSelected()).toEqual([[0, 1, 4, 3]]);
      expect(getSelectedRangeLast().highlight.row).toBe(0);
      expect(getSelectedRangeLast().highlight.col).toBe(2);
      expect(getSelectedRangeLast().from.row).toBe(0);
      expect(getSelectedRangeLast().from.col).toBe(1);
      expect(getSelectedRangeLast().to.row).toBe(4);
      expect(getSelectedRangeLast().to.col).toBe(3);
      expect(`
      |   ║   : * :   |
      |===:===:===:===|
      | - ║   : A :   |
      | - ║   : 0 :   |
      | - ║   : 0 :   |
      | - ║   : 0 :   |
      | - ║   : 0 :   |
      `).toBeMatchToSelectionPattern();
    });
  });

  describe('redrawing rendered selection when the selected range has been changed', () => {
    describe('by showing columns placed before the current selection', () => {
      it('single cell was selected', () => {
        handsontable({
          rowHeaders: true,
          colHeaders: true,
          startRows: 5,
          startCols: 5,
          hiddenColumns: {
            columns: [0, 1, 2],
          },
        });

        selectCell(3, 3);

        getPlugin('hiddenColumns').showColumns([0]);
        render();

        expect(getSelected()).toEqual([[3, 3, 3, 3]]);
        expect(getSelectedRangeLast().highlight.row).toBe(3);
        expect(getSelectedRangeLast().highlight.col).toBe(3);
        expect(getSelectedRangeLast().from.row).toBe(3);
        expect(getSelectedRangeLast().from.col).toBe(3);
        expect(getSelectedRangeLast().to.row).toBe(3);
        expect(getSelectedRangeLast().to.col).toBe(3);
        expect(`
        |   ║   : - :   |
        |===:===:===:===|
        |   ║   :   :   |
        |   ║   :   :   |
        |   ║   :   :   |
        | - ║   : # :   |
        |   ║   :   :   |
        `).toBeMatchToSelectionPattern();

        getPlugin('hiddenColumns').showColumns([1, 2]);
        render();

        expect(getSelected()).toEqual([[3, 3, 3, 3]]);
        expect(getSelectedRangeLast().highlight.row).toBe(3);
        expect(getSelectedRangeLast().highlight.col).toBe(3);
        expect(getSelectedRangeLast().from.row).toBe(3);
        expect(getSelectedRangeLast().from.col).toBe(3);
        expect(getSelectedRangeLast().to.row).toBe(3);
        expect(getSelectedRangeLast().to.col).toBe(3);
        expect(`
        |   ║   :   :   : - :   |
        |===:===:===:===:===:===|
        |   ║   :   :   :   :   |
        |   ║   :   :   :   :   |
        |   ║   :   :   :   :   |
        | - ║   :   :   : # :   |
        |   ║   :   :   :   :   |
        `).toBeMatchToSelectionPattern();
      });

      describe('entire row was selected and', () => {
        it('columns at the start had been hidden and were showed', () => {
          handsontable({
            data: Handsontable.helper.createSpreadsheetData(5, 5),
            rowHeaders: true,
            colHeaders: true,
            hiddenColumns: {
              columns: [0, 1],
            },
          });

          selectRows(0);

          getPlugin('hiddenColumns').showColumns([1]);
          render();

          expect(getSelected()).toEqual([[0, 0, 0, 4]]);
          expect(getSelectedRangeLast().highlight.row).toBe(0);
          expect(getSelectedRangeLast().highlight.col).toBe(1);
          expect(getSelectedRangeLast().from.row).toBe(0);
          expect(getSelectedRangeLast().from.col).toBe(0);
          expect(getSelectedRangeLast().to.row).toBe(0);
          expect(getSelectedRangeLast().to.col).toBe(4);
          expect(`
          |   ║ - : - : - : - |
          |===:===:===:===:===|
          | * ║ A : 0 : 0 : 0 |
          |   ║   :   :   :   |
          |   ║   :   :   :   |
          |   ║   :   :   :   |
          |   ║   :   :   :   |
          `).toBeMatchToSelectionPattern();

          getPlugin('hiddenColumns').showColumns([0]);
          render();

          expect(getSelected()).toEqual([[0, 0, 0, 4]]);
          expect(getSelectedRangeLast().highlight.row).toBe(0);
          expect(getSelectedRangeLast().highlight.col).toBe(0);
          expect(getSelectedRangeLast().from.row).toBe(0);
          expect(getSelectedRangeLast().from.col).toBe(0);
          expect(getSelectedRangeLast().to.row).toBe(0);
          expect(getSelectedRangeLast().to.col).toBe(4);
          expect(`
          |   ║ - : - : - : - : - |
          |===:===:===:===:===:===|
          | * ║ A : 0 : 0 : 0 : 0 |
          |   ║   :   :   :   :   |
          |   ║   :   :   :   :   |
          |   ║   :   :   :   :   |
          |   ║   :   :   :   :   |
          `).toBeMatchToSelectionPattern();
        });
      });

      it('non-contiguous selection', () => {
        handsontable({
          rowHeaders: true,
          colHeaders: true,
          startRows: 8,
          startCols: 12,
          hiddenColumns: {
            columns: [0, 1, 2],
          },
        });

        $(getCell(1, 3)).simulate('mousedown');
        $(getCell(4, 6)).simulate('mouseover');
        $(getCell(4, 6)).simulate('mouseup');

        keyDown('ctrl');

        $(getCell(3, 5)).simulate('mousedown');
        $(getCell(5, 8)).simulate('mouseover');
        $(getCell(5, 8)).simulate('mouseup');

        keyDown('ctrl');

        $(getCell(3, 6)).simulate('mousedown');
        $(getCell(6, 9)).simulate('mouseover');
        $(getCell(6, 9)).simulate('mouseup');

        expect(getSelected()).toEqual([[1, 3, 4, 6], [3, 5, 5, 8], [3, 6, 6, 9]]);
        expect(getSelectedRangeLast().highlight.row).toBe(3);
        expect(getSelectedRangeLast().highlight.col).toBe(6);
        expect(getSelectedRangeLast().from.row).toBe(3);
        expect(getSelectedRangeLast().from.col).toBe(6);
        expect(getSelectedRangeLast().to.row).toBe(6);
        expect(getSelectedRangeLast().to.col).toBe(9);
        expect(`
        |   ║ - : - : - : - : - : - : - :   :   |
        |===:===:===:===:===:===:===:===:===:===|
        |   ║   :   :   :   :   :   :   :   :   |
        | - ║ 0 : 0 : 0 : 0 :   :   :   :   :   |
        | - ║ 0 : 0 : 0 : 0 :   :   :   :   :   |
        | - ║ 0 : 0 : 1 : C : 1 : 1 : 0 :   :   |
        | - ║ 0 : 0 : 1 : 2 : 1 : 1 : 0 :   :   |
        | - ║   :   : 0 : 1 : 1 : 1 : 0 :   :   |
        | - ║   :   :   : 0 : 0 : 0 : 0 :   :   |
        |   ║   :   :   :   :   :   :   :   :   |
        `).toBeMatchToSelectionPattern();

        getPlugin('hiddenColumns').showColumns([0]);
        render();

        expect(getSelected()).toEqual([[1, 3, 4, 6], [3, 5, 5, 8], [3, 6, 6, 9]]);
        expect(getSelectedRangeLast().highlight.row).toBe(3);
        expect(getSelectedRangeLast().highlight.col).toBe(6);
        expect(getSelectedRangeLast().from.row).toBe(3);
        expect(getSelectedRangeLast().from.col).toBe(6);
        expect(getSelectedRangeLast().to.row).toBe(6);
        expect(getSelectedRangeLast().to.col).toBe(9);
        expect(`
        |   ║   : - : - : - : - : - : - : - :   :   |
        |===:===:===:===:===:===:===:===:===:===:===|
        |   ║   :   :   :   :   :   :   :   :   :   |
        | - ║   : 0 : 0 : 0 : 0 :   :   :   :   :   |
        | - ║   : 0 : 0 : 0 : 0 :   :   :   :   :   |
        | - ║   : 0 : 0 : 1 : C : 1 : 1 : 0 :   :   |
        | - ║   : 0 : 0 : 1 : 2 : 1 : 1 : 0 :   :   |
        | - ║   :   :   : 0 : 1 : 1 : 1 : 0 :   :   |
        | - ║   :   :   :   : 0 : 0 : 0 : 0 :   :   |
        |   ║   :   :   :   :   :   :   :   :   :   |
        `).toBeMatchToSelectionPattern();

        getPlugin('hiddenColumns').showColumns([1, 2]);
        render();

        expect(getSelected()).toEqual([[1, 3, 4, 6], [3, 5, 5, 8], [3, 6, 6, 9]]);
        expect(getSelectedRangeLast().highlight.row).toBe(3);
        expect(getSelectedRangeLast().highlight.col).toBe(6);
        expect(getSelectedRangeLast().from.row).toBe(3);
        expect(getSelectedRangeLast().from.col).toBe(6);
        expect(getSelectedRangeLast().to.row).toBe(6);
        expect(getSelectedRangeLast().to.col).toBe(9);
        expect(`
        |   ║   :   :   : - : - : - : - : - : - : - :   :   |
        |===:===:===:===:===:===:===:===:===:===:===:===:===|
        |   ║   :   :   :   :   :   :   :   :   :   :   :   |
        | - ║   :   :   : 0 : 0 : 0 : 0 :   :   :   :   :   |
        | - ║   :   :   : 0 : 0 : 0 : 0 :   :   :   :   :   |
        | - ║   :   :   : 0 : 0 : 1 : C : 1 : 1 : 0 :   :   |
        | - ║   :   :   : 0 : 0 : 1 : 2 : 1 : 1 : 0 :   :   |
        | - ║   :   :   :   :   : 0 : 1 : 1 : 1 : 0 :   :   |
        | - ║   :   :   :   :   :   : 0 : 0 : 0 : 0 :   :   |
        |   ║   :   :   :   :   :   :   :   :   :   :   :   |
        `).toBeMatchToSelectionPattern();
      });
=======
      getPlugin('hiddenColumns').disablePlugin();
      render();

      expect(getCell(0, 0).innerText).toBe('A1');
      expect(getCell(0, 1).innerText).toBe('B1');
      expect(getCell(0, 2).innerText).toBe('C1');
      expect(getCell(0, 3).innerText).toBe('D1');
      expect(getCell(0, 4).innerText).toBe('E1');
      expect(countCols()).toBe(5);
    });

    it('should hide columns after calling the enablePlugin method', () => {
      handsontable({
        data: Handsontable.helper.createSpreadsheetData(5, 5),
        hiddenColumns: {
          columns: [1, 3],
        },
      });

      const plugin = getPlugin('hiddenColumns');
      plugin.disablePlugin();
      render();

      expect(countCols()).toBe(5);

      plugin.enablePlugin();
      render();

      expect(countCols()).toBe(5);
      expect(getCell(0, 0).innerText).toBe('A1');
      expect(getCell(0, 1)).toBe(null);
      expect(getCell(0, 2).innerText).toBe('C1');
      expect(getCell(0, 3)).toBe(null);
      expect(getCell(0, 4).innerText).toBe('E1');
    });

    it('should initialize the plugin after setting it up with the "updateSettings" method', () => {
      handsontable({
        data: Handsontable.helper.createSpreadsheetData(5, 5),
      });

      const plugin = getPlugin('hiddenColumns');

      expect(plugin.enabled).toEqual(false);

      updateSettings({
        hiddenColumns: {
          columns: [1, 3],
        },
      });

      expect(plugin.enabled).toEqual(true);
      expect(spec().$container.find('tr:eq(0) td').length).toBe(3);
      expect(countCols()).toBe(5);
      expect(getCell(0, 0).innerText).toBe('A1');
      expect(getCell(0, 1)).toBe(null);
      expect(getCell(0, 2).innerText).toBe('C1');
      expect(getCell(0, 3)).toBe(null);
      expect(getCell(0, 4).innerText).toBe('E1');
    });

    it('should update hidden columns with the "updateSettings" method', () => {
      handsontable({
        data: Handsontable.helper.createSpreadsheetData(5, 5),
        hiddenColumns: {
          columns: [1, 3],
        },
      });

      expect(countCols()).toBe(5);
      expect(spec().$container.find('tr:eq(0) td').length).toBe(3);
      expect(getCell(0, 0).innerText).toBe('A1');
      expect(getCell(0, 1)).toBe(null);
      expect(getCell(0, 2).innerText).toBe('C1');
      expect(getCell(0, 3)).toBe(null);
      expect(getCell(0, 4).innerText).toBe('E1');

      updateSettings({
        hiddenColumns: {
          columns: [0, 2, 4],
        },
      });

      expect(countCols()).toBe(5);
      expect(spec().$container.find('tr:eq(0) td').length).toBe(2);
      expect(getCell(0, 0)).toBe(null);
      expect(getCell(0, 1).innerText).toBe('B1');
      expect(getCell(0, 2)).toBe(null);
      expect(getCell(0, 3).innerText).toBe('D1');
      expect(getCell(0, 4)).toBe(null);
    });
  });

  describe('indicators', () => {
    it('should add proper class names in column headers', () => {
      handsontable({
        data: Handsontable.helper.createSpreadsheetData(1, 5),
        hiddenColumns: {
          columns: [1, 3],
          indicators: true,
        },
        colHeaders: true,
      });

      expect(getCell(-1, 0)).toHaveClass(CSS_CLASS_BEFORE_HIDDEN);
      expect(getCell(-1, 1)).toBe(null);
      expect(getCell(-1, 2)).toHaveClass(CSS_CLASS_BEFORE_HIDDEN);
      expect(getCell(-1, 2)).toHaveClass(CSS_CLASS_AFTER_HIDDEN);
      expect(getCell(-1, 3)).toBe(null);
      expect(getCell(-1, 4)).toHaveClass(CSS_CLASS_AFTER_HIDDEN);
    });

    it('should render indicators after enabling them in updateSettings', () => {
      handsontable({
        data: Handsontable.helper.createSpreadsheetData(1, 3),
        hiddenColumns: {
          columns: [0, 2],
        },
        colHeaders: true,
      });

      expect(getCell(-1, 1)).not.toHaveClass(CSS_CLASS_BEFORE_HIDDEN);
      expect(getCell(-1, 1)).not.toHaveClass(CSS_CLASS_AFTER_HIDDEN);

      updateSettings({
        hiddenColumns: {
          columns: [0, 2],
          indicators: true,
        },
      });

      expect(getCell(-1, 1)).toHaveClass(CSS_CLASS_BEFORE_HIDDEN);
      expect(getCell(-1, 1)).toHaveClass(CSS_CLASS_AFTER_HIDDEN);
>>>>>>> 0eb1eb67
    });
  });

<<<<<<< HEAD
    describe('by hiding columns placed before the current selection', () => {
      it('single cell was selected', () => {
        handsontable({
          rowHeaders: true,
          colHeaders: true,
          startRows: 5,
          startCols: 5,
          hiddenColumns: true,
        });

        selectCell(3, 3);

        getPlugin('hiddenColumns').hideColumns([1, 2]);
        render();

        expect(getSelected()).toEqual([[3, 3, 3, 3]]);
        expect(getSelectedRangeLast().highlight.row).toBe(3);
        expect(getSelectedRangeLast().highlight.col).toBe(3);
        expect(getSelectedRangeLast().from.row).toBe(3);
        expect(getSelectedRangeLast().from.col).toBe(3);
        expect(getSelectedRangeLast().to.row).toBe(3);
        expect(getSelectedRangeLast().to.col).toBe(3);
        expect(`
        |   ║   : - :   |
        |===:===:===:===|
        |   ║   :   :   |
        |   ║   :   :   |
        |   ║   :   :   |
        | - ║   : # :   |
        |   ║   :   :   |
        `).toBeMatchToSelectionPattern();

        getPlugin('hiddenColumns').hideColumns([0]);
        render();

        expect(getSelected()).toEqual([[3, 3, 3, 3]]);
        expect(getSelectedRangeLast().highlight.row).toBe(3);
        expect(getSelectedRangeLast().highlight.col).toBe(3);
        expect(getSelectedRangeLast().from.row).toBe(3);
        expect(getSelectedRangeLast().from.col).toBe(3);
        expect(getSelectedRangeLast().to.row).toBe(3);
        expect(getSelectedRangeLast().to.col).toBe(3);
        expect(`
        |   ║ - :   |
        |===:===:===|
        |   ║   :   |
        |   ║   :   |
        |   ║   :   |
        | - ║ # :   |
        |   ║   :   |
        `).toBeMatchToSelectionPattern();
      });

      it('non-contiguous selection', () => {
        handsontable({
          rowHeaders: true,
          colHeaders: true,
          startRows: 8,
          startCols: 12,
          hiddenColumns: true,
        });

        $(getCell(1, 3)).simulate('mousedown');
        $(getCell(4, 6)).simulate('mouseover');
        $(getCell(4, 6)).simulate('mouseup');

        keyDown('ctrl');

        $(getCell(3, 5)).simulate('mousedown');
        $(getCell(5, 8)).simulate('mouseover');
        $(getCell(5, 8)).simulate('mouseup');

        keyDown('ctrl');

        $(getCell(3, 6)).simulate('mousedown');
        $(getCell(6, 9)).simulate('mouseover');
        $(getCell(6, 9)).simulate('mouseup');

        expect(getSelected()).toEqual([[1, 3, 4, 6], [3, 5, 5, 8], [3, 6, 6, 9]]);
        expect(getSelectedRangeLast().highlight.row).toBe(3);
        expect(getSelectedRangeLast().highlight.col).toBe(6);
        expect(getSelectedRangeLast().from.row).toBe(3);
        expect(getSelectedRangeLast().from.col).toBe(6);
        expect(getSelectedRangeLast().to.row).toBe(6);
        expect(getSelectedRangeLast().to.col).toBe(9);
        expect(`
        |   ║   :   :   : - : - : - : - : - : - : - :   :   |
        |===:===:===:===:===:===:===:===:===:===:===:===:===|
        |   ║   :   :   :   :   :   :   :   :   :   :   :   |
        | - ║   :   :   : 0 : 0 : 0 : 0 :   :   :   :   :   |
        | - ║   :   :   : 0 : 0 : 0 : 0 :   :   :   :   :   |
        | - ║   :   :   : 0 : 0 : 1 : C : 1 : 1 : 0 :   :   |
        | - ║   :   :   : 0 : 0 : 1 : 2 : 1 : 1 : 0 :   :   |
        | - ║   :   :   :   :   : 0 : 1 : 1 : 1 : 0 :   :   |
        | - ║   :   :   :   :   :   : 0 : 0 : 0 : 0 :   :   |
        |   ║   :   :   :   :   :   :   :   :   :   :   :   |
        `).toBeMatchToSelectionPattern();

        getPlugin('hiddenColumns').hideColumns([1, 2]);
        render();

        expect(getSelected()).toEqual([[1, 3, 4, 6], [3, 5, 5, 8], [3, 6, 6, 9]]);
        expect(getSelectedRangeLast().highlight.row).toBe(3);
        expect(getSelectedRangeLast().highlight.col).toBe(6);
        expect(getSelectedRangeLast().from.row).toBe(3);
        expect(getSelectedRangeLast().from.col).toBe(6);
        expect(getSelectedRangeLast().to.row).toBe(6);
        expect(getSelectedRangeLast().to.col).toBe(9);
        expect(`
        |   ║   : - : - : - : - : - : - : - :   :   |
        |===:===:===:===:===:===:===:===:===:===:===|
        |   ║   :   :   :   :   :   :   :   :   :   |
        | - ║   : 0 : 0 : 0 : 0 :   :   :   :   :   |
        | - ║   : 0 : 0 : 0 : 0 :   :   :   :   :   |
        | - ║   : 0 : 0 : 1 : C : 1 : 1 : 0 :   :   |
        | - ║   : 0 : 0 : 1 : 2 : 1 : 1 : 0 :   :   |
        | - ║   :   :   : 0 : 1 : 1 : 1 : 0 :   :   |
        | - ║   :   :   :   : 0 : 0 : 0 : 0 :   :   |
        |   ║   :   :   :   :   :   :   :   :   :   |
        `).toBeMatchToSelectionPattern();

        getPlugin('hiddenColumns').hideColumns([0]);
        render();

        expect(getSelected()).toEqual([[1, 3, 4, 6], [3, 5, 5, 8], [3, 6, 6, 9]]);
        expect(getSelectedRangeLast().highlight.row).toBe(3);
        expect(getSelectedRangeLast().highlight.col).toBe(6);
        expect(getSelectedRangeLast().from.row).toBe(3);
        expect(getSelectedRangeLast().from.col).toBe(6);
        expect(getSelectedRangeLast().to.row).toBe(6);
        expect(getSelectedRangeLast().to.col).toBe(9);
        expect(`
        |   ║ - : - : - : - : - : - : - :   :   |
        |===:===:===:===:===:===:===:===:===:===|
        |   ║   :   :   :   :   :   :   :   :   |
        | - ║ 0 : 0 : 0 : 0 :   :   :   :   :   |
        | - ║ 0 : 0 : 0 : 0 :   :   :   :   :   |
        | - ║ 0 : 0 : 1 : C : 1 : 1 : 0 :   :   |
        | - ║ 0 : 0 : 1 : 2 : 1 : 1 : 0 :   :   |
        | - ║   :   : 0 : 1 : 1 : 1 : 0 :   :   |
        | - ║   :   :   : 0 : 0 : 0 : 0 :   :   |
        |   ║   :   :   :   :   :   :   :   :   |
        `).toBeMatchToSelectionPattern();
      });
    });

    describe('by showing hidden, ', () => {
      it('selected columns', () => {
        handsontable({
          data: Handsontable.helper.createSpreadsheetData(5, 5),
          rowHeaders: true,
          colHeaders: true,
          hiddenColumns: {
            columns: [1, 2],
          },
        });

        selectColumns(1, 2);

        getPlugin('hiddenColumns').showColumns([2]);
        render();

        expect(getSelected()).toEqual([[0, 1, 4, 2]]);
        expect(getSelectedRangeLast().highlight.row).toBe(0);
        expect(getSelectedRangeLast().highlight.col).toBe(2);
        expect(getSelectedRangeLast().from.row).toBe(0);
        expect(getSelectedRangeLast().from.col).toBe(1);
        expect(getSelectedRangeLast().to.row).toBe(4);
        expect(getSelectedRangeLast().to.col).toBe(2);
        expect(`
        |   ║   : * :   :   |
        |===:===:===:===:===|
        | - ║   : A :   :   |
        | - ║   : 0 :   :   |
        | - ║   : 0 :   :   |
        | - ║   : 0 :   :   |
        | - ║   : 0 :   :   |
        `).toBeMatchToSelectionPattern();

        getPlugin('hiddenColumns').showColumns([1]);
        render();

        expect(getSelected()).toEqual([[0, 1, 4, 2]]);
        expect(getSelectedRangeLast().highlight.row).toBe(0);
        expect(getSelectedRangeLast().highlight.col).toBe(1);
        expect(getSelectedRangeLast().from.row).toBe(0);
        expect(getSelectedRangeLast().from.col).toBe(1);
        expect(getSelectedRangeLast().to.row).toBe(4);
        expect(getSelectedRangeLast().to.col).toBe(2);
        expect(`
        |   ║   : * : * :   :   |
        |===:===:===:===:===:===|
        | - ║   : A : 0 :   :   |
        | - ║   : 0 : 0 :   :   |
        | - ║   : 0 : 0 :   :   |
        | - ║   : 0 : 0 :   :   |
        | - ║   : 0 : 0 :   :   |
        `).toBeMatchToSelectionPattern();
      });

      it('selected cell', () => {
        handsontable({
          data: Handsontable.helper.createSpreadsheetData(5, 5),
          rowHeaders: true,
          colHeaders: true,
          hiddenColumns: {
            columns: [1],
          },
        });

        selectCell(3, 1);

        getPlugin('hiddenColumns').showColumns([1]);
        render();

        expect(getSelected()).toEqual([[3, 1, 3, 1]]);
        expect(getSelectedRangeLast().highlight.row).toBe(3);
        expect(getSelectedRangeLast().highlight.col).toBe(1);
        expect(getSelectedRangeLast().from.row).toBe(3);
        expect(getSelectedRangeLast().from.col).toBe(1);
        expect(getSelectedRangeLast().to.row).toBe(3);
        expect(getSelectedRangeLast().to.col).toBe(1);
        expect(`
        |   ║   : - :   :   :   |
        |===:===:===:===:===:===|
        |   ║   :   :   :   :   |
        |   ║   :   :   :   :   |
        |   ║   :   :   :   :   |
        | - ║   : # :   :   :   |
        |   ║   :   :   :   :   |
        `).toBeMatchToSelectionPattern();
      });

      it('selected cells (just a few)', () => {
        handsontable({
          data: Handsontable.helper.createSpreadsheetData(5, 5),
          rowHeaders: true,
          colHeaders: true,
          hiddenColumns: {
            columns: [1],
          },
        });

        selectCells([[3, 1], [0, 1], [0, 1]]);

        getPlugin('hiddenColumns').showColumns([1]);
        render();

        expect(getSelected()).toEqual([[3, 1, 3, 1], [0, 1, 0, 1], [0, 1, 0, 1]]);
        expect(getSelectedRangeLast().highlight.row).toBe(0);
        expect(getSelectedRangeLast().highlight.col).toBe(1);
        expect(getSelectedRangeLast().from.row).toBe(0);
        expect(getSelectedRangeLast().from.col).toBe(1);
        expect(getSelectedRangeLast().to.row).toBe(0);
        expect(getSelectedRangeLast().to.col).toBe(1);
        expect(`
        |   ║   : - :   :   :   |
        |===:===:===:===:===:===|
        | - ║   : B :   :   :   |
        |   ║   :   :   :   :   |
        |   ║   :   :   :   :   |
        | - ║   : 0 :   :   :   |
        |   ║   :   :   :   :   |
        `).toBeMatchToSelectionPattern();
      });

      it('selected cells (all of them)', () => {
        handsontable({
          data: Handsontable.helper.createSpreadsheetData(5, 5),
          rowHeaders: true,
          colHeaders: true,
          hiddenColumns: {
            columns: [0, 1, 2, 3, 4],
          },
        });

        selectAll();

        getPlugin('hiddenColumns').showColumns([0, 1, 2, 3, 4]);
        render();

        expect(getSelected()).toEqual([[0, 0, 4, 4]]);
        expect(getSelectedRangeLast().highlight.row).toBe(0);
        expect(getSelectedRangeLast().highlight.col).toBe(0);
        expect(getSelectedRangeLast().from.row).toBe(0);
        expect(getSelectedRangeLast().from.col).toBe(0);
        expect(getSelectedRangeLast().to.row).toBe(4);
        expect(getSelectedRangeLast().to.col).toBe(4);
        expect(`
        |   ║ * : * : * : * : * |
        |===:===:===:===:===:===|
        | * ║ A : 0 : 0 : 0 : 0 |
        | * ║ 0 : 0 : 0 : 0 : 0 |
        | * ║ 0 : 0 : 0 : 0 : 0 |
        | * ║ 0 : 0 : 0 : 0 : 0 |
        | * ║ 0 : 0 : 0 : 0 : 0 |
        `).toBeMatchToSelectionPattern();
      });
    });

    it('by showing columns from a selection containing hidden columns at the start and at the end of the range', () => {
      handsontable({
        data: Handsontable.helper.createSpreadsheetData(5, 5),
        rowHeaders: true,
        colHeaders: true,
        hiddenColumns: {
          columns: [1, 3],
        },
      });

      selectColumns(1, 3);

      getPlugin('hiddenColumns').showColumns([3]);
      render();

      expect(getSelected()).toEqual([[0, 1, 4, 3]]);
      expect(getSelectedRangeLast().highlight.row).toBe(0);
      expect(getSelectedRangeLast().highlight.col).toBe(2);
      expect(getSelectedRangeLast().from.row).toBe(0);
      expect(getSelectedRangeLast().from.col).toBe(1);
      expect(getSelectedRangeLast().to.row).toBe(4);
      expect(getSelectedRangeLast().to.col).toBe(3);
      expect(`
      |   ║   : * : * :   |
      |===:===:===:===:===|
      | - ║   : A : 0 :   |
      | - ║   : 0 : 0 :   |
      | - ║   : 0 : 0 :   |
      | - ║   : 0 : 0 :   |
      | - ║   : 0 : 0 :   |
      `).toBeMatchToSelectionPattern();

      getPlugin('hiddenColumns').showColumns([1]);
      render();

      expect(getSelected()).toEqual([[0, 1, 4, 3]]);
      expect(getSelectedRangeLast().highlight.row).toBe(0);
      expect(getSelectedRangeLast().highlight.col).toBe(1);
      expect(getSelectedRangeLast().from.row).toBe(0);
      expect(getSelectedRangeLast().from.col).toBe(1);
      expect(getSelectedRangeLast().to.row).toBe(4);
      expect(getSelectedRangeLast().to.col).toBe(3);
      expect(`
      |   ║   : * : * : * :   |
      |===:===:===:===:===:===|
      | - ║   : A : 0 : 0 :   |
      | - ║   : 0 : 0 : 0 :   |
      | - ║   : 0 : 0 : 0 :   |
      | - ║   : 0 : 0 : 0 :   |
      | - ║   : 0 : 0 : 0 :   |
      `).toBeMatchToSelectionPattern();
    });

    describe('by hiding ', () => {
      it('selected columns', () => {
        handsontable({
          data: Handsontable.helper.createSpreadsheetData(5, 5),
          rowHeaders: true,
          colHeaders: true,
          hiddenColumns: true,
        });

        selectColumns(1, 2);

        getPlugin('hiddenColumns').hideColumns([1]);
        render();

        expect(getSelected()).toEqual([[0, 1, 4, 2]]);
        expect(getSelectedRangeLast().highlight.row).toBe(0);
        expect(getSelectedRangeLast().highlight.col).toBe(2);
        expect(getSelectedRangeLast().from.row).toBe(0);
        expect(getSelectedRangeLast().from.col).toBe(1);
        expect(getSelectedRangeLast().to.row).toBe(4);
        expect(getSelectedRangeLast().to.col).toBe(2);
        expect(`
        |   ║   : * :   :   |
        |===:===:===:===:===|
        | - ║   : A :   :   |
        | - ║   : 0 :   :   |
        | - ║   : 0 :   :   |
        | - ║   : 0 :   :   |
        | - ║   : 0 :   :   |
        `).toBeMatchToSelectionPattern();

        getPlugin('hiddenColumns').hideColumns([2]);
        render();

        expect(getSelected()).toEqual([[0, 1, 4, 2]]);
        expect(getSelectedRangeLast().highlight.row).toBe(0);
        expect(getSelectedRangeLast().highlight.col).toBe(1);
        expect(getSelectedRangeLast().from.row).toBe(0);
        expect(getSelectedRangeLast().from.col).toBe(1);
        expect(getSelectedRangeLast().to.row).toBe(4);
        expect(getSelectedRangeLast().to.col).toBe(2);
        expect(`
        |   ║   :   :   |
        |===:===:===:===|
        |   ║   :   :   |
        |   ║   :   :   |
        |   ║   :   :   |
        |   ║   :   :   |
        |   ║   :   :   |
        `).toBeMatchToSelectionPattern();
      });

      it('selected cell', () => {
        handsontable({
          data: Handsontable.helper.createSpreadsheetData(5, 5),
          rowHeaders: true,
          colHeaders: true,
          hiddenColumns: true,
        });

        selectCell(3, 1);

        getPlugin('hiddenColumns').hideColumns([1]);
        render();

        expect(getSelected()).toEqual([[3, 1, 3, 1]]);
        expect(getSelectedRangeLast().highlight.row).toBe(3);
        expect(getSelectedRangeLast().highlight.col).toBe(1);
        expect(getSelectedRangeLast().from.row).toBe(3);
        expect(getSelectedRangeLast().from.col).toBe(1);
        expect(getSelectedRangeLast().to.row).toBe(3);
        expect(getSelectedRangeLast().to.col).toBe(1);
        expect(`
        |   ║   :   :   :   |
        |===:===:===:===:===|
        |   ║   :   :   :   |
        |   ║   :   :   :   |
        |   ║   :   :   :   |
        |   ║   :   :   :   |
        |   ║   :   :   :   |
        `).toBeMatchToSelectionPattern();
      });

      it('selected cells', () => {
        handsontable({
          data: Handsontable.helper.createSpreadsheetData(5, 5),
          rowHeaders: true,
          colHeaders: true,
          hiddenColumns: true,
        });

        selectCells([[3, 1], [0, 1], [0, 1]]);

        getPlugin('hiddenColumns').hideColumns([1]);
        render();

        expect(getSelected()).toEqual([[3, 1, 3, 1], [0, 1, 0, 1], [0, 1, 0, 1]]);
        expect(getSelectedRangeLast().highlight.row).toBe(0);
        expect(getSelectedRangeLast().highlight.col).toBe(1);
        expect(getSelectedRangeLast().from.row).toBe(0);
        expect(getSelectedRangeLast().from.col).toBe(1);
        expect(getSelectedRangeLast().to.row).toBe(0);
        expect(getSelectedRangeLast().to.col).toBe(1);
        expect(`
        |   ║   :   :   :   |
        |===:===:===:===:===|
        |   ║   :   :   :   |
        |   ║   :   :   :   |
        |   ║   :   :   :   |
        |   ║   :   :   :   |
        |   ║   :   :   :   |
        `).toBeMatchToSelectionPattern();
      });

      it('all selected cells', () => {
        handsontable({
          data: Handsontable.helper.createSpreadsheetData(5, 5),
          rowHeaders: true,
          colHeaders: true,
          hiddenColumns: true,
        });

        selectAll();

        getPlugin('hiddenColumns').hideColumns([0, 1, 2, 3, 4]);
        render();

        expect(getSelected()).toEqual([[0, 0, 4, 4]]);
        expect(getSelectedRangeLast().highlight.row).toBe(0);
        expect(getSelectedRangeLast().highlight.col).toBe(0);
        expect(getSelectedRangeLast().from.row).toBe(0);
        expect(getSelectedRangeLast().from.col).toBe(0);
        expect(getSelectedRangeLast().to.row).toBe(4);
        expect(getSelectedRangeLast().to.col).toBe(4);
        expect(`
        |   |
        | * |
        | * |
        | * |
        | * |
        | * |
        `).toBeMatchToSelectionPattern();
      });
    });

    it('showed columns on a table with all columns hidden and with selected entire row', () => {
      handsontable({
        data: Handsontable.helper.createSpreadsheetData(5, 5),
        rowHeaders: true,
        colHeaders: true,
        hiddenColumns: {
          columns: [0, 1, 2, 3, 4],
        },
      });

      selectRows(0);

      getPlugin('hiddenColumns').showColumns([4]);
      render();

      expect(getSelected()).toEqual([[0, 0, 0, 4]]);
      expect(getSelectedRangeLast().highlight.row).toBe(0);
      expect(getSelectedRangeLast().highlight.col).toBe(4);
      expect(getSelectedRangeLast().from.row).toBe(0);
      expect(getSelectedRangeLast().from.col).toBe(0);
      expect(getSelectedRangeLast().to.row).toBe(0);
      expect(getSelectedRangeLast().to.col).toBe(4);
      expect(`
      |   ║ - |
      |===:===|
      | * ║ A |
      |   ║   |
      |   ║   |
      |   ║   |
      |   ║   |
      `).toBeMatchToSelectionPattern();

      getPlugin('hiddenColumns').showColumns([1, 2, 3]);
      render();

      expect(getSelected()).toEqual([[0, 0, 0, 4]]);
      expect(getSelectedRangeLast().highlight.row).toBe(0);
      expect(getSelectedRangeLast().highlight.col).toBe(1);
      expect(getSelectedRangeLast().from.row).toBe(0);
      expect(getSelectedRangeLast().from.col).toBe(0);
      expect(getSelectedRangeLast().to.row).toBe(0);
      expect(getSelectedRangeLast().to.col).toBe(4);
      expect(`
      |   ║ - : - : - : - |
      |===:===:===:===:===|
      | * ║ A : 0 : 0 : 0 |
      |   ║   :   :   :   |
      |   ║   :   :   :   |
      |   ║   :   :   :   |
      |   ║   :   :   :   |
      `).toBeMatchToSelectionPattern();

      getPlugin('hiddenColumns').showColumns([0]);
      render();

      expect(getSelected()).toEqual([[0, 0, 0, 4]]);
      expect(getSelectedRangeLast().highlight.row).toBe(0);
      expect(getSelectedRangeLast().highlight.col).toBe(0);
      expect(getSelectedRangeLast().from.row).toBe(0);
      expect(getSelectedRangeLast().from.col).toBe(0);
      expect(getSelectedRangeLast().to.row).toBe(0);
      expect(getSelectedRangeLast().to.col).toBe(4);
      expect(`
      |   ║ - : - : - : - : - |
      |===:===:===:===:===:===|
      | * ║ A : 0 : 0 : 0 : 0 |
      |   ║   :   :   :   :   |
      |   ║   :   :   :   :   |
      |   ║   :   :   :   :   |
      |   ║   :   :   :   :   |
      `).toBeMatchToSelectionPattern();
    });
  });
=======
  describe('context-menu', () => {
    describe('items', () => {
      describe('hiding', () => {
        it('should not render context menu item for hiding if no column is selected', () => {
          handsontable({
            data: Handsontable.helper.createSpreadsheetData(1, 5),
            colHeaders: true,
            contextMenu: [CONTEXTMENU_ITEM_HIDE],
            hiddenColumns: true,
          });

          selectCell(0, 0);
          contextMenu();

          const items = $('.htContextMenu tbody td');
          const actions = items.not('.htSeparator');

          expect(actions.text()).toBe(MENU_NO_ITEMS);
        });

        it('should render proper context menu item for hiding if only one column is selected', () => {
          handsontable({
            data: Handsontable.helper.createSpreadsheetData(1, 5),
            colHeaders: true,
            contextMenu: [CONTEXTMENU_ITEM_HIDE],
            hiddenColumns: true,
          });

          const $header = $(getCell(-1, 0));

          $header.simulate('mousedown');
          $header.simulate('mouseup');
          contextMenu();
>>>>>>> 0eb1eb67

          const items = $('.htContextMenu tbody td');
          const actions = items.not('.htSeparator');

<<<<<<< HEAD
    function getClipboardEventMock() {
      const event = {};
      event.clipboardData = new DataTransferObject();
      event.preventDefault = () => {};
      return event;
    }

    it('should allow to copy hidden cell', () => {
      const hot = handsontable({
        data: Handsontable.helper.createSpreadsheetData(5, 5),
        hiddenColumns: {
          columns: [2, 4]
        }
      });

      const copyEvent = getClipboardEventMock('copy');
      const plugin = hot.getPlugin('CopyPaste');

      selectCell(0, 4);

      plugin.setCopyableText();
      plugin.onCopy(copyEvent);

      expect(copyEvent.clipboardData.getData('text/plain')).toEqual('E1');
    });

    it('should allow to copy hidden columns, when "copyPasteEnabled" property is not set', () => {
      const hot = handsontable({
        data: getMultilineData(5, 10),
        hiddenColumns: {
          columns: [2, 4]
        },
        width: 500,
        height: 300,
      });
=======
          expect(actions.text()).toEqual(MENU_ITEM_HIDE_COLUMN);
        });

        it('should render proper context menu item for hiding a few selected columns', () => {
          handsontable({
            data: Handsontable.helper.createSpreadsheetData(1, 5),
            colHeaders: true,
            contextMenu: [CONTEXTMENU_ITEM_HIDE],
            hiddenColumns: true,
          });
>>>>>>> 0eb1eb67

          const start = getCell(-1, 0);
          const end = getCell(-1, 2);

          mouseDown(start);
          mouseOver(end);
          mouseUp(end);

          contextMenu();

          const items = $('.htContextMenu tbody td');
          const actions = items.not('.htSeparator');

          expect(actions.text()).toEqual(MENU_ITEM_HIDE_COLUMNS);
        });
      });

      describe('unhiding', () => {
        it('should not render context menu item for unhiding if no column is selected', () => {
          handsontable({
            data: Handsontable.helper.createSpreadsheetData(1, 5),
            colHeaders: true,
            contextMenu: [CONTEXTMENU_ITEM_SHOW],
            hiddenColumns: true,
          });

          selectCell(0, 0);
          contextMenu();

          const items = $('.htContextMenu tbody td');
          const actions = items.not('.htSeparator');

          expect(actions.text()).toBe(MENU_NO_ITEMS);
        });

<<<<<<< HEAD
    it('should skip hidden columns, while copying data, when "copyPasteEnabled" property is set to false', () => {
      handsontable({
        data: getMultilineData(5, 10),
        hiddenColumns: {
          columns: [2, 4],
          copyPasteEnabled: false
        },
        width: 500,
        height: 300
      });

      const copyEvent = getClipboardEventMock('copy');
      const plugin = getPlugin('CopyPaste');
=======
        it('should not render context menu item for unhiding if the first visible column is selected and no column before is hidden', () => {
          handsontable({
            data: Handsontable.helper.createSpreadsheetData(1, 5),
            colHeaders: true,
            contextMenu: [CONTEXTMENU_ITEM_SHOW],
            hiddenColumns: {
              columns: [1, 2, 3]
            },
          });

          const header = getCell(-1, 0);
>>>>>>> 0eb1eb67

          mouseDown(header);
          mouseUp(header);
          contextMenu(header);

          const items = $('.htContextMenu tbody td');
          const actions = items.not('.htSeparator');

          expect(actions.text()).toBe(MENU_NO_ITEMS);
        });

<<<<<<< HEAD
    it('should skip hidden columns, while pasting data, when "copyPasteEnabled" property is set to false', () => {
      handsontable({
        data: Handsontable.helper.createSpreadsheetData(5, 10),
        hiddenColumns: {
          columns: [2, 4],
          copyPasteEnabled: false
        },
        width: 500,
        height: 300
      });
=======
        it('should not render context menu item for unhiding if the last visible column is selected and no column after is hidden', () => {
          handsontable({
            data: Handsontable.helper.createSpreadsheetData(1, 5),
            colHeaders: true,
            contextMenu: [CONTEXTMENU_ITEM_SHOW],
            hiddenColumns: {
              columns: [1, 2, 3],
            },
          });
>>>>>>> 0eb1eb67

          const header = getCell(-1, 4);

<<<<<<< HEAD
      const plugin = getPlugin('CopyPaste');
      plugin.paste('a\tb\tc\td\te\nf\tg\th\ti\tj');
=======
          mouseDown(header);
          mouseUp(header);
          contextMenu(header);
>>>>>>> 0eb1eb67

          const items = $('.htContextMenu tbody td');
          const actions = items.not('.htSeparator');

<<<<<<< HEAD
  describe('navigation', () => {
    it('should go to the closest not hidden cell on the right side while navigating by right arrow', () => {
      handsontable({
        data: Handsontable.helper.createSpreadsheetData(5, 5),
        hiddenColumns: {
          columns: [1, 2, 3],
        },
      });

      selectCell(0, 0);

      keyDownUp(Handsontable.helper.KEY_CODES.ARROW_RIGHT);

      expect(getSelected()).toEqual([[0, 4, 0, 4]]);
      expect(getCell(0, 4)).toHaveClass('current');
      expect(`
      |   : # |
      |   :   |
      |   :   |
      |   :   |
      |   :   |
      `).toBeMatchToSelectionPattern();
      expect(getSelectedRangeLast().highlight.row).toBe(0);
      expect(getSelectedRangeLast().highlight.col).toBe(4);
    });

    it('should go to the closest not hidden cell on the left side while navigating by left arrow', () => {
      handsontable({
        data: Handsontable.helper.createSpreadsheetData(5, 5),
        hiddenColumns: {
          columns: [1, 2, 3],
        },
      });

      selectCell(0, 4);

      keyDownUp(Handsontable.helper.KEY_CODES.ARROW_LEFT);

      expect(getCell(0, 0)).toHaveClass('current');
      expect(`
      | # :   |
      |   :   |
      |   :   |
      |   :   |
      |   :   |
      `).toBeMatchToSelectionPattern();
      expect(getSelected()).toEqual([[0, 0, 0, 0]]);
      expect(getSelectedRangeLast().highlight.row).toBe(0);
      expect(getSelectedRangeLast().highlight.col).toBe(0);
      expect(getSelectedRangeLast().from.row).toBe(0);
      expect(getSelectedRangeLast().from.col).toBe(0);
      expect(getSelectedRangeLast().to.row).toBe(0);
      expect(getSelectedRangeLast().to.col).toBe(0);
    });

    it('should go to the first visible cell in the next row while navigating by right arrow if all column on the right side are hidden', () => {
      handsontable({
        data: Handsontable.helper.createSpreadsheetData(5, 5),
        hiddenColumns: {
          columns: [3, 4],
        },
      });

      selectCell(0, 2);
=======
          expect(actions.text()).toBe(MENU_NO_ITEMS);
        });

        it('should not render context menu item for unhiding if selected column is not the first one and is not the last one', () => {
          handsontable({
            data: Handsontable.helper.createSpreadsheetData(1, 5),
            colHeaders: true,
            contextMenu: [CONTEXTMENU_ITEM_SHOW],
            hiddenColumns: {
              columns: [1, 3],
            },
          });

          const header = getCell(-1, 2);

          mouseDown(header);
          mouseUp(header);
          contextMenu(header);

          const items = $('.htContextMenu tbody td');
          const actions = items.not('.htSeparator');
>>>>>>> 0eb1eb67

          expect(actions.text()).toBe(MENU_NO_ITEMS);
        });

<<<<<<< HEAD
      expect(getCell(1, 0)).toHaveClass('current');
      expect(`
      |   :   :   |
      | # :   :   |
      |   :   :   |
      |   :   :   |
      |   :   :   |
      `).toBeMatchToSelectionPattern();
      expect(getSelected()).toEqual([[1, 0, 1, 0]]);
      expect(getSelectedRangeLast().highlight.row).toBe(1);
      expect(getSelectedRangeLast().highlight.col).toBe(0);
      expect(getSelectedRangeLast().from.row).toBe(1);
      expect(getSelectedRangeLast().from.col).toBe(0);
      expect(getSelectedRangeLast().to.row).toBe(1);
      expect(getSelectedRangeLast().to.col).toBe(0);
    });

    it('should go to the last visible cell in the previous row while navigating by left arrow if all column on the left side are hidden', () => {
      handsontable({
        data: Handsontable.helper.createSpreadsheetData(5, 5),
        hiddenColumns: {
          columns: [0, 1],
        },
      });

      selectCell(1, 2);

      keyDownUp(Handsontable.helper.KEY_CODES.ARROW_LEFT);

      expect(getCell(0, 4)).toHaveClass('current');
      expect(`
      |   :   : # |
      |   :   :   |
      |   :   :   |
      |   :   :   |
      |   :   :   |
      `).toBeMatchToSelectionPattern();
      expect(getSelected()).toEqual([[0, 4, 0, 4]]);
      expect(getSelectedRangeLast().highlight.row).toBe(0);
      expect(getSelectedRangeLast().highlight.col).toBe(4);
      expect(getSelectedRangeLast().from.row).toBe(0);
      expect(getSelectedRangeLast().from.col).toBe(4);
      expect(getSelectedRangeLast().to.row).toBe(0);
      expect(getSelectedRangeLast().to.col).toBe(4);
    });

    it('should go to the first cell in the next visible column while navigating by down arrow if column on the right side is hidden', () => {
      handsontable({
        data: Handsontable.helper.createSpreadsheetData(5, 5),
        hiddenColumns: {
          columns: [1, 2, 3],
        },
      });

      selectCell(4, 0);

      keyDownUp(Handsontable.helper.KEY_CODES.ARROW_DOWN);

      expect(getCell(0, 4)).toHaveClass('current');
      expect(`
      |   : # |
      |   :   |
      |   :   |
      |   :   |
      |   :   |
      `).toBeMatchToSelectionPattern();
      expect(getSelected()).toEqual([[0, 4, 0, 4]]);
      expect(getSelectedRangeLast().highlight.row).toBe(0);
      expect(getSelectedRangeLast().highlight.col).toBe(4);
      expect(getSelectedRangeLast().from.row).toBe(0);
      expect(getSelectedRangeLast().from.col).toBe(4);
      expect(getSelectedRangeLast().to.row).toBe(0);
      expect(getSelectedRangeLast().to.col).toBe(4);
    });

    it('should go to the last cell in the previous visible column while navigating by up arrow if column on the left side is hidden', () => {
      handsontable({
        data: Handsontable.helper.createSpreadsheetData(5, 5),
        hiddenColumns: {
          columns: [1, 2, 3],
        },
      });

      selectCell(0, 4);

      keyDownUp(Handsontable.helper.KEY_CODES.ARROW_UP);

      expect(getCell(4, 0)).toHaveClass('current');
      expect(`
      |   :   |
      |   :   |
      |   :   |
      |   :   |
      | # :   |
      `).toBeMatchToSelectionPattern();
      expect(getSelected()).toEqual([[4, 0, 4, 0]]);
      expect(getSelectedRangeLast().highlight.row).toBe(4);
      expect(getSelectedRangeLast().highlight.col).toBe(0);
      expect(getSelectedRangeLast().from.row).toBe(4);
      expect(getSelectedRangeLast().from.col).toBe(0);
      expect(getSelectedRangeLast().to.row).toBe(4);
      expect(getSelectedRangeLast().to.col).toBe(0);
    });

    describe('should go to the proper cell while navigating if row header is selected and', () => {
      it('first columns are hidden', () => {
        handsontable({
          data: Handsontable.helper.createSpreadsheetData(5, 5),
          rowHeaders: true,
          colHeaders: true,
          hiddenColumns: {
            columns: [0, 1],
          },
        });

        const header = getCell(0, -1);

        simulateClick(header, 'LMB');
        keyDownUp(Handsontable.helper.KEY_CODES.ARROW_RIGHT);

        expect(`
        |   ║   : - :   |
        |===:===:===:===|
        | - ║   : # :   |
        |   ║   :   :   |
        |   ║   :   :   |
        |   ║   :   :   |
        |   ║   :   :   |
        `).toBeMatchToSelectionPattern();
        expect(getSelected()).toEqual([[0, 3, 0, 3]]);
        expect(getSelectedRangeLast().highlight.row).toBe(0);
        expect(getSelectedRangeLast().highlight.col).toBe(3);
        expect(getSelectedRangeLast().from.row).toBe(0);
        expect(getSelectedRangeLast().from.col).toBe(3);
        expect(getSelectedRangeLast().to.row).toBe(0);
        expect(getSelectedRangeLast().to.col).toBe(3);
      });

      it('last columns are hidden', () => {
        handsontable({
          data: Handsontable.helper.createSpreadsheetData(5, 5),
          rowHeaders: true,
          colHeaders: true,
          hiddenColumns: {
            columns: [3, 4],
          },
        });

        const header = getCell(0, -1);

        simulateClick(header, 'LMB');
        keyDownUp(Handsontable.helper.KEY_CODES.ARROW_LEFT);

        expect(`
        |   ║   :   : - |
        |===:===:===:===|
        |   ║   :   :   |
        |   ║   :   :   |
        |   ║   :   :   |
        |   ║   :   :   |
        | - ║   :   : # |
        `).toBeMatchToSelectionPattern();
        expect(getSelected()).toEqual([[4, 2, 4, 2]]);
        expect(getSelectedRangeLast().highlight.row).toBe(4);
        expect(getSelectedRangeLast().highlight.col).toBe(2);
        expect(getSelectedRangeLast().from.row).toBe(4);
        expect(getSelectedRangeLast().from.col).toBe(2);
        expect(getSelectedRangeLast().to.row).toBe(4);
        expect(getSelectedRangeLast().to.col).toBe(2);
      });

      it('just one column is visible (column at the start is not hidden)', () => {
        handsontable({
          data: Handsontable.helper.createSpreadsheetData(5, 5),
          rowHeaders: true,
          colHeaders: true,
          hiddenColumns: {
            columns: [1, 2, 3, 4],
          },
        });

        let header = getCell(0, -1); // first visible cell

        simulateClick(header, 'LMB');
        keyDownUp(Handsontable.helper.KEY_CODES.ARROW_UP);

        expect(`
        |   ║ - |
        |===:===|
        |   ║   |
        |   ║   |
        |   ║   |
        |   ║   |
        | - ║ # |
        `).toBeMatchToSelectionPattern();
        expect(getSelected()).toEqual([[4, 0, 4, 0]]);
        expect(getSelectedRangeLast().highlight.row).toBe(4);
        expect(getSelectedRangeLast().highlight.col).toBe(0);
        expect(getSelectedRangeLast().from.row).toBe(4);
        expect(getSelectedRangeLast().from.col).toBe(0);
        expect(getSelectedRangeLast().to.row).toBe(4);
        expect(getSelectedRangeLast().to.col).toBe(0);

        header = getCell(0, -1); // first visible cell

        simulateClick(header, 'LMB');
        keyDownUp(Handsontable.helper.KEY_CODES.ARROW_DOWN);

        expect(`
        |   ║ - |
        |===:===|
        |   ║   |
        | - ║ # |
        |   ║   |
        |   ║   |
        |   ║   |
        `).toBeMatchToSelectionPattern();
        expect(getSelected()).toEqual([[1, 0, 1, 0]]);
        expect(getSelectedRangeLast().highlight.row).toBe(1);
        expect(getSelectedRangeLast().highlight.col).toBe(0);
        expect(getSelectedRangeLast().from.row).toBe(1);
        expect(getSelectedRangeLast().from.col).toBe(0);
        expect(getSelectedRangeLast().to.row).toBe(1);
        expect(getSelectedRangeLast().to.col).toBe(0);

        header = getCell(0, -1); // first visible cell

        simulateClick(header, 'LMB');
        keyDownUp(Handsontable.helper.KEY_CODES.ARROW_LEFT);

        expect(`
        |   ║ - |
        |===:===|
        |   ║   |
        |   ║   |
        |   ║   |
        |   ║   |
        | - ║ # |
        `).toBeMatchToSelectionPattern();
        expect(getSelected()).toEqual([[4, 0, 4, 0]]);
        expect(getSelectedRangeLast().highlight.row).toBe(4);
        expect(getSelectedRangeLast().highlight.col).toBe(0);
        expect(getSelectedRangeLast().from.row).toBe(4);
        expect(getSelectedRangeLast().from.col).toBe(0);
        expect(getSelectedRangeLast().to.row).toBe(4);
        expect(getSelectedRangeLast().to.col).toBe(0);

        header = getCell(0, -1); // first visible cell

        simulateClick(header, 'LMB');
        keyDownUp(Handsontable.helper.KEY_CODES.ARROW_RIGHT);

        expect(`
        |   ║ - |
        |===:===|
        |   ║   |
        | - ║ # |
        |   ║   |
        |   ║   |
        |   ║   |
        `).toBeMatchToSelectionPattern();
        expect(getSelected()).toEqual([[1, 0, 1, 0]]);
        expect(getSelectedRangeLast().highlight.row).toBe(1);
        expect(getSelectedRangeLast().highlight.col).toBe(0);
        expect(getSelectedRangeLast().from.row).toBe(1);
        expect(getSelectedRangeLast().from.col).toBe(0);
        expect(getSelectedRangeLast().to.row).toBe(1);
        expect(getSelectedRangeLast().to.col).toBe(0);

        header = getCell(4, -1); // last visible cell

        simulateClick(header, 'LMB');
        keyDownUp(Handsontable.helper.KEY_CODES.ARROW_UP);

        expect(getSelected()).toEqual([[3, 0, 3, 0]]);
        expect(`
        |   ║ - |
        |===:===|
        |   ║   |
        |   ║   |
        |   ║   |
        | - ║ # |
        |   ║   |
        `).toBeMatchToSelectionPattern();
        expect(getSelectedRangeLast().highlight.row).toBe(3);
        expect(getSelectedRangeLast().highlight.col).toBe(0);

        header = getCell(4, -1); // last visible cell

        simulateClick(header, 'LMB');
        keyDownUp(Handsontable.helper.KEY_CODES.ARROW_DOWN);

        expect(`
        |   ║ - |
        |===:===|
        | - ║ # |
        |   ║   |
        |   ║   |
        |   ║   |
        |   ║   |
        `).toBeMatchToSelectionPattern();
        expect(getSelected()).toEqual([[0, 0, 0, 0]]);
        expect(getSelectedRangeLast().highlight.row).toBe(0);
        expect(getSelectedRangeLast().highlight.col).toBe(0);
        expect(getSelectedRangeLast().from.row).toBe(0);
        expect(getSelectedRangeLast().from.col).toBe(0);
        expect(getSelectedRangeLast().to.row).toBe(0);
        expect(getSelectedRangeLast().to.col).toBe(0);

        header = getCell(4, -1); // last visible cell

        simulateClick(header, 'LMB');
        keyDownUp(Handsontable.helper.KEY_CODES.ARROW_LEFT);

        expect(`
        |   ║ - |
        |===:===|
        |   ║   |
        |   ║   |
        |   ║   |
        | - ║ # |
        |   ║   |
        `).toBeMatchToSelectionPattern();
        expect(getSelected()).toEqual([[3, 0, 3, 0]]);
        expect(getSelectedRangeLast().highlight.row).toBe(3);
        expect(getSelectedRangeLast().highlight.col).toBe(0);
        expect(getSelectedRangeLast().from.row).toBe(3);
        expect(getSelectedRangeLast().from.col).toBe(0);
        expect(getSelectedRangeLast().to.row).toBe(3);
        expect(getSelectedRangeLast().to.col).toBe(0);

        header = getCell(4, -1); // last visible cell

        simulateClick(header, 'LMB');
        keyDownUp(Handsontable.helper.KEY_CODES.ARROW_RIGHT);

        expect(`
        |   ║ - |
        |===:===|
        | - ║ # |
        |   ║   |
        |   ║   |
        |   ║   |
        |   ║   |
        `).toBeMatchToSelectionPattern();
        expect(getSelected()).toEqual([[0, 0, 0, 0]]);
        expect(getSelectedRangeLast().highlight.row).toBe(0);
        expect(getSelectedRangeLast().highlight.col).toBe(0);
        expect(getSelectedRangeLast().from.row).toBe(0);
        expect(getSelectedRangeLast().from.col).toBe(0);
        expect(getSelectedRangeLast().to.row).toBe(0);
        expect(getSelectedRangeLast().to.col).toBe(0);
      });

      it('just one column is visible (column at the end is not hidden)', () => {
        handsontable({
          data: Handsontable.helper.createSpreadsheetData(5, 5),
          rowHeaders: true,
          colHeaders: true,
          hiddenColumns: {
            columns: [0, 1, 2, 3],
          },
        });

        let header = getCell(0, -1); // first visible cell

        simulateClick(header, 'LMB');
        keyDownUp(Handsontable.helper.KEY_CODES.ARROW_UP);

        expect(`
        |   ║ - |
        |===:===|
        |   ║   |
        |   ║   |
        |   ║   |
        |   ║   |
        | - ║ # |
        `).toBeMatchToSelectionPattern();
        expect(getSelected()).toEqual([[4, 4, 4, 4]]);
        expect(getSelectedRangeLast().highlight.row).toBe(4);
        expect(getSelectedRangeLast().highlight.col).toBe(4);
        expect(getSelectedRangeLast().from.row).toBe(4);
        expect(getSelectedRangeLast().from.col).toBe(4);
        expect(getSelectedRangeLast().to.row).toBe(4);
        expect(getSelectedRangeLast().to.col).toBe(4);

        header = getCell(0, -1); // first visible cell

        simulateClick(header, 'LMB');
        keyDownUp(Handsontable.helper.KEY_CODES.ARROW_DOWN);

        expect(`
        |   ║ - |
        |===:===|
        |   ║   |
        | - ║ # |
        |   ║   |
        |   ║   |
        |   ║   |
        `).toBeMatchToSelectionPattern();
        expect(getSelected()).toEqual([[1, 4, 1, 4]]);
        expect(getSelectedRangeLast().highlight.row).toBe(1);
        expect(getSelectedRangeLast().highlight.col).toBe(4);
        expect(getSelectedRangeLast().from.row).toBe(1);
        expect(getSelectedRangeLast().from.col).toBe(4);
        expect(getSelectedRangeLast().to.row).toBe(1);
        expect(getSelectedRangeLast().to.col).toBe(4);

        header = getCell(0, -1); // first visible cell

        simulateClick(header, 'LMB');
        keyDownUp(Handsontable.helper.KEY_CODES.ARROW_LEFT);

        expect(`
        |   ║ - |
        |===:===|
        |   ║   |
        |   ║   |
        |   ║   |
        |   ║   |
        | - ║ # |
        `).toBeMatchToSelectionPattern();
        expect(getSelected()).toEqual([[4, 4, 4, 4]]);
        expect(getSelectedRangeLast().highlight.row).toBe(4);
        expect(getSelectedRangeLast().highlight.col).toBe(4);
        expect(getSelectedRangeLast().from.row).toBe(4);
        expect(getSelectedRangeLast().from.col).toBe(4);
        expect(getSelectedRangeLast().to.row).toBe(4);
        expect(getSelectedRangeLast().to.col).toBe(4);

        header = getCell(0, -1); // first visible cell

        simulateClick(header, 'LMB');
        keyDownUp(Handsontable.helper.KEY_CODES.ARROW_RIGHT);

        expect(`
        |   ║ - |
        |===:===|
        |   ║   |
        | - ║ # |
        |   ║   |
        |   ║   |
        |   ║   |
        `).toBeMatchToSelectionPattern();
        expect(getSelected()).toEqual([[1, 4, 1, 4]]);
        expect(getSelectedRangeLast().highlight.row).toBe(1);
        expect(getSelectedRangeLast().highlight.col).toBe(4);
        expect(getSelectedRangeLast().from.row).toBe(1);
        expect(getSelectedRangeLast().from.col).toBe(4);
        expect(getSelectedRangeLast().to.row).toBe(1);
        expect(getSelectedRangeLast().to.col).toBe(4);

        header = getCell(4, -1); // last visible cell

        simulateClick(header, 'LMB');
        keyDownUp(Handsontable.helper.KEY_CODES.ARROW_UP);

        expect(`
        |   ║ - |
        |===:===|
        |   ║   |
        |   ║   |
        |   ║   |
        | - ║ # |
        |   ║   |
        `).toBeMatchToSelectionPattern();
        expect(getSelected()).toEqual([[3, 4, 3, 4]]);
        expect(getSelectedRangeLast().highlight.row).toBe(3);
        expect(getSelectedRangeLast().highlight.col).toBe(4);
        expect(getSelectedRangeLast().from.row).toBe(3);
        expect(getSelectedRangeLast().from.col).toBe(4);
        expect(getSelectedRangeLast().to.row).toBe(3);
        expect(getSelectedRangeLast().to.col).toBe(4);

        header = getCell(4, -1); // last visible cell

        simulateClick(header, 'LMB');
        keyDownUp(Handsontable.helper.KEY_CODES.ARROW_DOWN);

        expect(`
        |   ║ - |
        |===:===|
        | - ║ # |
        |   ║   |
        |   ║   |
        |   ║   |
        |   ║   |
        `).toBeMatchToSelectionPattern();
        expect(getSelected()).toEqual([[0, 4, 0, 4]]);
        expect(getSelectedRangeLast().highlight.row).toBe(0);
        expect(getSelectedRangeLast().highlight.col).toBe(4);
        expect(getSelectedRangeLast().from.row).toBe(0);
        expect(getSelectedRangeLast().from.col).toBe(4);
        expect(getSelectedRangeLast().to.row).toBe(0);
        expect(getSelectedRangeLast().to.col).toBe(4);

        header = getCell(4, -1); // last visible cell

        simulateClick(header, 'LMB');
        keyDownUp(Handsontable.helper.KEY_CODES.ARROW_LEFT);

        expect(`
        |   ║ - |
        |===:===|
        |   ║   |
        |   ║   |
        |   ║   |
        | - ║ # |
        |   ║   |
        `).toBeMatchToSelectionPattern();
        expect(getSelected()).toEqual([[3, 4, 3, 4]]);
        expect(getSelectedRangeLast().highlight.row).toBe(3);
        expect(getSelectedRangeLast().highlight.col).toBe(4);
        expect(getSelectedRangeLast().from.row).toBe(3);
        expect(getSelectedRangeLast().from.col).toBe(4);
        expect(getSelectedRangeLast().to.row).toBe(3);
        expect(getSelectedRangeLast().to.col).toBe(4);

        header = getCell(4, -1); // last visible cell

        simulateClick(header, 'LMB');
        keyDownUp(Handsontable.helper.KEY_CODES.ARROW_RIGHT);

        expect(`
        |   ║ - |
        |===:===|
        | - ║ # |
        |   ║   |
        |   ║   |
        |   ║   |
        |   ║   |
        `).toBeMatchToSelectionPattern();
        expect(getSelected()).toEqual([[0, 4, 0, 4]]);
        expect(getSelectedRangeLast().highlight.row).toBe(0);
        expect(getSelectedRangeLast().highlight.col).toBe(4);
        expect(getSelectedRangeLast().from.row).toBe(0);
        expect(getSelectedRangeLast().from.col).toBe(4);
        expect(getSelectedRangeLast().to.row).toBe(0);
        expect(getSelectedRangeLast().to.col).toBe(4);
      });
    });

    describe('should not change position and call hook when single hidden cell was selected and navigating by any arrow key', () => {
      describe('without shift key pressed', () => {
        it('hidden cell at the table start', () => {
          const hot = handsontable({
            data: Handsontable.helper.createSpreadsheetData(5, 5),
            hiddenColumns: {
              columns: [0],
            },
          });

          const hookSpy1 = jasmine.createSpy('beforeModifyTransformStart');
          const hookSpy2 = jasmine.createSpy('afterModifyTransformStart');

          hot.addHook('modifyTransformStart', hookSpy1);
          hot.addHook('afterModifyTransformStart', hookSpy2);

          selectCell(1, 0);

          keyDownUp(Handsontable.helper.KEY_CODES.ARROW_UP);

          expect(getSelected()).toEqual([[1, 0, 1, 0]]);
          expect(hookSpy1.calls.mostRecent().args[0].row).toEqual(-1);
          expect(hookSpy1.calls.mostRecent().args[0].col).toEqual(0);
          expect(hookSpy2.calls.mostRecent().args[0].row).toEqual(1);
          expect(hookSpy2.calls.mostRecent().args[0].col).toEqual(0);
          expect(hookSpy2.calls.mostRecent().args[1]).toEqual(0);
          expect(hookSpy2.calls.mostRecent().args[2]).toEqual(0);

          keyDownUp(Handsontable.helper.KEY_CODES.ARROW_DOWN);

          expect(getSelected()).toEqual([[1, 0, 1, 0]]);
          expect(hookSpy1.calls.mostRecent().args[0].row).toEqual(1);
          expect(hookSpy1.calls.mostRecent().args[0].col).toEqual(0);
          expect(hookSpy2.calls.mostRecent().args[0].row).toEqual(1);
          expect(hookSpy2.calls.mostRecent().args[0].col).toEqual(0);
          expect(hookSpy2.calls.mostRecent().args[1]).toEqual(0);
          expect(hookSpy2.calls.mostRecent().args[2]).toEqual(0);

          keyDownUp(Handsontable.helper.KEY_CODES.ARROW_LEFT);

          expect(getSelected()).toEqual([[1, 0, 1, 0]]);
          expect(hookSpy1.calls.mostRecent().args[0].row).toEqual(0);
          expect(hookSpy1.calls.mostRecent().args[0].col).toEqual(-1);
          expect(hookSpy2.calls.mostRecent().args[0].row).toEqual(1);
          expect(hookSpy2.calls.mostRecent().args[0].col).toEqual(0);
          expect(hookSpy2.calls.mostRecent().args[1]).toEqual(0);
          expect(hookSpy2.calls.mostRecent().args[2]).toEqual(0);

          keyDownUp(Handsontable.helper.KEY_CODES.ARROW_RIGHT);

          expect(getSelected()).toEqual([[1, 0, 1, 0]]);
          expect(hookSpy1.calls.mostRecent().args[0].row).toEqual(0);
          expect(hookSpy1.calls.mostRecent().args[0].col).toEqual(1);
          expect(hookSpy2.calls.mostRecent().args[0].row).toEqual(1);
          expect(hookSpy2.calls.mostRecent().args[0].col).toEqual(0);
          expect(hookSpy2.calls.mostRecent().args[1]).toEqual(0);
          expect(hookSpy2.calls.mostRecent().args[2]).toEqual(0);
        });

        it('hidden cell in the table middle', () => {
          const hot = handsontable({
            data: Handsontable.helper.createSpreadsheetData(5, 5),
            hiddenColumns: {
              columns: [2],
            },
          });

          const hookSpy1 = jasmine.createSpy('modifyTransformStart');
          const hookSpy2 = jasmine.createSpy('afterModifyTransformStart');

          hot.addHook('modifyTransformStart', hookSpy1);
          hot.addHook('afterModifyTransformStart', hookSpy2);

          selectCell(1, 2);

          keyDownUp(Handsontable.helper.KEY_CODES.ARROW_UP);

          expect(getSelected()).toEqual([[1, 2, 1, 2]]);
          expect(hookSpy1.calls.mostRecent().args[0].row).toEqual(-1);
          expect(hookSpy1.calls.mostRecent().args[0].col).toEqual(0);
          expect(hookSpy2.calls.mostRecent().args[0].row).toEqual(1);
          expect(hookSpy2.calls.mostRecent().args[0].col).toEqual(2);
          expect(hookSpy2.calls.mostRecent().args[1]).toEqual(0);
          expect(hookSpy2.calls.mostRecent().args[2]).toEqual(0);

          keyDownUp(Handsontable.helper.KEY_CODES.ARROW_DOWN);

          expect(getSelected()).toEqual([[1, 2, 1, 2]]);
          expect(hookSpy1.calls.mostRecent().args[0].row).toEqual(1);
          expect(hookSpy1.calls.mostRecent().args[0].col).toEqual(0);
          expect(hookSpy2.calls.mostRecent().args[0].row).toEqual(1);
          expect(hookSpy2.calls.mostRecent().args[0].col).toEqual(2);
          expect(hookSpy2.calls.mostRecent().args[1]).toEqual(0);
          expect(hookSpy2.calls.mostRecent().args[2]).toEqual(0);

          keyDownUp(Handsontable.helper.KEY_CODES.ARROW_LEFT);

          expect(getSelected()).toEqual([[1, 2, 1, 2]]);
          expect(hookSpy1.calls.mostRecent().args[0].row).toEqual(0);
          expect(hookSpy1.calls.mostRecent().args[0].col).toEqual(-1);
          expect(hookSpy2.calls.mostRecent().args[0].row).toEqual(1);
          expect(hookSpy2.calls.mostRecent().args[0].col).toEqual(2);
          expect(hookSpy2.calls.mostRecent().args[1]).toEqual(0);
          expect(hookSpy2.calls.mostRecent().args[2]).toEqual(0);

          keyDownUp(Handsontable.helper.KEY_CODES.ARROW_RIGHT);

          expect(getSelected()).toEqual([[1, 2, 1, 2]]);
          expect(hookSpy1.calls.mostRecent().args[0].row).toEqual(0);
          expect(hookSpy1.calls.mostRecent().args[0].col).toEqual(1);
          expect(hookSpy2.calls.mostRecent().args[0].row).toEqual(1);
          expect(hookSpy2.calls.mostRecent().args[0].col).toEqual(2);
          expect(hookSpy2.calls.mostRecent().args[1]).toEqual(0);
          expect(hookSpy2.calls.mostRecent().args[2]).toEqual(0);
        });

        it('hidden cell at the table end', () => {
          const hot = handsontable({
            data: Handsontable.helper.createSpreadsheetData(5, 5),
            hiddenColumns: {
              columns: [4],
            },
          });

          const hookSpy1 = jasmine.createSpy('modifyTransformStart');
          const hookSpy2 = jasmine.createSpy('afterModifyTransformStart');

          hot.addHook('modifyTransformStart', hookSpy1);
          hot.addHook('afterModifyTransformStart', hookSpy2);

          selectCell(1, 4);

          keyDownUp(Handsontable.helper.KEY_CODES.ARROW_UP);

          expect(getSelected()).toEqual([[1, 4, 1, 4]]);
          expect(hookSpy1.calls.mostRecent().args[0].row).toEqual(-1);
          expect(hookSpy1.calls.mostRecent().args[0].col).toEqual(0);
          expect(hookSpy2.calls.mostRecent().args[0].row).toEqual(1);
          expect(hookSpy2.calls.mostRecent().args[0].col).toEqual(4);
          expect(hookSpy2.calls.mostRecent().args[1]).toEqual(0);
          expect(hookSpy2.calls.mostRecent().args[2]).toEqual(0);

          keyDownUp(Handsontable.helper.KEY_CODES.ARROW_DOWN);

          expect(getSelected()).toEqual([[1, 4, 1, 4]]);
          expect(hookSpy1.calls.mostRecent().args[0].row).toEqual(1);
          expect(hookSpy1.calls.mostRecent().args[0].col).toEqual(0);
          expect(hookSpy2.calls.mostRecent().args[0].row).toEqual(1);
          expect(hookSpy2.calls.mostRecent().args[0].col).toEqual(4);
          expect(hookSpy2.calls.mostRecent().args[1]).toEqual(0);
          expect(hookSpy2.calls.mostRecent().args[2]).toEqual(0);

          keyDownUp(Handsontable.helper.KEY_CODES.ARROW_LEFT);

          expect(getSelected()).toEqual([[1, 4, 1, 4]]);
          expect(hookSpy1.calls.mostRecent().args[0].row).toEqual(0);
          expect(hookSpy1.calls.mostRecent().args[0].col).toEqual(-1);
          expect(hookSpy2.calls.mostRecent().args[0].row).toEqual(1);
          expect(hookSpy2.calls.mostRecent().args[0].col).toEqual(4);
          expect(hookSpy2.calls.mostRecent().args[1]).toEqual(0);
          expect(hookSpy2.calls.mostRecent().args[2]).toEqual(0);

          keyDownUp(Handsontable.helper.KEY_CODES.ARROW_RIGHT);

          expect(getSelected()).toEqual([[1, 4, 1, 4]]);
          expect(hookSpy1.calls.mostRecent().args[0].row).toEqual(0);
          expect(hookSpy1.calls.mostRecent().args[0].col).toEqual(1);
          expect(hookSpy2.calls.mostRecent().args[0].row).toEqual(1);
          expect(hookSpy2.calls.mostRecent().args[0].col).toEqual(4);
          expect(hookSpy2.calls.mostRecent().args[1]).toEqual(0);
          expect(hookSpy2.calls.mostRecent().args[2]).toEqual(0);
        });
      });

      describe('with shift key pressed', () => {
        it('hidden cell at the table start', () => {
          const hot = handsontable({
            data: Handsontable.helper.createSpreadsheetData(5, 5),
            hiddenColumns: {
              columns: [0],
            },
          });

          const hookSpy1 = jasmine.createSpy('modifyTransformEnd');
          const hookSpy2 = jasmine.createSpy('afterModifyTransformEnd');

          hot.addHook('modifyTransformEnd', hookSpy1);
          hot.addHook('afterModifyTransformEnd', hookSpy2);

          selectCell(1, 0);

          keyDownUp('shift+arrow_up');

          expect(getSelected()).toEqual([[1, 0, 1, 0]]);
          expect(hookSpy1.calls.mostRecent().args[0].row).toEqual(-1);
          expect(hookSpy1.calls.mostRecent().args[0].col).toEqual(0);
          expect(hookSpy2.calls.mostRecent().args[0].row).toEqual(1);
          expect(hookSpy2.calls.mostRecent().args[0].col).toEqual(0);
          expect(hookSpy2.calls.mostRecent().args[1]).toEqual(0);
          expect(hookSpy2.calls.mostRecent().args[2]).toEqual(0);

          keyDownUp('shift+arrow_down');

          expect(getSelected()).toEqual([[1, 0, 1, 0]]);
          expect(hookSpy1.calls.mostRecent().args[0].row).toEqual(1);
          expect(hookSpy1.calls.mostRecent().args[0].col).toEqual(0);
          expect(hookSpy2.calls.mostRecent().args[0].row).toEqual(1);
          expect(hookSpy2.calls.mostRecent().args[0].col).toEqual(0);
          expect(hookSpy2.calls.mostRecent().args[1]).toEqual(0);
          expect(hookSpy2.calls.mostRecent().args[2]).toEqual(0);

          keyDownUp('shift+arrow_left');

          expect(getSelected()).toEqual([[1, 0, 1, 0]]);
          expect(hookSpy1.calls.mostRecent().args[0].row).toEqual(0);
          expect(hookSpy1.calls.mostRecent().args[0].col).toEqual(-1);
          expect(hookSpy2.calls.mostRecent().args[0].row).toEqual(1);
          expect(hookSpy2.calls.mostRecent().args[0].col).toEqual(0);
          expect(hookSpy2.calls.mostRecent().args[1]).toEqual(0);
          expect(hookSpy2.calls.mostRecent().args[2]).toEqual(0);

          keyDownUp('shift+arrow_right');

          expect(getSelected()).toEqual([[1, 0, 1, 0]]);
          expect(hookSpy1.calls.mostRecent().args[0].row).toEqual(0);
          expect(hookSpy1.calls.mostRecent().args[0].col).toEqual(1);
          expect(hookSpy2.calls.mostRecent().args[0].row).toEqual(1);
          expect(hookSpy2.calls.mostRecent().args[0].col).toEqual(0);
          expect(hookSpy2.calls.mostRecent().args[1]).toEqual(0);
          expect(hookSpy2.calls.mostRecent().args[2]).toEqual(0);
        });

        it('hidden cell in the table middle', () => {
          const hot = handsontable({
            data: Handsontable.helper.createSpreadsheetData(5, 5),
            hiddenColumns: {
              columns: [2],
            },
          });

          const hookSpy1 = jasmine.createSpy('modifyTransformEnd');
          const hookSpy2 = jasmine.createSpy('afterModifyTransformEnd');

          hot.addHook('modifyTransformEnd', hookSpy1);
          hot.addHook('afterModifyTransformEnd', hookSpy2);

          selectCell(1, 2);

          keyDownUp('shift+arrow_up');

          expect(getSelected()).toEqual([[1, 2, 1, 2]]);
          expect(hookSpy1.calls.mostRecent().args[0].row).toEqual(-1);
          expect(hookSpy1.calls.mostRecent().args[0].col).toEqual(0);
          expect(hookSpy2.calls.mostRecent().args[1]).toEqual(0);
          expect(hookSpy2.calls.mostRecent().args[0].row).toEqual(1);
          expect(hookSpy2.calls.mostRecent().args[0].col).toEqual(2);
          expect(hookSpy2.calls.mostRecent().args[2]).toEqual(0);

          keyDownUp('shift+arrow_down');

          expect(getSelected()).toEqual([[1, 2, 1, 2]]);
          expect(hookSpy1.calls.mostRecent().args[0].row).toEqual(1);
          expect(hookSpy1.calls.mostRecent().args[0].col).toEqual(0);
          expect(hookSpy2.calls.mostRecent().args[0].row).toEqual(1);
          expect(hookSpy2.calls.mostRecent().args[0].col).toEqual(2);
          expect(hookSpy2.calls.mostRecent().args[1]).toEqual(0);
          expect(hookSpy2.calls.mostRecent().args[2]).toEqual(0);

          keyDownUp('shift+arrow_left');

          expect(getSelected()).toEqual([[1, 2, 1, 2]]);
          expect(hookSpy1.calls.mostRecent().args[0].row).toEqual(0);
          expect(hookSpy1.calls.mostRecent().args[0].col).toEqual(-1);
          expect(hookSpy2.calls.mostRecent().args[0].row).toEqual(1);
          expect(hookSpy2.calls.mostRecent().args[0].col).toEqual(2);
          expect(hookSpy2.calls.mostRecent().args[1]).toEqual(0);
          expect(hookSpy2.calls.mostRecent().args[2]).toEqual(0);

          keyDownUp('shift+arrow_right');

          expect(getSelected()).toEqual([[1, 2, 1, 2]]);
          expect(hookSpy1.calls.mostRecent().args[0].row).toEqual(0);
          expect(hookSpy1.calls.mostRecent().args[0].col).toEqual(1);
          expect(hookSpy2.calls.mostRecent().args[0].row).toEqual(1);
          expect(hookSpy2.calls.mostRecent().args[0].col).toEqual(2);
          expect(hookSpy2.calls.mostRecent().args[1]).toEqual(0);
          expect(hookSpy2.calls.mostRecent().args[2]).toEqual(0);
        });

        it('hidden cell at the table end', () => {
          const hot = handsontable({
            data: Handsontable.helper.createSpreadsheetData(5, 5),
            hiddenColumns: {
              columns: [4],
            },
          });

          const hookSpy1 = jasmine.createSpy('modifyTransformEnd');
          const hookSpy2 = jasmine.createSpy('afterModifyTransformEnd');

          hot.addHook('modifyTransformEnd', hookSpy1);
          hot.addHook('afterModifyTransformEnd', hookSpy2);

          selectCell(1, 4);

          keyDownUp('shift+arrow_up');

          expect(getSelected()).toEqual([[1, 4, 1, 4]]);
          expect(hookSpy1.calls.mostRecent().args[0].row).toEqual(-1);
          expect(hookSpy1.calls.mostRecent().args[0].col).toEqual(0);
          expect(hookSpy2.calls.mostRecent().args[0].row).toEqual(1);
          expect(hookSpy2.calls.mostRecent().args[0].col).toEqual(4);
          expect(hookSpy2.calls.mostRecent().args[1]).toEqual(0);
          expect(hookSpy2.calls.mostRecent().args[2]).toEqual(0);

          keyDownUp('shift+arrow_down');

          expect(getSelected()).toEqual([[1, 4, 1, 4]]);
          expect(hookSpy1.calls.mostRecent().args[0].row).toEqual(1);
          expect(hookSpy1.calls.mostRecent().args[0].col).toEqual(0);
          expect(hookSpy2.calls.mostRecent().args[0].row).toEqual(1);
          expect(hookSpy2.calls.mostRecent().args[0].col).toEqual(4);
          expect(hookSpy2.calls.mostRecent().args[1]).toEqual(0);
          expect(hookSpy2.calls.mostRecent().args[2]).toEqual(0);

          keyDownUp('shift+arrow_left');

          expect(getSelected()).toEqual([[1, 4, 1, 4]]);
          expect(hookSpy1.calls.mostRecent().args[0].row).toEqual(0);
          expect(hookSpy1.calls.mostRecent().args[0].col).toEqual(-1);
          expect(hookSpy2.calls.mostRecent().args[0].row).toEqual(1);
          expect(hookSpy2.calls.mostRecent().args[0].col).toEqual(4);
          expect(hookSpy2.calls.mostRecent().args[1]).toEqual(0);
          expect(hookSpy2.calls.mostRecent().args[2]).toEqual(0);

          keyDownUp('shift+arrow_right');

          expect(getSelected()).toEqual([[1, 4, 1, 4]]);
          expect(hookSpy1.calls.mostRecent().args[0].row).toEqual(0);
          expect(hookSpy1.calls.mostRecent().args[0].col).toEqual(1);
          expect(hookSpy2.calls.mostRecent().args[0].row).toEqual(1);
          expect(hookSpy2.calls.mostRecent().args[0].col).toEqual(4);
          expect(hookSpy2.calls.mostRecent().args[1]).toEqual(0);
          expect(hookSpy2.calls.mostRecent().args[2]).toEqual(0);
        });
      });
    });
  });

  describe('manualColumnMove', () => {
    it('should properly render hidden ranges after moving action (moving not hidden columns just before the hidden one)', () => {
      const hot = handsontable({
        data: Handsontable.helper.createSpreadsheetData(2, 5),
        colHeaders: true,
        hiddenColumns: {
          columns: [0],
          indicators: true
        },
        manualColumnMove: true
      });

      getPlugin('manualColumnMove').moveColumns([2, 3, 4], 0);
      render();

      expect(hot.getData()).toEqual([
        ['C1', 'D1', 'E1', 'A1', 'B1'],
        ['C2', 'D2', 'E2', 'A2', 'B2'],
      ]);
      expect(hot.getColWidth(3)).toEqual(0);
      expect(getPlugin('hiddenColumns').isHidden(3)).toBeTruthy();
      expect(getCell(-1, 2)).toHaveClass(CSS_CLASS_BEFORE_HIDDEN);
      expect(getCell(-1, 3)).toBe(null);
      expect(getCell(-1, 4)).toHaveClass(CSS_CLASS_AFTER_HIDDEN);
      expect(spec().$container.find('tbody tr:eq(0) td:eq(0)').text()).toEqual('C1');
      expect(spec().$container.find('tbody tr:eq(0) td:eq(1)').text()).toEqual('D1');
      expect(spec().$container.find('tbody tr:eq(0) td:eq(2)').text()).toEqual('E1');
      expect(spec().$container.find('tbody tr:eq(0) td:eq(3)').text()).toEqual('B1');
    });

    it('should properly render hidden ranges after moving action (moving not hidden columns just after the hidden one)', () => {
      const hot = handsontable({
        data: Handsontable.helper.createSpreadsheetData(2, 5),
        colHeaders: true,
        hiddenColumns: {
          columns: [4],
          indicators: true
        },
        manualColumnMove: true
      });

      getPlugin('manualColumnMove').moveColumns([0, 1, 2], 2);
      render();

      expect(hot.getData()).toEqual([
        ['D1', 'E1', 'A1', 'B1', 'C1'],
        ['D2', 'E2', 'A2', 'B2', 'C2'],
      ]);
      expect(hot.getColWidth(1)).toEqual(0);
      expect(getPlugin('hiddenColumns').isHidden(1)).toBeTruthy();
      expect(getCell(-1, 0)).toHaveClass(CSS_CLASS_BEFORE_HIDDEN);
      expect(getCell(-1, 1)).toBe(null);
      expect(getCell(-1, 2)).toHaveClass(CSS_CLASS_AFTER_HIDDEN);
      expect(spec().$container.find('tbody tr:eq(0) td:eq(0)').text()).toEqual('D1');
      expect(spec().$container.find('tbody tr:eq(0) td:eq(1)').text()).toEqual('A1');
      expect(spec().$container.find('tbody tr:eq(0) td:eq(2)').text()).toEqual('B1');
      expect(spec().$container.find('tbody tr:eq(0) td:eq(3)').text()).toEqual('C1');
    });

    it('should properly render hidden ranges after moving action (moving only hidden column)', () => {
      const hot = handsontable({
        data: Handsontable.helper.createSpreadsheetData(2, 5),
        colHeaders: true,
        hiddenColumns: {
          columns: [4],
          indicators: true
        },
        manualColumnMove: true
      });

      getPlugin('manualColumnMove').moveColumns([4], 1);
      render();

      expect(hot.getData()).toEqual([
        ['A1', 'E1', 'B1', 'C1', 'D1'],
        ['A2', 'E2', 'B2', 'C2', 'D2'],
      ]);
      expect(hot.getColWidth(1)).toEqual(0);
      expect(getPlugin('hiddenColumns').isHidden(1)).toBeTruthy();
      expect(getCell(-1, 0)).toHaveClass(CSS_CLASS_BEFORE_HIDDEN);
      expect(getCell(-1, 1)).toBe(null);
      expect(getCell(-1, 2)).toHaveClass(CSS_CLASS_AFTER_HIDDEN);
      expect(spec().$container.find('tbody tr:eq(0) td:eq(0)').text()).toEqual('A1');
      expect(spec().$container.find('tbody tr:eq(0) td:eq(1)').text()).toEqual('B1');
      expect(spec().$container.find('tbody tr:eq(0) td:eq(2)').text()).toEqual('C1');
      expect(spec().$container.find('tbody tr:eq(0) td:eq(3)').text()).toEqual('D1');
    });

    it('should properly render hidden ranges after moving action (moving range of columns containing a hidden column)', () => {
      const hot = handsontable({
        data: Handsontable.helper.createSpreadsheetData(2, 5),
        colHeaders: true,
        hiddenColumns: {
          columns: [3],
          indicators: true
        },
        manualColumnMove: true
      });

      getPlugin('manualColumnMove').moveColumns([2, 3, 4], 1);
      render();

      expect(hot.getData()).toEqual([
        ['A1', 'C1', 'D1', 'E1', 'B1'],
        ['A2', 'C2', 'D2', 'E2', 'B2'],
      ]);
      expect(hot.getColWidth(2)).toEqual(0);
      expect(getPlugin('hiddenColumns').isHidden(2)).toBeTruthy();
      expect(getCell(-1, 1)).toHaveClass(CSS_CLASS_BEFORE_HIDDEN);
      expect(getCell(-1, 2)).toBe(null);
      expect(getCell(-1, 3)).toHaveClass(CSS_CLASS_AFTER_HIDDEN);
      expect(spec().$container.find('tbody tr:eq(0) td:eq(0)').text()).toEqual('A1');
      expect(spec().$container.find('tbody tr:eq(0) td:eq(1)').text()).toEqual('C1');
      expect(spec().$container.find('tbody tr:eq(0) td:eq(2)').text()).toEqual('E1');
      expect(spec().$container.find('tbody tr:eq(0) td:eq(3)').text()).toEqual('B1');
    });

    it('should properly render hidden ranges after moving action (shifts between hidden columns)', () => {
      const hot = handsontable({
        data: Handsontable.helper.createSpreadsheetData(2, 5),
        colHeaders: true,
        hiddenColumns: {
          columns: [1, 2, 3],
          indicators: true
        },
        manualColumnMove: true
      });

      getPlugin('manualColumnMove').moveColumns([3, 1, 2], 1);
      render();

      expect(hot.getData()).toEqual([
        ['A1', 'D1', 'B1', 'C1', 'E1'],
        ['A2', 'D2', 'B2', 'C2', 'E2'],
      ]);
      expect(hot.getColWidth(2)).toEqual(0);
      expect(getPlugin('hiddenColumns').isHidden(2)).toBeTruthy();
      expect(getCell(-1, 0)).toHaveClass(CSS_CLASS_BEFORE_HIDDEN);
      expect(getCell(-1, 1)).toBe(null);
      expect(getCell(-1, 2)).toBe(null);
      expect(getCell(-1, 3)).toBe(null);
      expect(getCell(-1, 4)).toHaveClass(CSS_CLASS_AFTER_HIDDEN);
      expect(spec().$container.find('tbody tr:eq(0) td:eq(0)').text()).toEqual('A1');
      expect(spec().$container.find('tbody tr:eq(0) td:eq(1)').text()).toEqual('E1');
    });

    it('should properly render hidden ranges after moving action (moving part of hidden columns)', () => {
      const hot = handsontable({
        data: Handsontable.helper.createSpreadsheetData(2, 5),
        colHeaders: true,
        hiddenColumns: {
          columns: [1, 3, 4],
          indicators: true
        },
        manualColumnMove: true
      });

      getPlugin('manualColumnMove').moveColumns([3, 4], 0);
      render();

      expect(hot.getData()).toEqual([
        ['D1', 'E1', 'A1', 'B1', 'C1'],
        ['D2', 'E2', 'A2', 'B2', 'C2'],
      ]);
      expect(hot.getColWidth(1)).toEqual(0);
      expect(hot.getColWidth(1)).toEqual(0);
      expect(hot.getColWidth(3)).toEqual(0);
      expect(getPlugin('hiddenColumns').isHidden(0)).toBeTruthy();
      expect(getPlugin('hiddenColumns').isHidden(1)).toBeTruthy();
      expect(getPlugin('hiddenColumns').isHidden(3)).toBeTruthy();
      expect(getCell(-1, 0)).toBe(null);
      expect(getCell(-1, 1)).toBe(null);
      expect(getCell(-1, 2)).toHaveClass(CSS_CLASS_AFTER_HIDDEN);
      expect(getCell(-1, 2)).toHaveClass(CSS_CLASS_BEFORE_HIDDEN);
      expect(getCell(-1, 3)).toBe(null);
      expect(getCell(-1, 4)).toHaveClass(CSS_CLASS_AFTER_HIDDEN);
      expect(spec().$container.find('tbody tr:eq(0) td:eq(0)').text()).toEqual('A1');
      expect(spec().$container.find('tbody tr:eq(0) td:eq(1)').text()).toEqual('C1');
=======
        it('should render proper context menu item for unhiding if the first visible column is selected and every column before is hidden', () => {
          handsontable({
            data: Handsontable.helper.createSpreadsheetData(1, 5),
            colHeaders: true,
            contextMenu: [CONTEXTMENU_ITEM_SHOW],
            hiddenColumns: {
              columns: [0, 1],
            },
          });

          const $header = $(getCell(-1, 2));

          $header.simulate('mousedown');
          $header.simulate('mouseup');
          contextMenu();

          const items = $('.htContextMenu tbody td');
          const actions = items.not('.htSeparator');

          expect(actions.text()).toEqual(MENU_ITEM_SHOW_COLUMNS);
        });

        it('should render proper context menu item for unhiding if the last visible column is selected and every column after is hidden', () => {
          handsontable({
            data: Handsontable.helper.createSpreadsheetData(1, 5),
            colHeaders: true,
            contextMenu: [CONTEXTMENU_ITEM_SHOW],
            hiddenColumns: {
              columns: [3, 4],
            },
          });

          const $header = $(getCell(-1, 2));

          $header.simulate('mousedown');
          $header.simulate('mouseup');
          contextMenu();

          const items = $('.htContextMenu tbody td');
          const actions = items.not('.htSeparator');

          expect(actions.text()).toEqual(MENU_ITEM_SHOW_COLUMNS);
        });

        it('should render proper context menu item for unhiding a few columns', () => {
          handsontable({
            data: Handsontable.helper.createSpreadsheetData(1, 5),
            colHeaders: true,
            contextMenu: [CONTEXTMENU_ITEM_SHOW],
            hiddenColumns: {
              columns: [1, 3],
            },
          });

          const start = getCell(-1, 0);
          const end = getCell(-1, 4);

          mouseDown(start);
          mouseOver(end);
          mouseUp(end);

          contextMenu();

          const items = $('.htContextMenu tbody td');
          const actions = items.not('.htSeparator');

          expect(actions.text()).toEqual(MENU_ITEM_SHOW_COLUMNS);
        });

        it('should render proper context menu item for unhiding only one column', () => {
          handsontable({
            data: Handsontable.helper.createSpreadsheetData(1, 5),
            colHeaders: true,
            contextMenu: [CONTEXTMENU_ITEM_SHOW],
            hiddenColumns: {
              columns: [1],
            },
          });

          const start = getCell(-1, 0);
          const end = getCell(-1, 4);

          mouseDown(start);
          mouseOver(end);
          mouseUp(end);

          contextMenu();

          const items = $('.htContextMenu tbody td');
          const actions = items.not('.htSeparator');

          expect(actions.text()).toEqual(MENU_ITEM_SHOW_COLUMN);
        });
      });
>>>>>>> 0eb1eb67
    });

    describe('commands', () => {
      describe('hiding', () => {
        describe('should hide selected columns ', () => {
          describe('(selected from the left to the right)', () => {
            it('hiding from a column "at the start" to the next column', () => {
              handsontable({
                data: Handsontable.helper.createSpreadsheetData(1, 5),
                colHeaders: true,
                contextMenu: [CONTEXTMENU_ITEM_HIDE],
                hiddenColumns: true,
              });

              selectColumns(0, 1);

              getPlugin('contextMenu').executeCommand(CONTEXTMENU_ITEM_HIDE);

              expect(spec().$container.find('tr:eq(0) th').length).toBe(3);
              expect(spec().$container.find('tr:eq(1) td').length).toBe(3);
              expect(getCell(0, 0)).toBe(null);
              expect(getCell(0, 1)).toBe(null);
              expect(getCell(0, 2).innerText).toBe('C1');
              expect(getCell(0, 3).innerText).toBe('D1');
              expect(getCell(0, 4).innerText).toBe('E1');
            });

            it('hiding from a column "in the middle" to the next column', () => {
              handsontable({
                data: Handsontable.helper.createSpreadsheetData(1, 5),
                colHeaders: true,
                contextMenu: [CONTEXTMENU_ITEM_HIDE],
                hiddenColumns: true,
              });

              selectColumns(2, 3);

              getPlugin('contextMenu').executeCommand(CONTEXTMENU_ITEM_HIDE);

              expect(spec().$container.find('tr:eq(0) th').length).toBe(3);
              expect(spec().$container.find('tr:eq(1) td').length).toBe(3);
              expect(getCell(0, 0).innerText).toBe('A1');
              expect(getCell(0, 1).innerText).toBe('B1');
              expect(getCell(0, 2)).toBe(null);
              expect(getCell(0, 3)).toBe(null);
              expect(getCell(0, 4).innerText).toBe('E1');
            });

            it('hiding columns at the end', () => {
              handsontable({
                data: Handsontable.helper.createSpreadsheetData(1, 5),
                colHeaders: true,
                contextMenu: [CONTEXTMENU_ITEM_HIDE],
                hiddenColumns: true,
              });

              selectColumns(3, 4);

              getPlugin('contextMenu').executeCommand(CONTEXTMENU_ITEM_HIDE);

              expect(spec().$container.find('tr:eq(0) th').length).toBe(3);
              expect(spec().$container.find('tr:eq(1) td').length).toBe(3);
              expect(getCell(0, 0).innerText).toBe('A1');
              expect(getCell(0, 1).innerText).toBe('B1');
              expect(getCell(0, 2).innerText).toBe('C1');
              expect(getCell(0, 3)).toBe(null);
              expect(getCell(0, 4)).toBe(null);
            });

            it('hiding all columns', () => {
              handsontable({
                data: Handsontable.helper.createSpreadsheetData(1, 5),
                colHeaders: true,
                contextMenu: [CONTEXTMENU_ITEM_HIDE],
                hiddenColumns: true,
              });

              selectColumns(0, 4);

              getPlugin('contextMenu').executeCommand(CONTEXTMENU_ITEM_HIDE);

              expect(spec().$container.find('tr:eq(0) th').length).toBe(0);
              expect(spec().$container.find('tr:eq(1) td').length).toBe(0);
              expect(getCell(0, 0)).toBe(null);
              expect(getCell(0, 1)).toBe(null);
              expect(getCell(0, 2)).toBe(null);
              expect(getCell(0, 3)).toBe(null);
              expect(getCell(0, 4)).toBe(null);
            });
          });

          describe('(selected from the right to the left)', () => {
            it('hiding from column "at the end" to the previous column', () => {
              handsontable({
                data: Handsontable.helper.createSpreadsheetData(1, 5),
                colHeaders: true,
                contextMenu: [CONTEXTMENU_ITEM_HIDE],
                hiddenColumns: true,
              });

              selectColumns(4, 3);

              getPlugin('contextMenu').executeCommand(CONTEXTMENU_ITEM_HIDE);

              expect(spec().$container.find('tr:eq(0) th').length).toBe(3);
              expect(spec().$container.find('tr:eq(1) td').length).toBe(3);
              expect(getCell(0, 0).innerText).toBe('A1');
              expect(getCell(0, 1).innerText).toBe('B1');
              expect(getCell(0, 2).innerText).toBe('C1');
              expect(getCell(0, 3)).toBe(null);
              expect(getCell(0, 4)).toBe(null);
            });

            it('hiding from a column "in the middle" to the previous column', () => {
              handsontable({
                data: Handsontable.helper.createSpreadsheetData(1, 5),
                colHeaders: true,
                contextMenu: [CONTEXTMENU_ITEM_HIDE],
                hiddenColumns: true,
              });

              selectColumns(3, 2);

              getPlugin('contextMenu').executeCommand(CONTEXTMENU_ITEM_HIDE);

              expect(spec().$container.find('tr:eq(0) th').length).toBe(3);
              expect(spec().$container.find('tr:eq(1) td').length).toBe(3);
              expect(getCell(0, 0).innerText).toBe('A1');
              expect(getCell(0, 1).innerText).toBe('B1');
              expect(getCell(0, 2)).toBe(null);
              expect(getCell(0, 3)).toBe(null);
              expect(getCell(0, 4).innerText).toBe('E1');
            });

            it('hiding columns at the start', () => {
              handsontable({
                data: Handsontable.helper.createSpreadsheetData(1, 5),
                colHeaders: true,
                contextMenu: [CONTEXTMENU_ITEM_HIDE],
                hiddenColumns: true,
              });

              selectColumns(1, 0);

              getPlugin('contextMenu').executeCommand(CONTEXTMENU_ITEM_HIDE);

              expect(spec().$container.find('tr:eq(0) th').length).toBe(3);
              expect(spec().$container.find('tr:eq(1) td').length).toBe(3);
              expect(getCell(0, 0)).toBe(null);
              expect(getCell(0, 1)).toBe(null);
              expect(getCell(0, 2).innerText).toBe('C1');
              expect(getCell(0, 3).innerText).toBe('D1');
              expect(getCell(0, 4).innerText).toBe('E1');
            });

            it('hiding all columns', () => {
              handsontable({
                data: Handsontable.helper.createSpreadsheetData(1, 5),
                colHeaders: true,
                contextMenu: [CONTEXTMENU_ITEM_HIDE],
                hiddenColumns: true,
              });

              selectColumns(4, 0);

              getPlugin('contextMenu').executeCommand(CONTEXTMENU_ITEM_HIDE);

              expect(spec().$container.find('tr:eq(0) th').length).toBe(0);
              expect(spec().$container.find('tr:eq(1) td').length).toBe(0);
              expect(getCell(0, 0)).toBe(null);
              expect(getCell(0, 1)).toBe(null);
              expect(getCell(0, 2)).toBe(null);
              expect(getCell(0, 3)).toBe(null);
              expect(getCell(0, 4)).toBe(null);
            });
          });
        });

        describe('should select column on the right side after hide action ' +
          'when on the right there is visible column and', () => {
          it('when there is no hidden column', () => {
            handsontable({
              data: Handsontable.helper.createSpreadsheetData(2, 5),
              rowHeaders: true,
              colHeaders: true,
              contextMenu: [CONTEXTMENU_ITEM_HIDE],
              hiddenColumns: true,
            });

            selectColumns(1, 2);

            getPlugin('contextMenu').executeCommand(CONTEXTMENU_ITEM_HIDE);

            expect(getSelected()).toEqual([[0, 3, 1, 3]]);
            expect(getSelectedRangeLast().highlight.row).toBe(0);
            expect(getSelectedRangeLast().highlight.col).toBe(3);
            expect(getSelectedRangeLast().from.row).toBe(0);
            expect(getSelectedRangeLast().from.col).toBe(3);
            expect(getSelectedRangeLast().to.row).toBe(1);
            expect(getSelectedRangeLast().to.col).toBe(3);
            expect(`
            |   ║   : * :   |
            |===:===:===:===|
            | - ║   : A :   |
            | - ║   : 0 :   |
            `).toBeMatchToSelectionPattern();
          });

          it('when there are hidden columns', () => {
            handsontable({
              data: Handsontable.helper.createSpreadsheetData(2, 10),
              rowHeaders: true,
              colHeaders: true,
              contextMenu: [CONTEXTMENU_ITEM_HIDE],
              hiddenColumns: {
                columns: [0, 1, 5, 6, 7]
              }
            });

            selectColumns(3, 4);

            getPlugin('contextMenu').executeCommand(CONTEXTMENU_ITEM_HIDE);

            expect(getSelected()).toEqual([[0, 8, 1, 8]]);
            expect(getSelectedRangeLast().highlight.row).toBe(0);
            expect(getSelectedRangeLast().highlight.col).toBe(8);
            expect(getSelectedRangeLast().from.row).toBe(0);
            expect(getSelectedRangeLast().from.col).toBe(8);
            expect(getSelectedRangeLast().to.row).toBe(1);
            expect(getSelectedRangeLast().to.col).toBe(8);
            expect(`
            |   ║   : * :   |
            |===:===:===:===|
            | - ║   : A :   |
            | - ║   : 0 :   |
            `).toBeMatchToSelectionPattern();
          });
        });

        describe('should select column on the left side after hide action ' +
          'when on the right there is no more visible column and ', () => {
          it('there is no hidden column', () => {
            handsontable({
              data: Handsontable.helper.createSpreadsheetData(2, 5),
              rowHeaders: true,
              colHeaders: true,
              contextMenu: [CONTEXTMENU_ITEM_HIDE],
              hiddenColumns: true,
            });

            selectColumns(3, 4);

            getPlugin('contextMenu').executeCommand(CONTEXTMENU_ITEM_HIDE);

            expect(getSelected()).toEqual([[0, 2, 1, 2]]);
            expect(getSelectedRangeLast().highlight.row).toBe(0);
            expect(getSelectedRangeLast().highlight.col).toBe(2);
            expect(getSelectedRangeLast().from.row).toBe(0);
            expect(getSelectedRangeLast().from.col).toBe(2);
            expect(getSelectedRangeLast().to.row).toBe(1);
            expect(getSelectedRangeLast().to.col).toBe(2);
            expect(`
            |   ║   :   : * |
            |===:===:===:===|
            | - ║   :   : A |
            | - ║   :   : 0 |
            `).toBeMatchToSelectionPattern();
          });

          it('there are hidden columns', () => {
            handsontable({
              data: Handsontable.helper.createSpreadsheetData(2, 10),
              rowHeaders: true,
              colHeaders: true,
              contextMenu: [CONTEXTMENU_ITEM_HIDE],
              hiddenColumns: {
                columns: [0, 1, 5, 6, 7]
              }
            });

            selectColumns(8, 9);

            getPlugin('contextMenu').executeCommand(CONTEXTMENU_ITEM_HIDE);

            expect(getSelected()).toEqual([[0, 4, 1, 4]]);
            expect(getSelectedRangeLast().highlight.row).toBe(0);
            expect(getSelectedRangeLast().highlight.col).toBe(4);
            expect(getSelectedRangeLast().from.row).toBe(0);
            expect(getSelectedRangeLast().from.col).toBe(4);
            expect(getSelectedRangeLast().to.row).toBe(1);
            expect(getSelectedRangeLast().to.col).toBe(4);
            expect(`
            |   ║   :   : * |
            |===:===:===:===|
            | - ║   :   : A |
            | - ║   :   : 0 |
            `).toBeMatchToSelectionPattern();
          });
        });

        it('should not preserve selection after hiding all columns', () => {
          handsontable({
            data: Handsontable.helper.createSpreadsheetData(2, 10),
            rowHeaders: true,
            colHeaders: true,
            contextMenu: [CONTEXTMENU_ITEM_HIDE],
            hiddenColumns: {
              columns: [0, 1, 5, 6, 7]
            }
          });

          selectAll();

          getPlugin('contextMenu').executeCommand(CONTEXTMENU_ITEM_HIDE);

          expect(getSelectedLast()).toBeUndefined();
          expect(`
          |   |
          |   |
          |   |
          `).toBeMatchToSelectionPattern();
        });
      });

      describe('unhiding', () => {
        it('should unhide hidden columns in selection', () => {
          handsontable({
            data: Handsontable.helper.createSpreadsheetData(2, 5),
            rowHeaders: true,
            colHeaders: true,
            contextMenu: [CONTEXTMENU_ITEM_SHOW],
            hiddenColumns: {
              columns: [1, 3],
            },
          });

          expect(spec().$container.find('tr:eq(0) th').length).toBe(4);
          expect(spec().$container.find('tr:eq(1) td').length).toBe(3);
          expect(getCell(0, 0).innerText).toBe('A1');
          expect(getCell(0, 1)).toBe(null);
          expect(getCell(0, 2).innerText).toBe('C1');
          expect(getCell(0, 3)).toBe(null);
          expect(getCell(0, 4).innerText).toBe('E1');

          selectColumns(0, 4);

          contextMenu();
          getPlugin('contextMenu').executeCommand(CONTEXTMENU_ITEM_SHOW);

          expect(spec().$container.find('tr:eq(0) th').length).toBe(6);
          expect(spec().$container.find('tr:eq(1) td').length).toBe(5);
          expect(getCell(0, 0).innerText).toBe('A1');
          expect(getCell(0, 1).innerText).toBe('B1');
          expect(getCell(0, 2).innerText).toBe('C1');
          expect(getCell(0, 3).innerText).toBe('D1');
          expect(getCell(0, 4).innerText).toBe('E1');
          expect(getSelected()).toEqual([[0, 0, 1, 4]]);
          expect(getSelectedRangeLast().highlight.row).toBe(0);
          expect(getSelectedRangeLast().highlight.col).toBe(0);
          expect(getSelectedRangeLast().from.row).toBe(0);
          expect(getSelectedRangeLast().from.col).toBe(0);
          expect(getSelectedRangeLast().to.row).toBe(1);
          expect(getSelectedRangeLast().to.col).toBe(4);
          expect(`
          |   ║ * : * : * : * : * |
          |===:===:===:===:===:===|
          | - ║ A : 0 : 0 : 0 : 0 |
          | - ║ 0 : 0 : 0 : 0 : 0 |
          `).toBeMatchToSelectionPattern();
        });

        it('should unhide hidden columns before the first visible and selected column', () => {
          handsontable({
            data: Handsontable.helper.createSpreadsheetData(2, 5),
            rowHeaders: true,
            colHeaders: true,
            contextMenu: [CONTEXTMENU_ITEM_SHOW],
            hiddenColumns: {
              columns: [0, 1],
            },
          });

          expect(spec().$container.find('tr:eq(0) th').length).toBe(4);
          expect(spec().$container.find('tr:eq(1) td').length).toBe(3);
          expect(getCell(0, 0)).toBe(null);
          expect(getCell(0, 1)).toBe(null);
          expect(getCell(0, 2).innerText).toBe('C1');
          expect(getCell(0, 3).innerText).toBe('D1');
          expect(getCell(0, 4).innerText).toBe('E1');

          selectColumns(2);

          contextMenu();
          getPlugin('contextMenu').executeCommand(CONTEXTMENU_ITEM_SHOW);

          expect(spec().$container.find('tr:eq(0) th').length).toBe(6);
          expect(spec().$container.find('tr:eq(1) td').length).toBe(5);
          expect(getCell(0, 0).innerText).toBe('A1');
          expect(getCell(0, 1).innerText).toBe('B1');
          expect(getCell(0, 2).innerText).toBe('C1');
          expect(getCell(0, 3).innerText).toBe('D1');
          expect(getCell(0, 4).innerText).toBe('E1');
          expect(getSelected()).toEqual([[0, 0, 1, 2]]);
          expect(getSelectedRangeLast().highlight.row).toBe(0);
          expect(getSelectedRangeLast().highlight.col).toBe(0);
          expect(getSelectedRangeLast().from.row).toBe(0);
          expect(getSelectedRangeLast().from.col).toBe(0);
          expect(getSelectedRangeLast().to.row).toBe(1);
          expect(getSelectedRangeLast().to.col).toBe(2);
          expect(`
          |   ║ * : * : * :   :   |
          |===:===:===:===:===:===|
          | - ║ A : 0 : 0 :   :   |
          | - ║ 0 : 0 : 0 :   :   |
          `).toBeMatchToSelectionPattern();
        });

        it('should unhide hidden columns after the last visible and selected column', () => {
          handsontable({
            data: Handsontable.helper.createSpreadsheetData(2, 5),
            rowHeaders: true,
            colHeaders: true,
            contextMenu: [CONTEXTMENU_ITEM_SHOW],
            hiddenColumns: {
              columns: [3, 4],
            },
          });

          expect(spec().$container.find('tr:eq(0) th').length).toBe(4);
          expect(spec().$container.find('tr:eq(1) td').length).toBe(3);
          expect(getCell(0, 0).innerText).toBe('A1');
          expect(getCell(0, 1).innerText).toBe('B1');
          expect(getCell(0, 2).innerText).toBe('C1');
          expect(getCell(0, 3)).toBe(null);
          expect(getCell(0, 4)).toBe(null);

          selectColumns(2);

          contextMenu();
          getPlugin('contextMenu').executeCommand(CONTEXTMENU_ITEM_SHOW);

          expect(spec().$container.find('tr:eq(0) th').length).toBe(6);
          expect(spec().$container.find('tr:eq(1) td').length).toBe(5);
          expect(getCell(0, 0).innerText).toBe('A1');
          expect(getCell(0, 1).innerText).toBe('B1');
          expect(getCell(0, 2).innerText).toBe('C1');
          expect(getCell(0, 3).innerText).toBe('D1');
          expect(getCell(0, 4).innerText).toBe('E1');
          expect(getSelected()).toEqual([[0, 2, 1, 4]]);
          expect(getSelectedRangeLast().highlight.row).toBe(0);
          expect(getSelectedRangeLast().highlight.col).toBe(2);
          expect(getSelectedRangeLast().from.row).toBe(0);
          expect(getSelectedRangeLast().from.col).toBe(2);
          expect(getSelectedRangeLast().to.row).toBe(1);
          expect(getSelectedRangeLast().to.col).toBe(4);
          expect(`
          |   ║   :   : * : * : * |
          |===:===:===:===:===:===|
          | - ║   :   : A : 0 : 0 |
          | - ║   :   : 0 : 0 : 0 |
          `).toBeMatchToSelectionPattern();
        });

        it('should unhide all columns when they had been hidden previously', () => {
          handsontable({
            data: Handsontable.helper.createSpreadsheetData(2, 5),
            rowHeaders: true,
            colHeaders: true,
            contextMenu: [CONTEXTMENU_ITEM_SHOW],
            hiddenColumns: {
              columns: [0, 1, 2, 3, 4],
            },
          });

          expect(spec().$container.find('tr:eq(0) th').length).toBe(1);
          expect(spec().$container.find('tr:eq(1) td').length).toBe(0);
          expect(getCell(0, 0)).toBe(null);
          expect(getCell(0, 1)).toBe(null);
          expect(getCell(0, 2)).toBe(null);
          expect(getCell(0, 3)).toBe(null);
          expect(getCell(0, 4)).toBe(null);

          const header = $('.ht_clone_left .htCore')
            .find('tbody')
            .find('th')
            .eq(0);

          selectAll();
          contextMenu(header);
          getPlugin('contextMenu').executeCommand(CONTEXTMENU_ITEM_SHOW);

          expect(spec().$container.find('tr:eq(0) th').length).toBe(6);
          expect(spec().$container.find('tr:eq(1) td').length).toBe(5);
          expect(getCell(0, 0).innerText).toBe('A1');
          expect(getCell(0, 1).innerText).toBe('B1');
          expect(getCell(0, 2).innerText).toBe('C1');
          expect(getCell(0, 3).innerText).toBe('D1');
          expect(getCell(0, 4).innerText).toBe('E1');
          expect(getSelected()).toEqual([[0, 0, 1, 4]]);
          expect(getSelectedRangeLast().highlight.row).toBe(0);
          expect(getSelectedRangeLast().highlight.col).toBe(0);
          expect(getSelectedRangeLast().from.row).toBe(0);
          expect(getSelectedRangeLast().from.col).toBe(0);
          expect(getSelectedRangeLast().to.row).toBe(1);
          expect(getSelectedRangeLast().to.col).toBe(4);
          expect(`
            |   ║ * : * : * : * : * |
            |===:===:===:===:===:===|
            | * ║ A : 0 : 0 : 0 : 0 |
            | * ║ 0 : 0 : 0 : 0 : 0 |
          `).toBeMatchToSelectionPattern();
        });

        it('should cooperate with the `fixedColumnsLeft` option properly', () => {
          handsontable({
            data: Handsontable.helper.createSpreadsheetData(2, 10),
            width: 300,
            height: 200,
            rowHeaders: true,
            colHeaders: true,
            contextMenu: true,
            hiddenColumns: {
              columns: [1]
            },
            fixedColumnsLeft: 3,
          });

          selectColumns(0, 2);

          expect(spec().$container.find('tr:eq(0) th').length).toBe(11 - 1);
          expect(spec().$container.find('tr:eq(1) td').length).toBe(10 - 1);
          expect(getCell(0, 0).innerText).toBe('A1');
          expect(getCell(0, 1)).toBe(null);
          expect(getCell(0, 2).innerText).toBe('C1');
          expect(getCell(0, 3).innerText).toBe('D1');
          expect(getCell(0, 4).innerText).toBe('E1');
          expect(getCell(0, 5).innerText).toBe('F1');
          expect(getCell(0, 6).innerText).toBe('G1');
          expect(getCell(0, 7).innerText).toBe('H1');
          expect(getCell(0, 8).innerText).toBe('I1');
          expect(getCell(0, 9).innerText).toBe('J1');
          expect(getSelected()).toEqual([[0, 0, 1, 2]]);
          expect(getSelectedRangeLast().highlight.row).toBe(0);
          expect(getSelectedRangeLast().highlight.col).toBe(0);
          expect(getSelectedRangeLast().from.row).toBe(0);
          expect(getSelectedRangeLast().from.col).toBe(0);
          expect(getSelectedRangeLast().to.row).toBe(1);
          expect(getSelectedRangeLast().to.col).toBe(2);
          expect(`
          |   ║ * : * |   :   :   :   :   :   :   |
          |===:===:===:===:===:===:===:===:===:===|
          | - ║ A : 0 |   :   :   :   :   :   :   |
          | - ║ 0 : 0 |   :   :   :   :   :   :   |
          `).toBeMatchToSelectionPattern();

          contextMenu();
          getPlugin('contextMenu').executeCommand(CONTEXTMENU_ITEM_SHOW);

          expect(spec().$container.find('tr:eq(0) th').length).toBe(11);
          expect(spec().$container.find('tr:eq(1) td').length).toBe(10);
          expect(getCell(0, 0).innerText).toBe('A1');
          expect(getCell(0, 1).innerText).toBe('B1');
          expect(getCell(0, 2).innerText).toBe('C1');
          expect(getCell(0, 3).innerText).toBe('D1');
          expect(getCell(0, 4).innerText).toBe('E1');
          expect(getCell(0, 5).innerText).toBe('F1');
          expect(getCell(0, 6).innerText).toBe('G1');
          expect(getCell(0, 7).innerText).toBe('H1');
          expect(getCell(0, 8).innerText).toBe('I1');
          expect(getCell(0, 9).innerText).toBe('J1');
          expect(getSelected()).toEqual([[0, 0, 1, 2]]);
          expect(getSelectedRangeLast().highlight.row).toBe(0);
          expect(getSelectedRangeLast().highlight.col).toBe(0);
          expect(getSelectedRangeLast().from.row).toBe(0);
          expect(getSelectedRangeLast().from.col).toBe(0);
          expect(getSelectedRangeLast().to.row).toBe(1);
          expect(getSelectedRangeLast().to.col).toBe(2);
          expect(`
          |   ║ * : * : * |   :   :   :   :   :   :   |
          |===:===:===:===:===:===:===:===:===:===:===|
          | - ║ A : 0 : 0 |   :   :   :   :   :   :   |
          | - ║ 0 : 0 : 0 |   :   :   :   :   :   :   |
          `).toBeMatchToSelectionPattern();
        });
      });
    });

    describe('Changing selection after alter actions from context-menu', () => {
      describe('should keep the row selection in the same position as before inserting the row', () => {
        describe('above the selected row', () => {
          it('when the first column is hidden', () => {
            handsontable({
              data: createSpreadsheetData(4, 4),
              contextMenu: true,
              rowHeaders: true,
              colHeaders: true,
              hiddenColumns: {
                columns: [0]
              },
            });

            const header = $('.ht_clone_left .htCore')
              .find('tbody')
              .find('th')
              .eq(0);
            simulateClick(header, 'RMB');
            contextMenu(header);

            $('.htContextMenu .ht_master .htCore')
              .find('tbody td')
              .not('.htSeparator')
              .eq(0)
              .simulate('mousedown')
              .simulate('mouseup'); // Insert row above

            expect(getSelected()).toEqual([[1, 0, 1, 3]]);
            expect(getSelectedRangeLast().highlight.row).toBe(1);
            expect(getSelectedRangeLast().highlight.col).toBe(1);
            expect(getSelectedRangeLast().from.row).toBe(1);
            expect(getSelectedRangeLast().from.col).toBe(0);
            expect(getSelectedRangeLast().to.row).toBe(1);
            expect(getSelectedRangeLast().to.col).toBe(3);
            expect(`
            |   ║ - : - : - |
            |===:===:===:===|
            |   ║   :   :   |
            | * ║ A : 0 : 0 |
            |   ║   :   :   |
            |   ║   :   :   |
            |   ║   :   :   |
            `).toBeMatchToSelectionPattern();
          });

          it('when all columns are hidden', () => {
            handsontable({
              data: createSpreadsheetData(4, 4),
              contextMenu: true,
              rowHeaders: true,
              colHeaders: true,
              hiddenColumns: {
                columns: [0, 1, 2, 3],
              },
            });

            const header = $('.ht_clone_left .htCore')
              .find('tbody')
              .find('th')
              .eq(0);
            simulateClick(header, 'RMB');
            contextMenu(header);

            $('.htContextMenu .ht_master .htCore')
              .find('tbody td')
              .not('.htSeparator')
              .eq(0)
              .simulate('mousedown')
              .simulate('mouseup'); // Insert row above

            expect(getSelected()).toEqual([[1, 0, 1, 3]]);
            expect(getSelectedRangeLast().highlight.row).toBe(1);
            expect(getSelectedRangeLast().highlight.col).toBe(0);
            expect(getSelectedRangeLast().from.row).toBe(1);
            expect(getSelectedRangeLast().from.col).toBe(0);
            expect(getSelectedRangeLast().to.row).toBe(1);
            expect(getSelectedRangeLast().to.col).toBe(3);
            expect(`
            |   |
            |   |
            | * |
            |   |
            |   |
            |   |
            `).toBeMatchToSelectionPattern();
          });
        });

        describe('below the selected row', () => {
          it('the first column is hidden', () => {
            handsontable({
              data: createSpreadsheetData(4, 4),
              contextMenu: true,
              rowHeaders: true,
              colHeaders: true,
              hiddenColumns: {
                columns: [0],
              },
            });

            const header = $('.ht_clone_left .htCore')
              .find('tbody')
              .find('th')
              .eq(0);
            simulateClick(header, 'RMB');
            contextMenu(header);

            $('.htContextMenu .ht_master .htCore')
              .find('tbody td')
              .not('.htSeparator')
              .eq(1)
              .simulate('mousedown')
              .simulate('mouseup'); // Insert row below

            expect(getSelected()).toEqual([[0, 0, 0, 3]]);
            expect(getSelectedRangeLast().highlight.row).toBe(0);
            expect(getSelectedRangeLast().highlight.col).toBe(1);
            expect(getSelectedRangeLast().from.row).toBe(0);
            expect(getSelectedRangeLast().from.col).toBe(0);
            expect(getSelectedRangeLast().to.row).toBe(0);
            expect(getSelectedRangeLast().to.col).toBe(3);
            expect(`
            |   ║ - : - : - |
            |===:===:===:===|
            | * ║ A : 0 : 0 |
            |   ║   :   :   |
            |   ║   :   :   |
            |   ║   :   :   |
            |   ║   :   :   |
            `).toBeMatchToSelectionPattern();
          });

          it('when all columns are hidden', () => {
            handsontable({
              data: createSpreadsheetData(4, 4),
              contextMenu: true,
              rowHeaders: true,
              colHeaders: true,
              hiddenColumns: {
                columns: [0, 1, 2, 3],
              },
            });

            const header = $('.ht_clone_left .htCore')
              .find('tbody')
              .find('th')
              .eq(0);
            simulateClick(header, 'RMB');
            contextMenu(header);

            $('.htContextMenu .ht_master .htCore')
              .find('tbody td')
              .not('.htSeparator')
              .eq(1)
              .simulate('mousedown')
              .simulate('mouseup'); // Insert row below

            expect(getSelected()).toEqual([[0, 0, 0, 3]]);
            expect(getSelectedRangeLast().highlight.row).toBe(0);
            expect(getSelectedRangeLast().highlight.col).toBe(0);
            expect(getSelectedRangeLast().from.row).toBe(0);
            expect(getSelectedRangeLast().from.col).toBe(0);
            expect(getSelectedRangeLast().to.row).toBe(0);
            expect(getSelectedRangeLast().to.col).toBe(3);
            expect(`
            |   |
            | * |
            |   |
            |   |
            |   |
            |   |
            `).toBeMatchToSelectionPattern();
          });
        });
      });
    });
  });

  describe('cell selection UI', () => {
    it('should select entire row by header if first column is hidden', () => {
      handsontable({
        data: Handsontable.helper.createSpreadsheetData(5, 5),
        rowHeaders: true,
        colHeaders: true,
        hiddenColumns: {
          columns: [0],
        },
      });

      const header = getCell(0, -1);

      simulateClick(header, 'LMB');

      expect(getSelected()).toEqual([[0, 0, 0, 4]]);
      expect(getSelectedRangeLast().highlight.row).toBe(0);
      expect(getSelectedRangeLast().highlight.col).toBe(1);
      expect(getSelectedRangeLast().from.row).toBe(0);
      expect(getSelectedRangeLast().from.col).toBe(0);
      expect(getSelectedRangeLast().to.row).toBe(0);
      expect(getSelectedRangeLast().to.col).toBe(4);
      expect(`
      |   ║ - : - : - : - |
      |===:===:===:===:===|
      | * ║ A : 0 : 0 : 0 |
      |   ║   :   :   :   |
      |   ║   :   :   :   |
      |   ║   :   :   :   |
      |   ║   :   :   :   |
      `).toBeMatchToSelectionPattern();
    });

    it('should select entire row by header if last column is hidden', () => {
      handsontable({
        data: Handsontable.helper.createSpreadsheetData(5, 5),
        rowHeaders: true,
        colHeaders: true,
        hiddenColumns: {
          columns: [4],
        },
      });

      const header = getCell(0, -1);

      simulateClick(header, 'LMB');

      expect(getSelected()).toEqual([[0, 0, 0, 4]]);
      expect(getSelectedRangeLast().highlight.row).toBe(0);
      expect(getSelectedRangeLast().highlight.col).toBe(0);
      expect(getSelectedRangeLast().from.row).toBe(0);
      expect(getSelectedRangeLast().from.col).toBe(0);
      expect(getSelectedRangeLast().to.row).toBe(0);
      expect(getSelectedRangeLast().to.col).toBe(4);
      expect(`
      |   ║ - : - : - : - |
      |===:===:===:===:===|
      | * ║ A : 0 : 0 : 0 |
      |   ║   :   :   :   |
      |   ║   :   :   :   |
      |   ║   :   :   :   |
      |   ║   :   :   :   |
      `).toBeMatchToSelectionPattern();
    });

    it('should select entire row by header if any column in the middle is hidden', () => {
      handsontable({
        data: Handsontable.helper.createSpreadsheetData(5, 5),
        rowHeaders: true,
        colHeaders: true,
        hiddenColumns: {
          columns: [1, 2, 3],
        },
      });

      const header = getCell(0, -1);

      simulateClick(header, 'LMB');

      expect(getSelected()).toEqual([[0, 0, 0, 4]]);
      expect(getSelectedRangeLast().highlight.row).toBe(0);
      expect(getSelectedRangeLast().highlight.col).toBe(0);
      expect(getSelectedRangeLast().from.row).toBe(0);
      expect(getSelectedRangeLast().from.col).toBe(0);
      expect(getSelectedRangeLast().to.row).toBe(0);
      expect(getSelectedRangeLast().to.col).toBe(4);
      expect(`
      |   ║ - : - |
      |===:===:===|
      | * ║ A : 0 |
      |   ║   :   |
      |   ║   :   |
      |   ║   :   |
      |   ║   :   |
      `).toBeMatchToSelectionPattern();
    });

    it('should select entire row by header if all columns are hidden', () => {
      handsontable({
        data: Handsontable.helper.createSpreadsheetData(5, 5),
        rowHeaders: true,
        colHeaders: true,
        hiddenColumns: {
          columns: [0, 1, 2, 3, 4],
        },
      });

      const header = $('.ht_clone_left .htCore')
        .find('tbody')
        .find('th')
        .eq(0);
      simulateClick(header, 'LMB');

      expect(getSelected()).toEqual([[0, 0, 0, 4]]);
      expect(getSelectedRangeLast().highlight.row).toBe(0);
      expect(getSelectedRangeLast().highlight.col).toBe(0);
      expect(getSelectedRangeLast().from.row).toBe(0);
      expect(getSelectedRangeLast().from.col).toBe(0);
      expect(getSelectedRangeLast().to.row).toBe(0);
      expect(getSelectedRangeLast().to.col).toBe(4);
      expect(`
      |   |
      | * |
      |   |
      |   |
      |   |
      |   |
      `).toBeMatchToSelectionPattern();
    });

    it('should keep hidden columns in cell range', () => {
      handsontable({
        data: Handsontable.helper.createSpreadsheetData(5, 5),
        rowHeaders: true,
        colHeaders: true,
        hiddenColumns: {
          columns: [1, 2, 3],
        },
      });

      const startCell = getCell(0, 0);
      const endCell = getCell(0, 4);

      mouseDown(startCell, 'LMB');
      mouseOver(endCell);
      mouseUp(endCell);

      expect(getSelected()).toEqual([[0, 0, 0, 4]]);
      expect(getSelectedRangeLast().highlight.row).toBe(0);
      expect(getSelectedRangeLast().highlight.col).toBe(0);
      expect(getSelectedRangeLast().from.row).toBe(0);
      expect(getSelectedRangeLast().from.col).toBe(0);
      expect(getSelectedRangeLast().to.row).toBe(0);
      expect(getSelectedRangeLast().to.col).toBe(4);
      expect(`
      |   ║ - : - |
      |===:===:===|
      | - ║ A : 0 |
      |   ║   :   |
      |   ║   :   |
      |   ║   :   |
      |   ║   :   |
      `).toBeMatchToSelectionPattern();
    });

    it('should select non-contiguous columns properly when there are some hidden columns', () => {
      handsontable({
        data: Handsontable.helper.createSpreadsheetData(5, 8),
        rowHeaders: true,
        colHeaders: true,
        hiddenColumns: {
          columns: [0, 1],
        },
      });

      const startColumn = getCell(-1, 4);
      const endColumn = getCell(-1, 6);

      mouseDown(startColumn, 'LMB');
      mouseUp(startColumn);

      keyDown('ctrl');

      mouseDown(endColumn, 'LMB');
      mouseUp(endColumn);

      keyUp('ctrl');

      expect(getSelected()).toEqual([
        [0, 4, 4, 4],
        [0, 6, 4, 6],
      ]);
      expect(getSelectedRangeLast().highlight.row).toBe(0);
      expect(getSelectedRangeLast().highlight.col).toBe(6);
      expect(getSelectedRangeLast().from.row).toBe(0);
      expect(getSelectedRangeLast().from.col).toBe(6);
      expect(getSelectedRangeLast().to.row).toBe(4);
      expect(getSelectedRangeLast().to.col).toBe(6);
      expect(`
      |   ║   :   : * :   : * :   |
      |===:===:===:===:===:===:===|
      | - ║   :   : 0 :   : A :   |
      | - ║   :   : 0 :   : 0 :   |
      | - ║   :   : 0 :   : 0 :   |
      | - ║   :   : 0 :   : 0 :   |
      | - ║   :   : 0 :   : 0 :   |
      `).toBeMatchToSelectionPattern();
    });

    it('should select cells by using two layers when CTRL key is pressed and some columns are hidden', () => {
      handsontable({
        rowHeaders: true,
        colHeaders: true,
        startRows: 8,
        startCols: 12,
        hiddenColumns: {
          columns: [0, 1],
        },
      });

      $(getCell(1, 3)).simulate('mousedown');
      $(getCell(4, 6)).simulate('mouseover');
      $(getCell(4, 6)).simulate('mouseup');

      expect(getSelected()).toEqual([[1, 3, 4, 6]]);
      expect(getSelectedRangeLast().highlight.row).toBe(1);
      expect(getSelectedRangeLast().highlight.col).toBe(3);
      expect(getSelectedRangeLast().from.row).toBe(1);
      expect(getSelectedRangeLast().from.col).toBe(3);
      expect(getSelectedRangeLast().to.row).toBe(4);
      expect(getSelectedRangeLast().to.col).toBe(6);
      expect(`
      |   ║   : - : - : - : - :   :   :   :   :   |
      |===:===:===:===:===:===:===:===:===:===:===|
      |   ║   :   :   :   :   :   :   :   :   :   |
      | - ║   : A : 0 : 0 : 0 :   :   :   :   :   |
      | - ║   : 0 : 0 : 0 : 0 :   :   :   :   :   |
      | - ║   : 0 : 0 : 0 : 0 :   :   :   :   :   |
      | - ║   : 0 : 0 : 0 : 0 :   :   :   :   :   |
      |   ║   :   :   :   :   :   :   :   :   :   |
      |   ║   :   :   :   :   :   :   :   :   :   |
      |   ║   :   :   :   :   :   :   :   :   :   |
      `).toBeMatchToSelectionPattern();

      keyDown('ctrl');

      $(getCell(3, 5)).simulate('mousedown');
      $(getCell(5, 8)).simulate('mouseover');
      $(getCell(5, 8)).simulate('mouseup');

      expect(getSelected()).toEqual([[1, 3, 4, 6], [3, 5, 5, 8]]);
      expect(getSelectedRangeLast().highlight.row).toBe(3);
      expect(getSelectedRangeLast().highlight.col).toBe(5);
      expect(getSelectedRangeLast().from.row).toBe(3);
      expect(getSelectedRangeLast().from.col).toBe(5);
      expect(getSelectedRangeLast().to.row).toBe(5);
      expect(getSelectedRangeLast().to.col).toBe(8);
      expect(`
      |   ║   : - : - : - : - : - : - :   :   :   |
      |===:===:===:===:===:===:===:===:===:===:===|
      |   ║   :   :   :   :   :   :   :   :   :   |
      | - ║   : 0 : 0 : 0 : 0 :   :   :   :   :   |
      | - ║   : 0 : 0 : 0 : 0 :   :   :   :   :   |
      | - ║   : 0 : 0 : B : 1 : 0 : 0 :   :   :   |
      | - ║   : 0 : 0 : 1 : 1 : 0 : 0 :   :   :   |
      | - ║   :   :   : 0 : 0 : 0 : 0 :   :   :   |
      |   ║   :   :   :   :   :   :   :   :   :   |
      |   ║   :   :   :   :   :   :   :   :   :   |
      `).toBeMatchToSelectionPattern();
    });

    describe('should select entire table after the corner was clicked and', () => {
      it('just some columns were hidden', () => {
        handsontable({
          data: Handsontable.helper.createSpreadsheetData(5, 5),
          rowHeaders: true,
          colHeaders: true,
          hiddenColumns: {
            columns: [0, 1, 2],
          },
        });

        const corner = $('.ht_clone_top_left_corner .htCore')
          .find('thead')
          .find('th')
          .eq(0);
        simulateClick(corner, 'LMB');

        expect(getSelected()).toEqual([[0, 0, 4, 4]]);
        expect(getSelectedRangeLast().highlight.row).toBe(0);
        expect(getSelectedRangeLast().highlight.col).toBe(3); // Corner (col) is shifted to renderable index.
        expect(getSelectedRangeLast().from.row).toBe(0);
        expect(getSelectedRangeLast().from.col).toBe(0);
        expect(getSelectedRangeLast().to.row).toBe(4);
        expect(getSelectedRangeLast().to.col).toBe(4);
        expect(`
        |   ║ * : * |
        |===:===:===|
        | * ║ A : 0 |
        | * ║ 0 : 0 |
        | * ║ 0 : 0 |
        | * ║ 0 : 0 |
        | * ║ 0 : 0 |
        `).toBeMatchToSelectionPattern();
      });

      it('all columns were hidden', () => {
        handsontable({
          data: Handsontable.helper.createSpreadsheetData(5, 5),
          rowHeaders: true,
          colHeaders: true,
          hiddenColumns: {
            columns: [0, 1, 2, 3, 4],
          },
        });

        const corner = $('.ht_clone_top_left_corner .htCore')
          .find('thead')
          .find('th')
          .eq(0);
        simulateClick(corner, 'LMB');

        expect(getSelected()).toEqual([[0, 0, 4, 4]]);
        expect(getSelectedRangeLast().highlight.row).toBe(0);
        expect(getSelectedRangeLast().highlight.col).toBe(0);
        expect(getSelectedRangeLast().from.row).toBe(0);
        expect(getSelectedRangeLast().from.col).toBe(0);
        expect(getSelectedRangeLast().to.row).toBe(4);
        expect(getSelectedRangeLast().to.col).toBe(4);
        expect(`
        |   |
        | * |
        | * |
        | * |
        | * |
        | * |
        `).toBeMatchToSelectionPattern();
      });
    });
  });

  describe('cell selection (API)', () => {
    // Do we need this test case?
    it('should not throw any errors, when selecting a whole row with the last column hidden', () => {
      const hot = handsontable({
        data: Handsontable.helper.createSpreadsheetData(4, 4),
        hiddenColumns: {
          columns: [3]
        },
        rowHeaders: true,
      });

      let errorThrown = false;

      try {
        hot.selectCell(2, 0, 2, 3);

      } catch (err) {
        errorThrown = true;
      }

      expect(errorThrown).toBe(false);
    });

    it('should select entire table after call selectAll if some columns are hidden', () => {
      handsontable({
        data: Handsontable.helper.createSpreadsheetData(5, 5),
        rowHeaders: true,
        colHeaders: true,
        hiddenColumns: {
          columns: [0, 1],
        },
      });

      selectAll();

      expect(getSelected()).toEqual([[0, 0, 4, 4]]);
      expect(getSelectedRangeLast().highlight.row).toBe(0);
      expect(getSelectedRangeLast().highlight.col).toBe(2);
      expect(getSelectedRangeLast().from.row).toBe(0);
      expect(getSelectedRangeLast().from.col).toBe(0);
      expect(getSelectedRangeLast().to.row).toBe(4);
      expect(getSelectedRangeLast().to.col).toBe(4);
      expect(`
      |   ║ * : * : * |
      |===:===:===:===|
      | * ║ A : 0 : 0 |
      | * ║ 0 : 0 : 0 |
      | * ║ 0 : 0 : 0 |
      | * ║ 0 : 0 : 0 |
      | * ║ 0 : 0 : 0 |
      `).toBeMatchToSelectionPattern();
    });

    it('should select entire table after call selectAll if all of columns are hidden', () => {
      handsontable({
        data: Handsontable.helper.createSpreadsheetData(5, 5),
        rowHeaders: true,
        colHeaders: true,
        hiddenColumns: {
          columns: [0, 1, 2, 3, 4],
        },
      });

      selectAll();

      expect(getSelected()).toEqual([[0, 0, 4, 4]]);
      expect(getSelectedRangeLast().highlight.row).toBe(0);
      expect(getSelectedRangeLast().highlight.col).toBe(0); // a fallback to 0
      expect(getSelectedRangeLast().from.row).toBe(0);
      expect(getSelectedRangeLast().from.col).toBe(0);
      expect(getSelectedRangeLast().to.row).toBe(4);
      expect(getSelectedRangeLast().to.col).toBe(4);
      expect(`
      |   |
      | * |
      | * |
      | * |
      | * |
      | * |
      `).toBeMatchToSelectionPattern();
    });

    it('should select entire row after call selectRows if the first column is hidden', () => {
      handsontable({
        data: Handsontable.helper.createSpreadsheetData(5, 5),
        rowHeaders: true,
        colHeaders: true,
        hiddenColumns: {
          columns: [0],
        },
      });

      selectRows(0);

      expect(getSelected()).toEqual([[0, 0, 0, 4]]);
      expect(getSelectedRangeLast().highlight.row).toBe(0);
      expect(getSelectedRangeLast().highlight.col).toBe(1);
      expect(getSelectedRangeLast().from.row).toBe(0);
      expect(getSelectedRangeLast().from.col).toBe(0);
      expect(getSelectedRangeLast().to.row).toBe(0);
      expect(getSelectedRangeLast().to.col).toBe(4);
      expect(`
      |   ║ - : - : - : - |
      |===:===:===:===:===|
      | * ║ A : 0 : 0 : 0 |
      |   ║   :   :   :   |
      |   ║   :   :   :   |
      |   ║   :   :   :   |
      |   ║   :   :   :   |
      `).toBeMatchToSelectionPattern();
    });

    it('should select entire row after call selectRows if the last column is hidden', () => {
      handsontable({
        data: Handsontable.helper.createSpreadsheetData(5, 5),
        rowHeaders: true,
        colHeaders: true,
        hiddenColumns: {
          columns: [4],
        },
      });

      selectRows(0);

      expect(getSelected()).toEqual([[0, 0, 0, 4]]);
      expect(getSelectedRangeLast().highlight.row).toBe(0);
      expect(getSelectedRangeLast().highlight.col).toBe(0);
      expect(getSelectedRangeLast().from.row).toBe(0);
      expect(getSelectedRangeLast().from.col).toBe(0);
      expect(getSelectedRangeLast().to.row).toBe(0);
      expect(getSelectedRangeLast().to.col).toBe(4);
      expect(`
      |   ║ - : - : - : - |
      |===:===:===:===:===|
      | * ║ A : 0 : 0 : 0 |
      |   ║   :   :   :   |
      |   ║   :   :   :   |
      |   ║   :   :   :   |
      |   ║   :   :   :   |
      `).toBeMatchToSelectionPattern();
    });

    it('should select entire row after call selectRows if columns between the first and the last are hidden', () => {
      handsontable({
        data: Handsontable.helper.createSpreadsheetData(5, 5),
        rowHeaders: true,
        colHeaders: true,
        hiddenColumns: {
          columns: [1, 2, 3],
        },
      });

      selectRows(0);

      expect(getSelected()).toEqual([[0, 0, 0, 4]]);
      expect(getSelectedRangeLast().highlight.row).toBe(0);
      expect(getSelectedRangeLast().highlight.col).toBe(0);
      expect(getSelectedRangeLast().from.row).toBe(0);
      expect(getSelectedRangeLast().from.col).toBe(0);
      expect(getSelectedRangeLast().to.row).toBe(0);
      expect(getSelectedRangeLast().to.col).toBe(4);
      expect(`
      |   ║ - : - |
      |===:===:===|
      | * ║ A : 0 |
      |   ║   :   |
      |   ║   :   |
      |   ║   :   |
      |   ║   :   |
      `).toBeMatchToSelectionPattern();
    });

    it('should select hidden column internally after the `selectColumns` call (no visual effect)', () => {
      handsontable({
        data: Handsontable.helper.createSpreadsheetData(5, 5),
        rowHeaders: true,
        colHeaders: true,
        hiddenColumns: {
          columns: [1],
        },
      });

      selectColumns(1);

      expect(getSelected()).toEqual([[0, 1, 4, 1]]);
      expect(getSelectedRangeLast().highlight.row).toBe(0);
      expect(getSelectedRangeLast().highlight.col).toBe(1); // a fallback to 1
      expect(getSelectedRangeLast().from.row).toBe(0);
      expect(getSelectedRangeLast().from.col).toBe(1);
      expect(getSelectedRangeLast().to.row).toBe(4);
      expect(getSelectedRangeLast().to.col).toBe(1);
      expect(`
      |   ║   :   :   :   |
      |===:===:===:===:===|
      |   ║   :   :   :   |
      |   ║   :   :   :   |
      |   ║   :   :   :   |
      |   ║   :   :   :   |
      |   ║   :   :   :   |
      `).toBeMatchToSelectionPattern();
    });

    it('should select columns after the `selectColumns` call if range is partially hidden at the beginning of selection #1', () => {
      handsontable({
        data: Handsontable.helper.createSpreadsheetData(5, 5),
        rowHeaders: true,
        colHeaders: true,
        hiddenColumns: {
          columns: [1, 2, 3],
        },
      });

      selectColumns(1, 4);

      expect(getSelected()).toEqual([[0, 1, 4, 4]]);
      expect(getSelectedRangeLast().highlight.row).toBe(0);
      expect(getSelectedRangeLast().highlight.col).toBe(4);
      expect(getSelectedRangeLast().from.row).toBe(0);
      expect(getSelectedRangeLast().from.col).toBe(1);
      expect(getSelectedRangeLast().to.row).toBe(4);
      expect(getSelectedRangeLast().to.col).toBe(4);
      expect(`
      |   ║   : * |
      |===:===:===|
      | - ║   : A |
      | - ║   : 0 |
      | - ║   : 0 |
      | - ║   : 0 |
      | - ║   : 0 |
      `).toBeMatchToSelectionPattern();
    });

    it('should select columns after the `selectColumns` call if range is partially hidden at the beginning of selection #2', () => {
      handsontable({
        data: Handsontable.helper.createSpreadsheetData(5, 5),
        rowHeaders: true,
        colHeaders: true,
        hiddenColumns: {
          columns: [1, 2, 3],
        },
      });

      selectColumns(2, 4);

      expect(getSelected()).toEqual([[0, 2, 4, 4]]);
      expect(getSelectedRangeLast().highlight.row).toBe(0);
      expect(getSelectedRangeLast().highlight.col).toBe(4);
      expect(getSelectedRangeLast().from.row).toBe(0);
      expect(getSelectedRangeLast().from.col).toBe(2);
      expect(getSelectedRangeLast().to.row).toBe(4);
      expect(getSelectedRangeLast().to.col).toBe(4);
      expect(`
      |   ║   : * |
      |===:===:===|
      | - ║   : A |
      | - ║   : 0 |
      | - ║   : 0 |
      | - ║   : 0 |
      | - ║   : 0 |
      `).toBeMatchToSelectionPattern();
    });

    it('should select columns after the `selectColumns` call if range is partially hidden at the end of selection #1', () => {
      handsontable({
        data: Handsontable.helper.createSpreadsheetData(5, 5),
        rowHeaders: true,
        colHeaders: true,
        hiddenColumns: {
          columns: [1, 2, 3],
        },
      });

      selectColumns(0, 2);

      expect(getSelected()).toEqual([[0, 0, 4, 2]]);
      expect(getSelectedRangeLast().highlight.row).toBe(0);
      expect(getSelectedRangeLast().highlight.col).toBe(0);
      expect(getSelectedRangeLast().from.row).toBe(0);
      expect(getSelectedRangeLast().from.col).toBe(0);
      expect(getSelectedRangeLast().to.row).toBe(4);
      expect(getSelectedRangeLast().to.col).toBe(2);
      expect(`
      |   ║ * :   |
      |===:===:===|
      | - ║ A :   |
      | - ║ 0 :   |
      | - ║ 0 :   |
      | - ║ 0 :   |
      | - ║ 0 :   |
      `).toBeMatchToSelectionPattern();
    });

    it('should select columns after the `selectColumns` call if range is partially hidden at the end of selection #2', () => {
      handsontable({
        data: Handsontable.helper.createSpreadsheetData(5, 5),
        rowHeaders: true,
        colHeaders: true,
        hiddenColumns: {
          columns: [1, 2, 3],
        },
      });

      selectColumns(0, 3);

      expect(getSelected()).toEqual([[0, 0, 4, 3]]);
      expect(getSelectedRangeLast().highlight.row).toBe(0);
      expect(getSelectedRangeLast().highlight.col).toBe(0);
      expect(getSelectedRangeLast().from.row).toBe(0);
      expect(getSelectedRangeLast().from.col).toBe(0);
      expect(getSelectedRangeLast().to.row).toBe(4);
      expect(getSelectedRangeLast().to.col).toBe(3);
      expect(`
      |   ║ * :   |
      |===:===:===|
      | - ║ A :   |
      | - ║ 0 :   |
      | - ║ 0 :   |
      | - ║ 0 :   |
      | - ║ 0 :   |
      `).toBeMatchToSelectionPattern();
    });

    it('should select columns after call selectColumns if range is partially hidden in the middle of selection', () => {
      handsontable({
        data: Handsontable.helper.createSpreadsheetData(5, 5),
        rowHeaders: true,
        colHeaders: true,
        hiddenColumns: {
          columns: [1, 2, 3],
        },
      });

      selectColumns(0, 4);

      expect(getSelected()).toEqual([[0, 0, 4, 4]]);
      expect(getSelectedRangeLast().highlight.row).toBe(0);
      expect(getSelectedRangeLast().highlight.col).toBe(0);
      expect(getSelectedRangeLast().from.row).toBe(0);
      expect(getSelectedRangeLast().from.col).toBe(0);
      expect(getSelectedRangeLast().to.row).toBe(4);
      expect(getSelectedRangeLast().to.col).toBe(4);
      expect(`
      |   ║ * : * |
      |===:===:===|
      | - ║ A : 0 |
      | - ║ 0 : 0 |
      | - ║ 0 : 0 |
      | - ║ 0 : 0 |
      | - ║ 0 : 0 |
      `).toBeMatchToSelectionPattern();
    });

    it('should select columns after call selectColumns if range is partially hidden at the start and at the end of the range', () => {
      handsontable({
        data: Handsontable.helper.createSpreadsheetData(5, 5),
        rowHeaders: true,
        colHeaders: true,
        hiddenColumns: {
          columns: [1, 3],
        },
      });

      selectColumns(1, 3);

      expect(getSelected()).toEqual([[0, 1, 4, 3]]);
      expect(getSelectedRangeLast().highlight.row).toBe(0);
      expect(getSelectedRangeLast().highlight.col).toBe(2);
      expect(getSelectedRangeLast().from.row).toBe(0);
      expect(getSelectedRangeLast().from.col).toBe(1);
      expect(getSelectedRangeLast().to.row).toBe(4);
      expect(getSelectedRangeLast().to.col).toBe(3);
      expect(`
      |   ║   : * :   |
      |===:===:===:===|
      | - ║   : A :   |
      | - ║   : 0 :   |
      | - ║   : 0 :   |
      | - ║   : 0 :   |
      | - ║   : 0 :   |
      `).toBeMatchToSelectionPattern();
    });
  });

  describe('redrawing rendered selection when the selected range has been changed', () => {
    describe('by showing columns placed before the current selection', () => {
      it('single cell was selected', () => {
        handsontable({
          rowHeaders: true,
          colHeaders: true,
          startRows: 5,
          startCols: 5,
          hiddenColumns: {
            columns: [0, 1, 2],
          },
        });

        selectCell(3, 3);

        getPlugin('hiddenColumns').showColumns([0]);
        render();

        expect(getSelected()).toEqual([[3, 3, 3, 3]]);
        expect(getSelectedRangeLast().highlight.row).toBe(3);
        expect(getSelectedRangeLast().highlight.col).toBe(3);
        expect(getSelectedRangeLast().from.row).toBe(3);
        expect(getSelectedRangeLast().from.col).toBe(3);
        expect(getSelectedRangeLast().to.row).toBe(3);
        expect(getSelectedRangeLast().to.col).toBe(3);
        expect(`
        |   ║   : - :   |
        |===:===:===:===|
        |   ║   :   :   |
        |   ║   :   :   |
        |   ║   :   :   |
        | - ║   : # :   |
        |   ║   :   :   |
        `).toBeMatchToSelectionPattern();

        getPlugin('hiddenColumns').showColumns([1, 2]);
        render();

        expect(getSelected()).toEqual([[3, 3, 3, 3]]);
        expect(getSelectedRangeLast().highlight.row).toBe(3);
        expect(getSelectedRangeLast().highlight.col).toBe(3);
        expect(getSelectedRangeLast().from.row).toBe(3);
        expect(getSelectedRangeLast().from.col).toBe(3);
        expect(getSelectedRangeLast().to.row).toBe(3);
        expect(getSelectedRangeLast().to.col).toBe(3);
        expect(`
        |   ║   :   :   : - :   |
        |===:===:===:===:===:===|
        |   ║   :   :   :   :   |
        |   ║   :   :   :   :   |
        |   ║   :   :   :   :   |
        | - ║   :   :   : # :   |
        |   ║   :   :   :   :   |
        `).toBeMatchToSelectionPattern();
      });

      describe('entire row was selected and', () => {
        it('columns at the start had been hidden and were showed', () => {
          handsontable({
            data: Handsontable.helper.createSpreadsheetData(5, 5),
            rowHeaders: true,
            colHeaders: true,
            hiddenColumns: {
              columns: [0, 1],
            },
          });

          selectRows(0);

          getPlugin('hiddenColumns').showColumns([1]);
          render();

          expect(getSelected()).toEqual([[0, 0, 0, 4]]);
          expect(getSelectedRangeLast().highlight.row).toBe(0);
          expect(getSelectedRangeLast().highlight.col).toBe(1);
          expect(getSelectedRangeLast().from.row).toBe(0);
          expect(getSelectedRangeLast().from.col).toBe(0);
          expect(getSelectedRangeLast().to.row).toBe(0);
          expect(getSelectedRangeLast().to.col).toBe(4);
          expect(`
          |   ║ - : - : - : - |
          |===:===:===:===:===|
          | * ║ A : 0 : 0 : 0 |
          |   ║   :   :   :   |
          |   ║   :   :   :   |
          |   ║   :   :   :   |
          |   ║   :   :   :   |
          `).toBeMatchToSelectionPattern();

          getPlugin('hiddenColumns').showColumns([0]);
          render();

          expect(getSelected()).toEqual([[0, 0, 0, 4]]);
          expect(getSelectedRangeLast().highlight.row).toBe(0);
          expect(getSelectedRangeLast().highlight.col).toBe(0);
          expect(getSelectedRangeLast().from.row).toBe(0);
          expect(getSelectedRangeLast().from.col).toBe(0);
          expect(getSelectedRangeLast().to.row).toBe(0);
          expect(getSelectedRangeLast().to.col).toBe(4);
          expect(`
          |   ║ - : - : - : - : - |
          |===:===:===:===:===:===|
          | * ║ A : 0 : 0 : 0 : 0 |
          |   ║   :   :   :   :   |
          |   ║   :   :   :   :   |
          |   ║   :   :   :   :   |
          |   ║   :   :   :   :   |
          `).toBeMatchToSelectionPattern();
        });
      });

      it('non-contiguous selection', () => {
        handsontable({
          rowHeaders: true,
          colHeaders: true,
          startRows: 8,
          startCols: 12,
          hiddenColumns: {
            columns: [0, 1, 2],
          },
        });

        $(getCell(1, 3)).simulate('mousedown');
        $(getCell(4, 6)).simulate('mouseover');
        $(getCell(4, 6)).simulate('mouseup');

        keyDown('ctrl');

        $(getCell(3, 5)).simulate('mousedown');
        $(getCell(5, 8)).simulate('mouseover');
        $(getCell(5, 8)).simulate('mouseup');

        keyDown('ctrl');

        $(getCell(3, 6)).simulate('mousedown');
        $(getCell(6, 9)).simulate('mouseover');
        $(getCell(6, 9)).simulate('mouseup');

        expect(getSelected()).toEqual([[1, 3, 4, 6], [3, 5, 5, 8], [3, 6, 6, 9]]);
        expect(getSelectedRangeLast().highlight.row).toBe(3);
        expect(getSelectedRangeLast().highlight.col).toBe(6);
        expect(getSelectedRangeLast().from.row).toBe(3);
        expect(getSelectedRangeLast().from.col).toBe(6);
        expect(getSelectedRangeLast().to.row).toBe(6);
        expect(getSelectedRangeLast().to.col).toBe(9);
        expect(`
        |   ║ - : - : - : - : - : - : - :   :   |
        |===:===:===:===:===:===:===:===:===:===|
        |   ║   :   :   :   :   :   :   :   :   |
        | - ║ 0 : 0 : 0 : 0 :   :   :   :   :   |
        | - ║ 0 : 0 : 0 : 0 :   :   :   :   :   |
        | - ║ 0 : 0 : 1 : C : 1 : 1 : 0 :   :   |
        | - ║ 0 : 0 : 1 : 2 : 1 : 1 : 0 :   :   |
        | - ║   :   : 0 : 1 : 1 : 1 : 0 :   :   |
        | - ║   :   :   : 0 : 0 : 0 : 0 :   :   |
        |   ║   :   :   :   :   :   :   :   :   |
        `).toBeMatchToSelectionPattern();

        getPlugin('hiddenColumns').showColumns([0]);
        render();

        expect(getSelected()).toEqual([[1, 3, 4, 6], [3, 5, 5, 8], [3, 6, 6, 9]]);
        expect(getSelectedRangeLast().highlight.row).toBe(3);
        expect(getSelectedRangeLast().highlight.col).toBe(6);
        expect(getSelectedRangeLast().from.row).toBe(3);
        expect(getSelectedRangeLast().from.col).toBe(6);
        expect(getSelectedRangeLast().to.row).toBe(6);
        expect(getSelectedRangeLast().to.col).toBe(9);
        expect(`
        |   ║   : - : - : - : - : - : - : - :   :   |
        |===:===:===:===:===:===:===:===:===:===:===|
        |   ║   :   :   :   :   :   :   :   :   :   |
        | - ║   : 0 : 0 : 0 : 0 :   :   :   :   :   |
        | - ║   : 0 : 0 : 0 : 0 :   :   :   :   :   |
        | - ║   : 0 : 0 : 1 : C : 1 : 1 : 0 :   :   |
        | - ║   : 0 : 0 : 1 : 2 : 1 : 1 : 0 :   :   |
        | - ║   :   :   : 0 : 1 : 1 : 1 : 0 :   :   |
        | - ║   :   :   :   : 0 : 0 : 0 : 0 :   :   |
        |   ║   :   :   :   :   :   :   :   :   :   |
        `).toBeMatchToSelectionPattern();

        getPlugin('hiddenColumns').showColumns([1, 2]);
        render();

        expect(getSelected()).toEqual([[1, 3, 4, 6], [3, 5, 5, 8], [3, 6, 6, 9]]);
        expect(getSelectedRangeLast().highlight.row).toBe(3);
        expect(getSelectedRangeLast().highlight.col).toBe(6);
        expect(getSelectedRangeLast().from.row).toBe(3);
        expect(getSelectedRangeLast().from.col).toBe(6);
        expect(getSelectedRangeLast().to.row).toBe(6);
        expect(getSelectedRangeLast().to.col).toBe(9);
        expect(`
        |   ║   :   :   : - : - : - : - : - : - : - :   :   |
        |===:===:===:===:===:===:===:===:===:===:===:===:===|
        |   ║   :   :   :   :   :   :   :   :   :   :   :   |
        | - ║   :   :   : 0 : 0 : 0 : 0 :   :   :   :   :   |
        | - ║   :   :   : 0 : 0 : 0 : 0 :   :   :   :   :   |
        | - ║   :   :   : 0 : 0 : 1 : C : 1 : 1 : 0 :   :   |
        | - ║   :   :   : 0 : 0 : 1 : 2 : 1 : 1 : 0 :   :   |
        | - ║   :   :   :   :   : 0 : 1 : 1 : 1 : 0 :   :   |
        | - ║   :   :   :   :   :   : 0 : 0 : 0 : 0 :   :   |
        |   ║   :   :   :   :   :   :   :   :   :   :   :   |
        `).toBeMatchToSelectionPattern();
      });
    });

    describe('by hiding columns placed before the current selection', () => {
      it('single cell was selected', () => {
        handsontable({
          rowHeaders: true,
          colHeaders: true,
          startRows: 5,
          startCols: 5,
          hiddenColumns: true,
        });

        selectCell(3, 3);

        getPlugin('hiddenColumns').hideColumns([1, 2]);
        render();

        expect(getSelected()).toEqual([[3, 3, 3, 3]]);
        expect(getSelectedRangeLast().highlight.row).toBe(3);
        expect(getSelectedRangeLast().highlight.col).toBe(3);
        expect(getSelectedRangeLast().from.row).toBe(3);
        expect(getSelectedRangeLast().from.col).toBe(3);
        expect(getSelectedRangeLast().to.row).toBe(3);
        expect(getSelectedRangeLast().to.col).toBe(3);
        expect(`
        |   ║   : - :   |
        |===:===:===:===|
        |   ║   :   :   |
        |   ║   :   :   |
        |   ║   :   :   |
        | - ║   : # :   |
        |   ║   :   :   |
        `).toBeMatchToSelectionPattern();

        getPlugin('hiddenColumns').hideColumns([0]);
        render();

        expect(getSelected()).toEqual([[3, 3, 3, 3]]);
        expect(getSelectedRangeLast().highlight.row).toBe(3);
        expect(getSelectedRangeLast().highlight.col).toBe(3);
        expect(getSelectedRangeLast().from.row).toBe(3);
        expect(getSelectedRangeLast().from.col).toBe(3);
        expect(getSelectedRangeLast().to.row).toBe(3);
        expect(getSelectedRangeLast().to.col).toBe(3);
        expect(`
        |   ║ - :   |
        |===:===:===|
        |   ║   :   |
        |   ║   :   |
        |   ║   :   |
        | - ║ # :   |
        |   ║   :   |
        `).toBeMatchToSelectionPattern();
      });

      it('non-contiguous selection', () => {
        handsontable({
          rowHeaders: true,
          colHeaders: true,
          startRows: 8,
          startCols: 12,
          hiddenColumns: true,
        });

        $(getCell(1, 3)).simulate('mousedown');
        $(getCell(4, 6)).simulate('mouseover');
        $(getCell(4, 6)).simulate('mouseup');

        keyDown('ctrl');

        $(getCell(3, 5)).simulate('mousedown');
        $(getCell(5, 8)).simulate('mouseover');
        $(getCell(5, 8)).simulate('mouseup');

        keyDown('ctrl');

        $(getCell(3, 6)).simulate('mousedown');
        $(getCell(6, 9)).simulate('mouseover');
        $(getCell(6, 9)).simulate('mouseup');

        expect(getSelected()).toEqual([[1, 3, 4, 6], [3, 5, 5, 8], [3, 6, 6, 9]]);
        expect(getSelectedRangeLast().highlight.row).toBe(3);
        expect(getSelectedRangeLast().highlight.col).toBe(6);
        expect(getSelectedRangeLast().from.row).toBe(3);
        expect(getSelectedRangeLast().from.col).toBe(6);
        expect(getSelectedRangeLast().to.row).toBe(6);
        expect(getSelectedRangeLast().to.col).toBe(9);
        expect(`
        |   ║   :   :   : - : - : - : - : - : - : - :   :   |
        |===:===:===:===:===:===:===:===:===:===:===:===:===|
        |   ║   :   :   :   :   :   :   :   :   :   :   :   |
        | - ║   :   :   : 0 : 0 : 0 : 0 :   :   :   :   :   |
        | - ║   :   :   : 0 : 0 : 0 : 0 :   :   :   :   :   |
        | - ║   :   :   : 0 : 0 : 1 : C : 1 : 1 : 0 :   :   |
        | - ║   :   :   : 0 : 0 : 1 : 2 : 1 : 1 : 0 :   :   |
        | - ║   :   :   :   :   : 0 : 1 : 1 : 1 : 0 :   :   |
        | - ║   :   :   :   :   :   : 0 : 0 : 0 : 0 :   :   |
        |   ║   :   :   :   :   :   :   :   :   :   :   :   |
        `).toBeMatchToSelectionPattern();

        getPlugin('hiddenColumns').hideColumns([1, 2]);
        render();

        expect(getSelected()).toEqual([[1, 3, 4, 6], [3, 5, 5, 8], [3, 6, 6, 9]]);
        expect(getSelectedRangeLast().highlight.row).toBe(3);
        expect(getSelectedRangeLast().highlight.col).toBe(6);
        expect(getSelectedRangeLast().from.row).toBe(3);
        expect(getSelectedRangeLast().from.col).toBe(6);
        expect(getSelectedRangeLast().to.row).toBe(6);
        expect(getSelectedRangeLast().to.col).toBe(9);
        expect(`
        |   ║   : - : - : - : - : - : - : - :   :   |
        |===:===:===:===:===:===:===:===:===:===:===|
        |   ║   :   :   :   :   :   :   :   :   :   |
        | - ║   : 0 : 0 : 0 : 0 :   :   :   :   :   |
        | - ║   : 0 : 0 : 0 : 0 :   :   :   :   :   |
        | - ║   : 0 : 0 : 1 : C : 1 : 1 : 0 :   :   |
        | - ║   : 0 : 0 : 1 : 2 : 1 : 1 : 0 :   :   |
        | - ║   :   :   : 0 : 1 : 1 : 1 : 0 :   :   |
        | - ║   :   :   :   : 0 : 0 : 0 : 0 :   :   |
        |   ║   :   :   :   :   :   :   :   :   :   |
        `).toBeMatchToSelectionPattern();

        getPlugin('hiddenColumns').hideColumns([0]);
        render();

        expect(getSelected()).toEqual([[1, 3, 4, 6], [3, 5, 5, 8], [3, 6, 6, 9]]);
        expect(getSelectedRangeLast().highlight.row).toBe(3);
        expect(getSelectedRangeLast().highlight.col).toBe(6);
        expect(getSelectedRangeLast().from.row).toBe(3);
        expect(getSelectedRangeLast().from.col).toBe(6);
        expect(getSelectedRangeLast().to.row).toBe(6);
        expect(getSelectedRangeLast().to.col).toBe(9);
        expect(`
        |   ║ - : - : - : - : - : - : - :   :   |
        |===:===:===:===:===:===:===:===:===:===|
        |   ║   :   :   :   :   :   :   :   :   |
        | - ║ 0 : 0 : 0 : 0 :   :   :   :   :   |
        | - ║ 0 : 0 : 0 : 0 :   :   :   :   :   |
        | - ║ 0 : 0 : 1 : C : 1 : 1 : 0 :   :   |
        | - ║ 0 : 0 : 1 : 2 : 1 : 1 : 0 :   :   |
        | - ║   :   : 0 : 1 : 1 : 1 : 0 :   :   |
        | - ║   :   :   : 0 : 0 : 0 : 0 :   :   |
        |   ║   :   :   :   :   :   :   :   :   |
        `).toBeMatchToSelectionPattern();
      });
    });

    describe('by showing hidden,', () => {
      it('selected columns', () => {
        handsontable({
          data: Handsontable.helper.createSpreadsheetData(5, 5),
          rowHeaders: true,
          colHeaders: true,
          hiddenColumns: {
            columns: [1, 2],
          },
        });

        selectColumns(1, 2);

        getPlugin('hiddenColumns').showColumns([2]);
        render();

        expect(getSelected()).toEqual([[0, 1, 4, 2]]);
        expect(getSelectedRangeLast().highlight.row).toBe(0);
        expect(getSelectedRangeLast().highlight.col).toBe(2);
        expect(getSelectedRangeLast().from.row).toBe(0);
        expect(getSelectedRangeLast().from.col).toBe(1);
        expect(getSelectedRangeLast().to.row).toBe(4);
        expect(getSelectedRangeLast().to.col).toBe(2);
        expect(`
        |   ║   : * :   :   |
        |===:===:===:===:===|
        | - ║   : A :   :   |
        | - ║   : 0 :   :   |
        | - ║   : 0 :   :   |
        | - ║   : 0 :   :   |
        | - ║   : 0 :   :   |
        `).toBeMatchToSelectionPattern();

        getPlugin('hiddenColumns').showColumns([1]);
        render();

        expect(getSelected()).toEqual([[0, 1, 4, 2]]);
        expect(getSelectedRangeLast().highlight.row).toBe(0);
        expect(getSelectedRangeLast().highlight.col).toBe(1);
        expect(getSelectedRangeLast().from.row).toBe(0);
        expect(getSelectedRangeLast().from.col).toBe(1);
        expect(getSelectedRangeLast().to.row).toBe(4);
        expect(getSelectedRangeLast().to.col).toBe(2);
        expect(`
        |   ║   : * : * :   :   |
        |===:===:===:===:===:===|
        | - ║   : A : 0 :   :   |
        | - ║   : 0 : 0 :   :   |
        | - ║   : 0 : 0 :   :   |
        | - ║   : 0 : 0 :   :   |
        | - ║   : 0 : 0 :   :   |
        `).toBeMatchToSelectionPattern();
      });

      it('selected cell', () => {
        handsontable({
          data: Handsontable.helper.createSpreadsheetData(5, 5),
          rowHeaders: true,
          colHeaders: true,
          hiddenColumns: {
            columns: [1],
          },
        });

        selectCell(3, 1);

        getPlugin('hiddenColumns').showColumns([1]);
        render();

        expect(getSelected()).toEqual([[3, 1, 3, 1]]);
        expect(getSelectedRangeLast().highlight.row).toBe(3);
        expect(getSelectedRangeLast().highlight.col).toBe(1);
        expect(getSelectedRangeLast().from.row).toBe(3);
        expect(getSelectedRangeLast().from.col).toBe(1);
        expect(getSelectedRangeLast().to.row).toBe(3);
        expect(getSelectedRangeLast().to.col).toBe(1);
        expect(`
        |   ║   : - :   :   :   |
        |===:===:===:===:===:===|
        |   ║   :   :   :   :   |
        |   ║   :   :   :   :   |
        |   ║   :   :   :   :   |
        | - ║   : # :   :   :   |
        |   ║   :   :   :   :   |
        `).toBeMatchToSelectionPattern();
      });

      it('selected cells (just a few)', () => {
        handsontable({
          data: Handsontable.helper.createSpreadsheetData(5, 5),
          rowHeaders: true,
          colHeaders: true,
          hiddenColumns: {
            columns: [1],
          },
        });

        selectCells([[3, 1], [0, 1], [0, 1]]);

        getPlugin('hiddenColumns').showColumns([1]);
        render();

        expect(getSelected()).toEqual([[3, 1, 3, 1], [0, 1, 0, 1], [0, 1, 0, 1]]);
        expect(getSelectedRangeLast().highlight.row).toBe(0);
        expect(getSelectedRangeLast().highlight.col).toBe(1);
        expect(getSelectedRangeLast().from.row).toBe(0);
        expect(getSelectedRangeLast().from.col).toBe(1);
        expect(getSelectedRangeLast().to.row).toBe(0);
        expect(getSelectedRangeLast().to.col).toBe(1);
        expect(`
        |   ║   : - :   :   :   |
        |===:===:===:===:===:===|
        | - ║   : B :   :   :   |
        |   ║   :   :   :   :   |
        |   ║   :   :   :   :   |
        | - ║   : 0 :   :   :   |
        |   ║   :   :   :   :   |
        `).toBeMatchToSelectionPattern();
      });

      it('selected cells (all of them)', () => {
        handsontable({
          data: Handsontable.helper.createSpreadsheetData(5, 5),
          rowHeaders: true,
          colHeaders: true,
          hiddenColumns: {
            columns: [0, 1, 2, 3, 4],
          },
        });

        selectAll();

        getPlugin('hiddenColumns').showColumns([0, 1, 2, 3, 4]);
        render();

        expect(getSelected()).toEqual([[0, 0, 4, 4]]);
        expect(getSelectedRangeLast().highlight.row).toBe(0);
        expect(getSelectedRangeLast().highlight.col).toBe(0);
        expect(getSelectedRangeLast().from.row).toBe(0);
        expect(getSelectedRangeLast().from.col).toBe(0);
        expect(getSelectedRangeLast().to.row).toBe(4);
        expect(getSelectedRangeLast().to.col).toBe(4);
        expect(`
        |   ║ * : * : * : * : * |
        |===:===:===:===:===:===|
        | * ║ A : 0 : 0 : 0 : 0 |
        | * ║ 0 : 0 : 0 : 0 : 0 |
        | * ║ 0 : 0 : 0 : 0 : 0 |
        | * ║ 0 : 0 : 0 : 0 : 0 |
        | * ║ 0 : 0 : 0 : 0 : 0 |
        `).toBeMatchToSelectionPattern();
      });
    });

    it('by showing columns from a selection containing hidden columns at the start and at the end of the range', () => {
      handsontable({
        data: Handsontable.helper.createSpreadsheetData(5, 5),
        rowHeaders: true,
        colHeaders: true,
        hiddenColumns: {
          columns: [1, 3],
        },
      });

      selectColumns(1, 3);

      getPlugin('hiddenColumns').showColumns([3]);
      render();

      expect(getSelected()).toEqual([[0, 1, 4, 3]]);
      expect(getSelectedRangeLast().highlight.row).toBe(0);
      expect(getSelectedRangeLast().highlight.col).toBe(2);
      expect(getSelectedRangeLast().from.row).toBe(0);
      expect(getSelectedRangeLast().from.col).toBe(1);
      expect(getSelectedRangeLast().to.row).toBe(4);
      expect(getSelectedRangeLast().to.col).toBe(3);
      expect(`
      |   ║   : * : * :   |
      |===:===:===:===:===|
      | - ║   : A : 0 :   |
      | - ║   : 0 : 0 :   |
      | - ║   : 0 : 0 :   |
      | - ║   : 0 : 0 :   |
      | - ║   : 0 : 0 :   |
      `).toBeMatchToSelectionPattern();

      getPlugin('hiddenColumns').showColumns([1]);
      render();

      expect(getSelected()).toEqual([[0, 1, 4, 3]]);
      expect(getSelectedRangeLast().highlight.row).toBe(0);
      expect(getSelectedRangeLast().highlight.col).toBe(1);
      expect(getSelectedRangeLast().from.row).toBe(0);
      expect(getSelectedRangeLast().from.col).toBe(1);
      expect(getSelectedRangeLast().to.row).toBe(4);
      expect(getSelectedRangeLast().to.col).toBe(3);
      expect(`
      |   ║   : * : * : * :   |
      |===:===:===:===:===:===|
      | - ║   : A : 0 : 0 :   |
      | - ║   : 0 : 0 : 0 :   |
      | - ║   : 0 : 0 : 0 :   |
      | - ║   : 0 : 0 : 0 :   |
      | - ║   : 0 : 0 : 0 :   |
      `).toBeMatchToSelectionPattern();
    });

    describe('by hiding ', () => {
      it('selected columns', () => {
        handsontable({
          data: Handsontable.helper.createSpreadsheetData(5, 5),
          rowHeaders: true,
          colHeaders: true,
          hiddenColumns: true,
        });

        selectColumns(1, 2);

        getPlugin('hiddenColumns').hideColumns([1]);
        render();

        expect(getSelected()).toEqual([[0, 1, 4, 2]]);
        expect(getSelectedRangeLast().highlight.row).toBe(0);
        expect(getSelectedRangeLast().highlight.col).toBe(2);
        expect(getSelectedRangeLast().from.row).toBe(0);
        expect(getSelectedRangeLast().from.col).toBe(1);
        expect(getSelectedRangeLast().to.row).toBe(4);
        expect(getSelectedRangeLast().to.col).toBe(2);
        expect(`
        |   ║   : * :   :   |
        |===:===:===:===:===|
        | - ║   : A :   :   |
        | - ║   : 0 :   :   |
        | - ║   : 0 :   :   |
        | - ║   : 0 :   :   |
        | - ║   : 0 :   :   |
        `).toBeMatchToSelectionPattern();

        getPlugin('hiddenColumns').hideColumns([2]);
        render();

        expect(getSelected()).toEqual([[0, 1, 4, 2]]);
        expect(getSelectedRangeLast().highlight.row).toBe(0);
        expect(getSelectedRangeLast().highlight.col).toBe(1);
        expect(getSelectedRangeLast().from.row).toBe(0);
        expect(getSelectedRangeLast().from.col).toBe(1);
        expect(getSelectedRangeLast().to.row).toBe(4);
        expect(getSelectedRangeLast().to.col).toBe(2);
        expect(`
        |   ║   :   :   |
        |===:===:===:===|
        |   ║   :   :   |
        |   ║   :   :   |
        |   ║   :   :   |
        |   ║   :   :   |
        |   ║   :   :   |
        `).toBeMatchToSelectionPattern();
      });

      it('selected cell', () => {
        handsontable({
          data: Handsontable.helper.createSpreadsheetData(5, 5),
          rowHeaders: true,
          colHeaders: true,
          hiddenColumns: true,
        });

        selectCell(3, 1);

        getPlugin('hiddenColumns').hideColumns([1]);
        render();

        expect(getSelected()).toEqual([[3, 1, 3, 1]]);
        expect(getSelectedRangeLast().highlight.row).toBe(3);
        expect(getSelectedRangeLast().highlight.col).toBe(1);
        expect(getSelectedRangeLast().from.row).toBe(3);
        expect(getSelectedRangeLast().from.col).toBe(1);
        expect(getSelectedRangeLast().to.row).toBe(3);
        expect(getSelectedRangeLast().to.col).toBe(1);
        expect(`
        |   ║   :   :   :   |
        |===:===:===:===:===|
        |   ║   :   :   :   |
        |   ║   :   :   :   |
        |   ║   :   :   :   |
        |   ║   :   :   :   |
        |   ║   :   :   :   |
        `).toBeMatchToSelectionPattern();
      });

      it('selected cells', () => {
        handsontable({
          data: Handsontable.helper.createSpreadsheetData(5, 5),
          rowHeaders: true,
          colHeaders: true,
          hiddenColumns: true,
        });

        selectCells([[3, 1], [0, 1], [0, 1]]);

        getPlugin('hiddenColumns').hideColumns([1]);
        render();

        expect(getSelected()).toEqual([[3, 1, 3, 1], [0, 1, 0, 1], [0, 1, 0, 1]]);
        expect(getSelectedRangeLast().highlight.row).toBe(0);
        expect(getSelectedRangeLast().highlight.col).toBe(1);
        expect(getSelectedRangeLast().from.row).toBe(0);
        expect(getSelectedRangeLast().from.col).toBe(1);
        expect(getSelectedRangeLast().to.row).toBe(0);
        expect(getSelectedRangeLast().to.col).toBe(1);
        expect(`
        |   ║   :   :   :   |
        |===:===:===:===:===|
        |   ║   :   :   :   |
        |   ║   :   :   :   |
        |   ║   :   :   :   |
        |   ║   :   :   :   |
        |   ║   :   :   :   |
        `).toBeMatchToSelectionPattern();
      });

      it('all selected cells', () => {
        handsontable({
          data: Handsontable.helper.createSpreadsheetData(5, 5),
          rowHeaders: true,
          colHeaders: true,
          hiddenColumns: true,
        });

        selectAll();

        getPlugin('hiddenColumns').hideColumns([0, 1, 2, 3, 4]);
        render();

        expect(getSelected()).toEqual([[0, 0, 4, 4]]);
        expect(getSelectedRangeLast().highlight.row).toBe(0);
        expect(getSelectedRangeLast().highlight.col).toBe(0);
        expect(getSelectedRangeLast().from.row).toBe(0);
        expect(getSelectedRangeLast().from.col).toBe(0);
        expect(getSelectedRangeLast().to.row).toBe(4);
        expect(getSelectedRangeLast().to.col).toBe(4);
        expect(`
        |   |
        | * |
        | * |
        | * |
        | * |
        | * |
        `).toBeMatchToSelectionPattern();
      });
    });

    it('showed columns on a table with all columns hidden and with selected entire row', () => {
      handsontable({
        data: Handsontable.helper.createSpreadsheetData(5, 5),
        rowHeaders: true,
        colHeaders: true,
        hiddenColumns: {
          columns: [0, 1, 2, 3, 4],
        },
      });

      selectRows(0);

      getPlugin('hiddenColumns').showColumns([4]);
      render();

      expect(getSelected()).toEqual([[0, 0, 0, 4]]);
      expect(getSelectedRangeLast().highlight.row).toBe(0);
      expect(getSelectedRangeLast().highlight.col).toBe(4);
      expect(getSelectedRangeLast().from.row).toBe(0);
      expect(getSelectedRangeLast().from.col).toBe(0);
      expect(getSelectedRangeLast().to.row).toBe(0);
      expect(getSelectedRangeLast().to.col).toBe(4);
      expect(`
      |   ║ - |
      |===:===|
      | * ║ A |
      |   ║   |
      |   ║   |
      |   ║   |
      |   ║   |
      `).toBeMatchToSelectionPattern();

      getPlugin('hiddenColumns').showColumns([1, 2, 3]);
      render();

      expect(getSelected()).toEqual([[0, 0, 0, 4]]);
      expect(getSelectedRangeLast().highlight.row).toBe(0);
      expect(getSelectedRangeLast().highlight.col).toBe(1);
      expect(getSelectedRangeLast().from.row).toBe(0);
      expect(getSelectedRangeLast().from.col).toBe(0);
      expect(getSelectedRangeLast().to.row).toBe(0);
      expect(getSelectedRangeLast().to.col).toBe(4);
      expect(`
      |   ║ - : - : - : - |
      |===:===:===:===:===|
      | * ║ A : 0 : 0 : 0 |
      |   ║   :   :   :   |
      |   ║   :   :   :   |
      |   ║   :   :   :   |
      |   ║   :   :   :   |
      `).toBeMatchToSelectionPattern();

      getPlugin('hiddenColumns').showColumns([0]);
      render();

      expect(getSelected()).toEqual([[0, 0, 0, 4]]);
      expect(getSelectedRangeLast().highlight.row).toBe(0);
      expect(getSelectedRangeLast().highlight.col).toBe(0);
      expect(getSelectedRangeLast().from.row).toBe(0);
      expect(getSelectedRangeLast().from.col).toBe(0);
      expect(getSelectedRangeLast().to.row).toBe(0);
      expect(getSelectedRangeLast().to.col).toBe(4);
      expect(`
      |   ║ - : - : - : - : - |
      |===:===:===:===:===:===|
      | * ║ A : 0 : 0 : 0 : 0 |
      |   ║   :   :   :   :   |
      |   ║   :   :   :   :   |
      |   ║   :   :   :   :   |
      |   ║   :   :   :   :   |
      `).toBeMatchToSelectionPattern();
    });
  });

  describe('copy-paste functionality', () => {
    class DataTransferObject {
      constructor() {
        this.data = {
          'text/plain': '',
          'text/html': ''
        };
      }
      getData(type) {
        return this.data[type];
      }
      setData(type, value) {
        this.data[type] = value;
      }
    }

    function getClipboardEventMock() {
      const event = {};
      event.clipboardData = new DataTransferObject();
      event.preventDefault = () => {};
      return event;
    }

    it('should allow to copy hidden cell', () => {
      const hot = handsontable({
        data: Handsontable.helper.createSpreadsheetData(5, 5),
        hiddenColumns: {
          columns: [2, 4]
        }
      });

      const copyEvent = getClipboardEventMock('copy');
      const plugin = hot.getPlugin('CopyPaste');

      selectCell(0, 4);

      plugin.setCopyableText();
      plugin.onCopy(copyEvent);

      expect(copyEvent.clipboardData.getData('text/plain')).toEqual('E1');
    });

    it('should allow to copy hidden columns, when "copyPasteEnabled" property is not set', () => {
      const hot = handsontable({
        data: getMultilineData(5, 10),
        hiddenColumns: {
          columns: [2, 4]
        },
        width: 500,
        height: 300,
      });

      const copyEvent = getClipboardEventMock('copy');
      const plugin = hot.getPlugin('CopyPaste');

      selectCell(0, 0, 4, 9);

      plugin.setCopyableText();
      plugin.onCopy(copyEvent);

      /* eslint-disable no-tabs */
      expect(copyEvent.clipboardData.getData('text/plain')).toEqual(
        'A1	B1	"C1\n' +
        'line"	D1	E1	F1	G1	H1	I1	J1\n' +
        'A2	B2	"C2\n' +
        'line\n' +
        'line"	D2	E2	F2	G2	H2	I2	J2\n' +
        'A3	B3	C3	D3	E3	F3	G3	H3	I3	J3\n' +
        'A4	B4	C4	D4	E4	F4	G4	H4	I4	J4\n' +
        'A5	B5	C5	D5	E5	F5	G5	H5	I5	J5'
      );
    });

    it('should allow to copy hidden columns, when "copyPasteEnabled" property is set to true', () => {
      const hot = handsontable({
        data: getMultilineData(5, 10),
        hiddenColumns: {
          columns: [2, 4],
          copyPasteEnabled: true
        },
        width: 500,
        height: 300
      });

      const copyEvent = getClipboardEventMock('copy');
      const plugin = hot.getPlugin('CopyPaste');

      selectCell(0, 0, 4, 9);

      plugin.setCopyableText();
      plugin.onCopy(copyEvent);

      /* eslint-disable no-tabs */
      expect(copyEvent.clipboardData.getData('text/plain')).toEqual(
        'A1	B1	"C1\n' +
        'line"	D1	E1	F1	G1	H1	I1	J1\n' +
        'A2	B2	"C2\n' +
        'line\n' +
        'line"	D2	E2	F2	G2	H2	I2	J2\n' +
        'A3	B3	C3	D3	E3	F3	G3	H3	I3	J3\n' +
        'A4	B4	C4	D4	E4	F4	G4	H4	I4	J4\n' +
        'A5	B5	C5	D5	E5	F5	G5	H5	I5	J5'
      );
    });

    it('should skip hidden columns, while copying data, when "copyPasteEnabled" property is set to false', () => {
      handsontable({
        data: getMultilineData(5, 10),
        hiddenColumns: {
          columns: [2, 4],
          copyPasteEnabled: false
        },
        width: 500,
        height: 300
      });

      const copyEvent = getClipboardEventMock('copy');
      const plugin = getPlugin('CopyPaste');

      selectCell(0, 0, 4, 9);

      plugin.setCopyableText();
      plugin.onCopy(copyEvent);

      /* eslint-disable no-tabs */
      expect(copyEvent.clipboardData.getData('text/plain')).toEqual(
        'A1	B1	D1	F1	G1	H1	I1	J1\n' +
        'A2	B2	D2	F2	G2	H2	I2	J2\n' +
        'A3	B3	D3	F3	G3	H3	I3	J3\n' +
        'A4	B4	D4	F4	G4	H4	I4	J4\n' +
        'A5	B5	D5	F5	G5	H5	I5	J5'
      );
    });

    it('should skip hidden columns, while pasting data, when "copyPasteEnabled" property is set to false', () => {
      handsontable({
        data: Handsontable.helper.createSpreadsheetData(5, 10),
        hiddenColumns: {
          columns: [2, 4],
          copyPasteEnabled: false
        },
        width: 500,
        height: 300
      });

      selectCell(0, 0);

      const plugin = getPlugin('CopyPaste');
      plugin.paste('a\tb\tc\td\te\nf\tg\th\ti\tj');

      expect(getDataAtRow(0)).toEqual(['a', 'b', 'C1', 'c', 'E1', 'd', 'e', 'H1', 'I1', 'J1']);
      expect(getDataAtRow(1)).toEqual(['f', 'g', 'C2', 'h', 'E2', 'i', 'j', 'H2', 'I2', 'J2']);
    });
  });

  describe('navigation', () => {
    it('should go to the closest not hidden cell on the right side while navigating by right arrow', () => {
      handsontable({
        data: Handsontable.helper.createSpreadsheetData(5, 5),
        hiddenColumns: {
          columns: [1, 2, 3],
        },
      });

      selectCell(0, 0);

      keyDownUp(Handsontable.helper.KEY_CODES.ARROW_RIGHT);

      expect(getSelected()).toEqual([[0, 4, 0, 4]]);
      expect(getCell(0, 4)).toHaveClass('current');
      expect(`
      |   : # |
      |   :   |
      |   :   |
      |   :   |
      |   :   |
      `).toBeMatchToSelectionPattern();
      expect(getSelectedRangeLast().highlight.row).toBe(0);
      expect(getSelectedRangeLast().highlight.col).toBe(4);
    });

    it('should go to the closest not hidden cell on the left side while navigating by left arrow', () => {
      handsontable({
        data: Handsontable.helper.createSpreadsheetData(5, 5),
        hiddenColumns: {
          columns: [1, 2, 3],
        },
      });

      selectCell(0, 4);

      keyDownUp(Handsontable.helper.KEY_CODES.ARROW_LEFT);

      expect(getCell(0, 0)).toHaveClass('current');
      expect(`
      | # :   |
      |   :   |
      |   :   |
      |   :   |
      |   :   |
      `).toBeMatchToSelectionPattern();
      expect(getSelected()).toEqual([[0, 0, 0, 0]]);
      expect(getSelectedRangeLast().highlight.row).toBe(0);
      expect(getSelectedRangeLast().highlight.col).toBe(0);
      expect(getSelectedRangeLast().from.row).toBe(0);
      expect(getSelectedRangeLast().from.col).toBe(0);
      expect(getSelectedRangeLast().to.row).toBe(0);
      expect(getSelectedRangeLast().to.col).toBe(0);
    });

    it('should go to the first visible cell in the next row while navigating by right arrow if all column on the right side are hidden', () => {
      handsontable({
        data: Handsontable.helper.createSpreadsheetData(5, 5),
        hiddenColumns: {
          columns: [3, 4],
        },
      });

      selectCell(0, 2);

      keyDownUp(Handsontable.helper.KEY_CODES.ARROW_RIGHT);

      expect(getCell(1, 0)).toHaveClass('current');
      expect(`
      |   :   :   |
      | # :   :   |
      |   :   :   |
      |   :   :   |
      |   :   :   |
      `).toBeMatchToSelectionPattern();
      expect(getSelected()).toEqual([[1, 0, 1, 0]]);
      expect(getSelectedRangeLast().highlight.row).toBe(1);
      expect(getSelectedRangeLast().highlight.col).toBe(0);
      expect(getSelectedRangeLast().from.row).toBe(1);
      expect(getSelectedRangeLast().from.col).toBe(0);
      expect(getSelectedRangeLast().to.row).toBe(1);
      expect(getSelectedRangeLast().to.col).toBe(0);
    });

    it('should go to the last visible cell in the previous row while navigating by left arrow if all column on the left side are hidden', () => {
      handsontable({
        data: Handsontable.helper.createSpreadsheetData(5, 5),
        hiddenColumns: {
          columns: [0, 1],
        },
      });

      selectCell(1, 2);

      keyDownUp(Handsontable.helper.KEY_CODES.ARROW_LEFT);

      expect(getCell(0, 4)).toHaveClass('current');
      expect(`
      |   :   : # |
      |   :   :   |
      |   :   :   |
      |   :   :   |
      |   :   :   |
      `).toBeMatchToSelectionPattern();
      expect(getSelected()).toEqual([[0, 4, 0, 4]]);
      expect(getSelectedRangeLast().highlight.row).toBe(0);
      expect(getSelectedRangeLast().highlight.col).toBe(4);
      expect(getSelectedRangeLast().from.row).toBe(0);
      expect(getSelectedRangeLast().from.col).toBe(4);
      expect(getSelectedRangeLast().to.row).toBe(0);
      expect(getSelectedRangeLast().to.col).toBe(4);
    });

    it('should go to the first cell in the next visible column while navigating by down arrow if column on the right side is hidden', () => {
      handsontable({
        data: Handsontable.helper.createSpreadsheetData(5, 5),
        hiddenColumns: {
          columns: [1, 2, 3],
        },
      });

      selectCell(4, 0);

      keyDownUp(Handsontable.helper.KEY_CODES.ARROW_DOWN);

      expect(getCell(0, 4)).toHaveClass('current');
      expect(`
      |   : # |
      |   :   |
      |   :   |
      |   :   |
      |   :   |
      `).toBeMatchToSelectionPattern();
      expect(getSelected()).toEqual([[0, 4, 0, 4]]);
      expect(getSelectedRangeLast().highlight.row).toBe(0);
      expect(getSelectedRangeLast().highlight.col).toBe(4);
      expect(getSelectedRangeLast().from.row).toBe(0);
      expect(getSelectedRangeLast().from.col).toBe(4);
      expect(getSelectedRangeLast().to.row).toBe(0);
      expect(getSelectedRangeLast().to.col).toBe(4);
    });

    it('should go to the last cell in the previous visible column while navigating by up arrow if column on the left side is hidden', () => {
      handsontable({
        data: Handsontable.helper.createSpreadsheetData(5, 5),
        hiddenColumns: {
          columns: [1, 2, 3],
        },
      });

      selectCell(0, 4);

      keyDownUp(Handsontable.helper.KEY_CODES.ARROW_UP);

      expect(getCell(4, 0)).toHaveClass('current');
      expect(`
      |   :   |
      |   :   |
      |   :   |
      |   :   |
      | # :   |
      `).toBeMatchToSelectionPattern();
      expect(getSelected()).toEqual([[4, 0, 4, 0]]);
      expect(getSelectedRangeLast().highlight.row).toBe(4);
      expect(getSelectedRangeLast().highlight.col).toBe(0);
      expect(getSelectedRangeLast().from.row).toBe(4);
      expect(getSelectedRangeLast().from.col).toBe(0);
      expect(getSelectedRangeLast().to.row).toBe(4);
      expect(getSelectedRangeLast().to.col).toBe(0);
    });

    describe('should go to the proper cell while navigating if row header is selected and', () => {
      it('first columns are hidden', () => {
        handsontable({
          data: Handsontable.helper.createSpreadsheetData(5, 5),
          rowHeaders: true,
          colHeaders: true,
          hiddenColumns: {
            columns: [0, 1],
          },
        });

        const header = getCell(0, -1);

        simulateClick(header, 'LMB');
        keyDownUp(Handsontable.helper.KEY_CODES.ARROW_RIGHT);

        expect(`
        |   ║   : - :   |
        |===:===:===:===|
        | - ║   : # :   |
        |   ║   :   :   |
        |   ║   :   :   |
        |   ║   :   :   |
        |   ║   :   :   |
        `).toBeMatchToSelectionPattern();
        expect(getSelected()).toEqual([[0, 3, 0, 3]]);
        expect(getSelectedRangeLast().highlight.row).toBe(0);
        expect(getSelectedRangeLast().highlight.col).toBe(3);
        expect(getSelectedRangeLast().from.row).toBe(0);
        expect(getSelectedRangeLast().from.col).toBe(3);
        expect(getSelectedRangeLast().to.row).toBe(0);
        expect(getSelectedRangeLast().to.col).toBe(3);
      });

      it('last columns are hidden', () => {
        handsontable({
          data: Handsontable.helper.createSpreadsheetData(5, 5),
          rowHeaders: true,
          colHeaders: true,
          hiddenColumns: {
            columns: [3, 4],
          },
        });

        const header = getCell(0, -1);

        simulateClick(header, 'LMB');
        keyDownUp(Handsontable.helper.KEY_CODES.ARROW_LEFT);

        expect(`
        |   ║   :   : - |
        |===:===:===:===|
        |   ║   :   :   |
        |   ║   :   :   |
        |   ║   :   :   |
        |   ║   :   :   |
        | - ║   :   : # |
        `).toBeMatchToSelectionPattern();
        expect(getSelected()).toEqual([[4, 2, 4, 2]]);
        expect(getSelectedRangeLast().highlight.row).toBe(4);
        expect(getSelectedRangeLast().highlight.col).toBe(2);
        expect(getSelectedRangeLast().from.row).toBe(4);
        expect(getSelectedRangeLast().from.col).toBe(2);
        expect(getSelectedRangeLast().to.row).toBe(4);
        expect(getSelectedRangeLast().to.col).toBe(2);
      });

      it('just one column is visible (column at the start is not hidden)', () => {
        handsontable({
          data: Handsontable.helper.createSpreadsheetData(5, 5),
          rowHeaders: true,
          colHeaders: true,
          hiddenColumns: {
            columns: [1, 2, 3, 4],
          },
        });

        let header = getCell(0, -1); // first visible cell

        simulateClick(header, 'LMB');
        keyDownUp(Handsontable.helper.KEY_CODES.ARROW_UP);

        expect(`
        |   ║ - |
        |===:===|
        |   ║   |
        |   ║   |
        |   ║   |
        |   ║   |
        | - ║ # |
        `).toBeMatchToSelectionPattern();
        expect(getSelected()).toEqual([[4, 0, 4, 0]]);
        expect(getSelectedRangeLast().highlight.row).toBe(4);
        expect(getSelectedRangeLast().highlight.col).toBe(0);
        expect(getSelectedRangeLast().from.row).toBe(4);
        expect(getSelectedRangeLast().from.col).toBe(0);
        expect(getSelectedRangeLast().to.row).toBe(4);
        expect(getSelectedRangeLast().to.col).toBe(0);

        header = getCell(0, -1); // first visible cell

        simulateClick(header, 'LMB');
        keyDownUp(Handsontable.helper.KEY_CODES.ARROW_DOWN);

        expect(`
        |   ║ - |
        |===:===|
        |   ║   |
        | - ║ # |
        |   ║   |
        |   ║   |
        |   ║   |
        `).toBeMatchToSelectionPattern();
        expect(getSelected()).toEqual([[1, 0, 1, 0]]);
        expect(getSelectedRangeLast().highlight.row).toBe(1);
        expect(getSelectedRangeLast().highlight.col).toBe(0);
        expect(getSelectedRangeLast().from.row).toBe(1);
        expect(getSelectedRangeLast().from.col).toBe(0);
        expect(getSelectedRangeLast().to.row).toBe(1);
        expect(getSelectedRangeLast().to.col).toBe(0);

        header = getCell(0, -1); // first visible cell

        simulateClick(header, 'LMB');
        keyDownUp(Handsontable.helper.KEY_CODES.ARROW_LEFT);

        expect(`
        |   ║ - |
        |===:===|
        |   ║   |
        |   ║   |
        |   ║   |
        |   ║   |
        | - ║ # |
        `).toBeMatchToSelectionPattern();
        expect(getSelected()).toEqual([[4, 0, 4, 0]]);
        expect(getSelectedRangeLast().highlight.row).toBe(4);
        expect(getSelectedRangeLast().highlight.col).toBe(0);
        expect(getSelectedRangeLast().from.row).toBe(4);
        expect(getSelectedRangeLast().from.col).toBe(0);
        expect(getSelectedRangeLast().to.row).toBe(4);
        expect(getSelectedRangeLast().to.col).toBe(0);

        header = getCell(0, -1); // first visible cell

        simulateClick(header, 'LMB');
        keyDownUp(Handsontable.helper.KEY_CODES.ARROW_RIGHT);

        expect(`
        |   ║ - |
        |===:===|
        |   ║   |
        | - ║ # |
        |   ║   |
        |   ║   |
        |   ║   |
        `).toBeMatchToSelectionPattern();
        expect(getSelected()).toEqual([[1, 0, 1, 0]]);
        expect(getSelectedRangeLast().highlight.row).toBe(1);
        expect(getSelectedRangeLast().highlight.col).toBe(0);
        expect(getSelectedRangeLast().from.row).toBe(1);
        expect(getSelectedRangeLast().from.col).toBe(0);
        expect(getSelectedRangeLast().to.row).toBe(1);
        expect(getSelectedRangeLast().to.col).toBe(0);

        header = getCell(4, -1); // last visible cell

        simulateClick(header, 'LMB');
        keyDownUp(Handsontable.helper.KEY_CODES.ARROW_UP);

        expect(getSelected()).toEqual([[3, 0, 3, 0]]);
        expect(`
        |   ║ - |
        |===:===|
        |   ║   |
        |   ║   |
        |   ║   |
        | - ║ # |
        |   ║   |
        `).toBeMatchToSelectionPattern();
        expect(getSelectedRangeLast().highlight.row).toBe(3);
        expect(getSelectedRangeLast().highlight.col).toBe(0);

        header = getCell(4, -1); // last visible cell

        simulateClick(header, 'LMB');
        keyDownUp(Handsontable.helper.KEY_CODES.ARROW_DOWN);

        expect(`
        |   ║ - |
        |===:===|
        | - ║ # |
        |   ║   |
        |   ║   |
        |   ║   |
        |   ║   |
        `).toBeMatchToSelectionPattern();
        expect(getSelected()).toEqual([[0, 0, 0, 0]]);
        expect(getSelectedRangeLast().highlight.row).toBe(0);
        expect(getSelectedRangeLast().highlight.col).toBe(0);
        expect(getSelectedRangeLast().from.row).toBe(0);
        expect(getSelectedRangeLast().from.col).toBe(0);
        expect(getSelectedRangeLast().to.row).toBe(0);
        expect(getSelectedRangeLast().to.col).toBe(0);

        header = getCell(4, -1); // last visible cell

        simulateClick(header, 'LMB');
        keyDownUp(Handsontable.helper.KEY_CODES.ARROW_LEFT);

        expect(`
        |   ║ - |
        |===:===|
        |   ║   |
        |   ║   |
        |   ║   |
        | - ║ # |
        |   ║   |
        `).toBeMatchToSelectionPattern();
        expect(getSelected()).toEqual([[3, 0, 3, 0]]);
        expect(getSelectedRangeLast().highlight.row).toBe(3);
        expect(getSelectedRangeLast().highlight.col).toBe(0);
        expect(getSelectedRangeLast().from.row).toBe(3);
        expect(getSelectedRangeLast().from.col).toBe(0);
        expect(getSelectedRangeLast().to.row).toBe(3);
        expect(getSelectedRangeLast().to.col).toBe(0);

        header = getCell(4, -1); // last visible cell

        simulateClick(header, 'LMB');
        keyDownUp(Handsontable.helper.KEY_CODES.ARROW_RIGHT);

        expect(`
        |   ║ - |
        |===:===|
        | - ║ # |
        |   ║   |
        |   ║   |
        |   ║   |
        |   ║   |
        `).toBeMatchToSelectionPattern();
        expect(getSelected()).toEqual([[0, 0, 0, 0]]);
        expect(getSelectedRangeLast().highlight.row).toBe(0);
        expect(getSelectedRangeLast().highlight.col).toBe(0);
        expect(getSelectedRangeLast().from.row).toBe(0);
        expect(getSelectedRangeLast().from.col).toBe(0);
        expect(getSelectedRangeLast().to.row).toBe(0);
        expect(getSelectedRangeLast().to.col).toBe(0);
      });

      it('just one column is visible (column at the end is not hidden)', () => {
        handsontable({
          data: Handsontable.helper.createSpreadsheetData(5, 5),
          rowHeaders: true,
          colHeaders: true,
          hiddenColumns: {
            columns: [0, 1, 2, 3],
          },
        });

        let header = getCell(0, -1); // first visible cell

        simulateClick(header, 'LMB');
        keyDownUp(Handsontable.helper.KEY_CODES.ARROW_UP);

        expect(`
        |   ║ - |
        |===:===|
        |   ║   |
        |   ║   |
        |   ║   |
        |   ║   |
        | - ║ # |
        `).toBeMatchToSelectionPattern();
        expect(getSelected()).toEqual([[4, 4, 4, 4]]);
        expect(getSelectedRangeLast().highlight.row).toBe(4);
        expect(getSelectedRangeLast().highlight.col).toBe(4);
        expect(getSelectedRangeLast().from.row).toBe(4);
        expect(getSelectedRangeLast().from.col).toBe(4);
        expect(getSelectedRangeLast().to.row).toBe(4);
        expect(getSelectedRangeLast().to.col).toBe(4);

        header = getCell(0, -1); // first visible cell

        simulateClick(header, 'LMB');
        keyDownUp(Handsontable.helper.KEY_CODES.ARROW_DOWN);

        expect(`
        |   ║ - |
        |===:===|
        |   ║   |
        | - ║ # |
        |   ║   |
        |   ║   |
        |   ║   |
        `).toBeMatchToSelectionPattern();
        expect(getSelected()).toEqual([[1, 4, 1, 4]]);
        expect(getSelectedRangeLast().highlight.row).toBe(1);
        expect(getSelectedRangeLast().highlight.col).toBe(4);
        expect(getSelectedRangeLast().from.row).toBe(1);
        expect(getSelectedRangeLast().from.col).toBe(4);
        expect(getSelectedRangeLast().to.row).toBe(1);
        expect(getSelectedRangeLast().to.col).toBe(4);

        header = getCell(0, -1); // first visible cell

        simulateClick(header, 'LMB');
        keyDownUp(Handsontable.helper.KEY_CODES.ARROW_LEFT);

        expect(`
        |   ║ - |
        |===:===|
        |   ║   |
        |   ║   |
        |   ║   |
        |   ║   |
        | - ║ # |
        `).toBeMatchToSelectionPattern();
        expect(getSelected()).toEqual([[4, 4, 4, 4]]);
        expect(getSelectedRangeLast().highlight.row).toBe(4);
        expect(getSelectedRangeLast().highlight.col).toBe(4);
        expect(getSelectedRangeLast().from.row).toBe(4);
        expect(getSelectedRangeLast().from.col).toBe(4);
        expect(getSelectedRangeLast().to.row).toBe(4);
        expect(getSelectedRangeLast().to.col).toBe(4);

        header = getCell(0, -1); // first visible cell

        simulateClick(header, 'LMB');
        keyDownUp(Handsontable.helper.KEY_CODES.ARROW_RIGHT);

        expect(`
        |   ║ - |
        |===:===|
        |   ║   |
        | - ║ # |
        |   ║   |
        |   ║   |
        |   ║   |
        `).toBeMatchToSelectionPattern();
        expect(getSelected()).toEqual([[1, 4, 1, 4]]);
        expect(getSelectedRangeLast().highlight.row).toBe(1);
        expect(getSelectedRangeLast().highlight.col).toBe(4);
        expect(getSelectedRangeLast().from.row).toBe(1);
        expect(getSelectedRangeLast().from.col).toBe(4);
        expect(getSelectedRangeLast().to.row).toBe(1);
        expect(getSelectedRangeLast().to.col).toBe(4);

        header = getCell(4, -1); // last visible cell

        simulateClick(header, 'LMB');
        keyDownUp(Handsontable.helper.KEY_CODES.ARROW_UP);

        expect(`
        |   ║ - |
        |===:===|
        |   ║   |
        |   ║   |
        |   ║   |
        | - ║ # |
        |   ║   |
        `).toBeMatchToSelectionPattern();
        expect(getSelected()).toEqual([[3, 4, 3, 4]]);
        expect(getSelectedRangeLast().highlight.row).toBe(3);
        expect(getSelectedRangeLast().highlight.col).toBe(4);
        expect(getSelectedRangeLast().from.row).toBe(3);
        expect(getSelectedRangeLast().from.col).toBe(4);
        expect(getSelectedRangeLast().to.row).toBe(3);
        expect(getSelectedRangeLast().to.col).toBe(4);

        header = getCell(4, -1); // last visible cell

        simulateClick(header, 'LMB');
        keyDownUp(Handsontable.helper.KEY_CODES.ARROW_DOWN);

        expect(`
        |   ║ - |
        |===:===|
        | - ║ # |
        |   ║   |
        |   ║   |
        |   ║   |
        |   ║   |
        `).toBeMatchToSelectionPattern();
        expect(getSelected()).toEqual([[0, 4, 0, 4]]);
        expect(getSelectedRangeLast().highlight.row).toBe(0);
        expect(getSelectedRangeLast().highlight.col).toBe(4);
        expect(getSelectedRangeLast().from.row).toBe(0);
        expect(getSelectedRangeLast().from.col).toBe(4);
        expect(getSelectedRangeLast().to.row).toBe(0);
        expect(getSelectedRangeLast().to.col).toBe(4);

        header = getCell(4, -1); // last visible cell

        simulateClick(header, 'LMB');
        keyDownUp(Handsontable.helper.KEY_CODES.ARROW_LEFT);

        expect(`
        |   ║ - |
        |===:===|
        |   ║   |
        |   ║   |
        |   ║   |
        | - ║ # |
        |   ║   |
        `).toBeMatchToSelectionPattern();
        expect(getSelected()).toEqual([[3, 4, 3, 4]]);
        expect(getSelectedRangeLast().highlight.row).toBe(3);
        expect(getSelectedRangeLast().highlight.col).toBe(4);
        expect(getSelectedRangeLast().from.row).toBe(3);
        expect(getSelectedRangeLast().from.col).toBe(4);
        expect(getSelectedRangeLast().to.row).toBe(3);
        expect(getSelectedRangeLast().to.col).toBe(4);

        header = getCell(4, -1); // last visible cell

        simulateClick(header, 'LMB');
        keyDownUp(Handsontable.helper.KEY_CODES.ARROW_RIGHT);

        expect(`
        |   ║ - |
        |===:===|
        | - ║ # |
        |   ║   |
        |   ║   |
        |   ║   |
        |   ║   |
        `).toBeMatchToSelectionPattern();
        expect(getSelected()).toEqual([[0, 4, 0, 4]]);
        expect(getSelectedRangeLast().highlight.row).toBe(0);
        expect(getSelectedRangeLast().highlight.col).toBe(4);
        expect(getSelectedRangeLast().from.row).toBe(0);
        expect(getSelectedRangeLast().from.col).toBe(4);
        expect(getSelectedRangeLast().to.row).toBe(0);
        expect(getSelectedRangeLast().to.col).toBe(4);
      });
    });

    describe('should not change position and call hook when single hidden cell was selected and' +
             'navigating by any arrow key', () => {
      describe('without shift key pressed', () => {
        it('hidden cell at the table start', () => {
          const hot = handsontable({
            data: Handsontable.helper.createSpreadsheetData(5, 5),
            hiddenColumns: {
              columns: [0],
            },
          });

          const hookSpy1 = jasmine.createSpy('beforeModifyTransformStart');
          const hookSpy2 = jasmine.createSpy('afterModifyTransformStart');

          hot.addHook('modifyTransformStart', hookSpy1);
          hot.addHook('afterModifyTransformStart', hookSpy2);

          selectCell(1, 0);

          keyDownUp(Handsontable.helper.KEY_CODES.ARROW_UP);

          expect(getSelected()).toEqual([[1, 0, 1, 0]]);
          expect(hookSpy1.calls.mostRecent().args[0].row).toEqual(-1);
          expect(hookSpy1.calls.mostRecent().args[0].col).toEqual(0);
          expect(hookSpy2.calls.mostRecent().args[0].row).toEqual(1);
          expect(hookSpy2.calls.mostRecent().args[0].col).toEqual(0);
          expect(hookSpy2.calls.mostRecent().args[1]).toEqual(0);
          expect(hookSpy2.calls.mostRecent().args[2]).toEqual(0);

          keyDownUp(Handsontable.helper.KEY_CODES.ARROW_DOWN);

          expect(getSelected()).toEqual([[1, 0, 1, 0]]);
          expect(hookSpy1.calls.mostRecent().args[0].row).toEqual(1);
          expect(hookSpy1.calls.mostRecent().args[0].col).toEqual(0);
          expect(hookSpy2.calls.mostRecent().args[0].row).toEqual(1);
          expect(hookSpy2.calls.mostRecent().args[0].col).toEqual(0);
          expect(hookSpy2.calls.mostRecent().args[1]).toEqual(0);
          expect(hookSpy2.calls.mostRecent().args[2]).toEqual(0);

          keyDownUp(Handsontable.helper.KEY_CODES.ARROW_LEFT);

          expect(getSelected()).toEqual([[1, 0, 1, 0]]);
          expect(hookSpy1.calls.mostRecent().args[0].row).toEqual(0);
          expect(hookSpy1.calls.mostRecent().args[0].col).toEqual(-1);
          expect(hookSpy2.calls.mostRecent().args[0].row).toEqual(1);
          expect(hookSpy2.calls.mostRecent().args[0].col).toEqual(0);
          expect(hookSpy2.calls.mostRecent().args[1]).toEqual(0);
          expect(hookSpy2.calls.mostRecent().args[2]).toEqual(0);

          keyDownUp(Handsontable.helper.KEY_CODES.ARROW_RIGHT);

          expect(getSelected()).toEqual([[1, 0, 1, 0]]);
          expect(hookSpy1.calls.mostRecent().args[0].row).toEqual(0);
          expect(hookSpy1.calls.mostRecent().args[0].col).toEqual(1);
          expect(hookSpy2.calls.mostRecent().args[0].row).toEqual(1);
          expect(hookSpy2.calls.mostRecent().args[0].col).toEqual(0);
          expect(hookSpy2.calls.mostRecent().args[1]).toEqual(0);
          expect(hookSpy2.calls.mostRecent().args[2]).toEqual(0);
        });

        it('hidden cell in the table middle', () => {
          const hot = handsontable({
            data: Handsontable.helper.createSpreadsheetData(5, 5),
            hiddenColumns: {
              columns: [2],
            },
          });

          const hookSpy1 = jasmine.createSpy('modifyTransformStart');
          const hookSpy2 = jasmine.createSpy('afterModifyTransformStart');

          hot.addHook('modifyTransformStart', hookSpy1);
          hot.addHook('afterModifyTransformStart', hookSpy2);

          selectCell(1, 2);

          keyDownUp(Handsontable.helper.KEY_CODES.ARROW_UP);

          expect(getSelected()).toEqual([[1, 2, 1, 2]]);
          expect(hookSpy1.calls.mostRecent().args[0].row).toEqual(-1);
          expect(hookSpy1.calls.mostRecent().args[0].col).toEqual(0);
          expect(hookSpy2.calls.mostRecent().args[0].row).toEqual(1);
          expect(hookSpy2.calls.mostRecent().args[0].col).toEqual(2);
          expect(hookSpy2.calls.mostRecent().args[1]).toEqual(0);
          expect(hookSpy2.calls.mostRecent().args[2]).toEqual(0);

          keyDownUp(Handsontable.helper.KEY_CODES.ARROW_DOWN);

          expect(getSelected()).toEqual([[1, 2, 1, 2]]);
          expect(hookSpy1.calls.mostRecent().args[0].row).toEqual(1);
          expect(hookSpy1.calls.mostRecent().args[0].col).toEqual(0);
          expect(hookSpy2.calls.mostRecent().args[0].row).toEqual(1);
          expect(hookSpy2.calls.mostRecent().args[0].col).toEqual(2);
          expect(hookSpy2.calls.mostRecent().args[1]).toEqual(0);
          expect(hookSpy2.calls.mostRecent().args[2]).toEqual(0);

          keyDownUp(Handsontable.helper.KEY_CODES.ARROW_LEFT);

          expect(getSelected()).toEqual([[1, 2, 1, 2]]);
          expect(hookSpy1.calls.mostRecent().args[0].row).toEqual(0);
          expect(hookSpy1.calls.mostRecent().args[0].col).toEqual(-1);
          expect(hookSpy2.calls.mostRecent().args[0].row).toEqual(1);
          expect(hookSpy2.calls.mostRecent().args[0].col).toEqual(2);
          expect(hookSpy2.calls.mostRecent().args[1]).toEqual(0);
          expect(hookSpy2.calls.mostRecent().args[2]).toEqual(0);

          keyDownUp(Handsontable.helper.KEY_CODES.ARROW_RIGHT);

          expect(getSelected()).toEqual([[1, 2, 1, 2]]);
          expect(hookSpy1.calls.mostRecent().args[0].row).toEqual(0);
          expect(hookSpy1.calls.mostRecent().args[0].col).toEqual(1);
          expect(hookSpy2.calls.mostRecent().args[0].row).toEqual(1);
          expect(hookSpy2.calls.mostRecent().args[0].col).toEqual(2);
          expect(hookSpy2.calls.mostRecent().args[1]).toEqual(0);
          expect(hookSpy2.calls.mostRecent().args[2]).toEqual(0);
        });

        it('hidden cell at the table end', () => {
          const hot = handsontable({
            data: Handsontable.helper.createSpreadsheetData(5, 5),
            hiddenColumns: {
              columns: [4],
            },
          });

          const hookSpy1 = jasmine.createSpy('modifyTransformStart');
          const hookSpy2 = jasmine.createSpy('afterModifyTransformStart');

          hot.addHook('modifyTransformStart', hookSpy1);
          hot.addHook('afterModifyTransformStart', hookSpy2);

          selectCell(1, 4);

          keyDownUp(Handsontable.helper.KEY_CODES.ARROW_UP);

          expect(getSelected()).toEqual([[1, 4, 1, 4]]);
          expect(hookSpy1.calls.mostRecent().args[0].row).toEqual(-1);
          expect(hookSpy1.calls.mostRecent().args[0].col).toEqual(0);
          expect(hookSpy2.calls.mostRecent().args[0].row).toEqual(1);
          expect(hookSpy2.calls.mostRecent().args[0].col).toEqual(4);
          expect(hookSpy2.calls.mostRecent().args[1]).toEqual(0);
          expect(hookSpy2.calls.mostRecent().args[2]).toEqual(0);

          keyDownUp(Handsontable.helper.KEY_CODES.ARROW_DOWN);

          expect(getSelected()).toEqual([[1, 4, 1, 4]]);
          expect(hookSpy1.calls.mostRecent().args[0].row).toEqual(1);
          expect(hookSpy1.calls.mostRecent().args[0].col).toEqual(0);
          expect(hookSpy2.calls.mostRecent().args[0].row).toEqual(1);
          expect(hookSpy2.calls.mostRecent().args[0].col).toEqual(4);
          expect(hookSpy2.calls.mostRecent().args[1]).toEqual(0);
          expect(hookSpy2.calls.mostRecent().args[2]).toEqual(0);

          keyDownUp(Handsontable.helper.KEY_CODES.ARROW_LEFT);

          expect(getSelected()).toEqual([[1, 4, 1, 4]]);
          expect(hookSpy1.calls.mostRecent().args[0].row).toEqual(0);
          expect(hookSpy1.calls.mostRecent().args[0].col).toEqual(-1);
          expect(hookSpy2.calls.mostRecent().args[0].row).toEqual(1);
          expect(hookSpy2.calls.mostRecent().args[0].col).toEqual(4);
          expect(hookSpy2.calls.mostRecent().args[1]).toEqual(0);
          expect(hookSpy2.calls.mostRecent().args[2]).toEqual(0);

          keyDownUp(Handsontable.helper.KEY_CODES.ARROW_RIGHT);

          expect(getSelected()).toEqual([[1, 4, 1, 4]]);
          expect(hookSpy1.calls.mostRecent().args[0].row).toEqual(0);
          expect(hookSpy1.calls.mostRecent().args[0].col).toEqual(1);
          expect(hookSpy2.calls.mostRecent().args[0].row).toEqual(1);
          expect(hookSpy2.calls.mostRecent().args[0].col).toEqual(4);
          expect(hookSpy2.calls.mostRecent().args[1]).toEqual(0);
          expect(hookSpy2.calls.mostRecent().args[2]).toEqual(0);
        });
      });

      describe('with shift key pressed', () => {
        it('hidden cell at the table start', () => {
          const hot = handsontable({
            data: Handsontable.helper.createSpreadsheetData(5, 5),
            hiddenColumns: {
              columns: [0],
            },
          });

          const hookSpy1 = jasmine.createSpy('modifyTransformEnd');
          const hookSpy2 = jasmine.createSpy('afterModifyTransformEnd');

          hot.addHook('modifyTransformEnd', hookSpy1);
          hot.addHook('afterModifyTransformEnd', hookSpy2);

          selectCell(1, 0);

          keyDownUp('shift+arrow_up');

          expect(getSelected()).toEqual([[1, 0, 1, 0]]);
          expect(hookSpy1.calls.mostRecent().args[0].row).toEqual(-1);
          expect(hookSpy1.calls.mostRecent().args[0].col).toEqual(0);
          expect(hookSpy2.calls.mostRecent().args[0].row).toEqual(1);
          expect(hookSpy2.calls.mostRecent().args[0].col).toEqual(0);
          expect(hookSpy2.calls.mostRecent().args[1]).toEqual(0);
          expect(hookSpy2.calls.mostRecent().args[2]).toEqual(0);

          keyDownUp('shift+arrow_down');

          expect(getSelected()).toEqual([[1, 0, 1, 0]]);
          expect(hookSpy1.calls.mostRecent().args[0].row).toEqual(1);
          expect(hookSpy1.calls.mostRecent().args[0].col).toEqual(0);
          expect(hookSpy2.calls.mostRecent().args[0].row).toEqual(1);
          expect(hookSpy2.calls.mostRecent().args[0].col).toEqual(0);
          expect(hookSpy2.calls.mostRecent().args[1]).toEqual(0);
          expect(hookSpy2.calls.mostRecent().args[2]).toEqual(0);

          keyDownUp('shift+arrow_left');

          expect(getSelected()).toEqual([[1, 0, 1, 0]]);
          expect(hookSpy1.calls.mostRecent().args[0].row).toEqual(0);
          expect(hookSpy1.calls.mostRecent().args[0].col).toEqual(-1);
          expect(hookSpy2.calls.mostRecent().args[0].row).toEqual(1);
          expect(hookSpy2.calls.mostRecent().args[0].col).toEqual(0);
          expect(hookSpy2.calls.mostRecent().args[1]).toEqual(0);
          expect(hookSpy2.calls.mostRecent().args[2]).toEqual(0);

          keyDownUp('shift+arrow_right');

          expect(getSelected()).toEqual([[1, 0, 1, 0]]);
          expect(hookSpy1.calls.mostRecent().args[0].row).toEqual(0);
          expect(hookSpy1.calls.mostRecent().args[0].col).toEqual(1);
          expect(hookSpy2.calls.mostRecent().args[0].row).toEqual(1);
          expect(hookSpy2.calls.mostRecent().args[0].col).toEqual(0);
          expect(hookSpy2.calls.mostRecent().args[1]).toEqual(0);
          expect(hookSpy2.calls.mostRecent().args[2]).toEqual(0);
        });

        it('hidden cell in the table middle', () => {
          const hot = handsontable({
            data: Handsontable.helper.createSpreadsheetData(5, 5),
            hiddenColumns: {
              columns: [2],
            },
          });

          const hookSpy1 = jasmine.createSpy('modifyTransformEnd');
          const hookSpy2 = jasmine.createSpy('afterModifyTransformEnd');

          hot.addHook('modifyTransformEnd', hookSpy1);
          hot.addHook('afterModifyTransformEnd', hookSpy2);

          selectCell(1, 2);

          keyDownUp('shift+arrow_up');

          expect(getSelected()).toEqual([[1, 2, 1, 2]]);
          expect(hookSpy1.calls.mostRecent().args[0].row).toEqual(-1);
          expect(hookSpy1.calls.mostRecent().args[0].col).toEqual(0);
          expect(hookSpy2.calls.mostRecent().args[1]).toEqual(0);
          expect(hookSpy2.calls.mostRecent().args[0].row).toEqual(1);
          expect(hookSpy2.calls.mostRecent().args[0].col).toEqual(2);
          expect(hookSpy2.calls.mostRecent().args[2]).toEqual(0);

          keyDownUp('shift+arrow_down');

          expect(getSelected()).toEqual([[1, 2, 1, 2]]);
          expect(hookSpy1.calls.mostRecent().args[0].row).toEqual(1);
          expect(hookSpy1.calls.mostRecent().args[0].col).toEqual(0);
          expect(hookSpy2.calls.mostRecent().args[0].row).toEqual(1);
          expect(hookSpy2.calls.mostRecent().args[0].col).toEqual(2);
          expect(hookSpy2.calls.mostRecent().args[1]).toEqual(0);
          expect(hookSpy2.calls.mostRecent().args[2]).toEqual(0);

          keyDownUp('shift+arrow_left');

          expect(getSelected()).toEqual([[1, 2, 1, 2]]);
          expect(hookSpy1.calls.mostRecent().args[0].row).toEqual(0);
          expect(hookSpy1.calls.mostRecent().args[0].col).toEqual(-1);
          expect(hookSpy2.calls.mostRecent().args[0].row).toEqual(1);
          expect(hookSpy2.calls.mostRecent().args[0].col).toEqual(2);
          expect(hookSpy2.calls.mostRecent().args[1]).toEqual(0);
          expect(hookSpy2.calls.mostRecent().args[2]).toEqual(0);

          keyDownUp('shift+arrow_right');

          expect(getSelected()).toEqual([[1, 2, 1, 2]]);
          expect(hookSpy1.calls.mostRecent().args[0].row).toEqual(0);
          expect(hookSpy1.calls.mostRecent().args[0].col).toEqual(1);
          expect(hookSpy2.calls.mostRecent().args[0].row).toEqual(1);
          expect(hookSpy2.calls.mostRecent().args[0].col).toEqual(2);
          expect(hookSpy2.calls.mostRecent().args[1]).toEqual(0);
          expect(hookSpy2.calls.mostRecent().args[2]).toEqual(0);
        });

        it('hidden cell at the table end', () => {
          const hot = handsontable({
            data: Handsontable.helper.createSpreadsheetData(5, 5),
            hiddenColumns: {
              columns: [4],
            },
          });

          const hookSpy1 = jasmine.createSpy('modifyTransformEnd');
          const hookSpy2 = jasmine.createSpy('afterModifyTransformEnd');

          hot.addHook('modifyTransformEnd', hookSpy1);
          hot.addHook('afterModifyTransformEnd', hookSpy2);

          selectCell(1, 4);

          keyDownUp('shift+arrow_up');

          expect(getSelected()).toEqual([[1, 4, 1, 4]]);
          expect(hookSpy1.calls.mostRecent().args[0].row).toEqual(-1);
          expect(hookSpy1.calls.mostRecent().args[0].col).toEqual(0);
          expect(hookSpy2.calls.mostRecent().args[0].row).toEqual(1);
          expect(hookSpy2.calls.mostRecent().args[0].col).toEqual(4);
          expect(hookSpy2.calls.mostRecent().args[1]).toEqual(0);
          expect(hookSpy2.calls.mostRecent().args[2]).toEqual(0);

          keyDownUp('shift+arrow_down');

          expect(getSelected()).toEqual([[1, 4, 1, 4]]);
          expect(hookSpy1.calls.mostRecent().args[0].row).toEqual(1);
          expect(hookSpy1.calls.mostRecent().args[0].col).toEqual(0);
          expect(hookSpy2.calls.mostRecent().args[0].row).toEqual(1);
          expect(hookSpy2.calls.mostRecent().args[0].col).toEqual(4);
          expect(hookSpy2.calls.mostRecent().args[1]).toEqual(0);
          expect(hookSpy2.calls.mostRecent().args[2]).toEqual(0);

          keyDownUp('shift+arrow_left');

          expect(getSelected()).toEqual([[1, 4, 1, 4]]);
          expect(hookSpy1.calls.mostRecent().args[0].row).toEqual(0);
          expect(hookSpy1.calls.mostRecent().args[0].col).toEqual(-1);
          expect(hookSpy2.calls.mostRecent().args[0].row).toEqual(1);
          expect(hookSpy2.calls.mostRecent().args[0].col).toEqual(4);
          expect(hookSpy2.calls.mostRecent().args[1]).toEqual(0);
          expect(hookSpy2.calls.mostRecent().args[2]).toEqual(0);

          keyDownUp('shift+arrow_right');

          expect(getSelected()).toEqual([[1, 4, 1, 4]]);
          expect(hookSpy1.calls.mostRecent().args[0].row).toEqual(0);
          expect(hookSpy1.calls.mostRecent().args[0].col).toEqual(1);
          expect(hookSpy2.calls.mostRecent().args[0].row).toEqual(1);
          expect(hookSpy2.calls.mostRecent().args[0].col).toEqual(4);
          expect(hookSpy2.calls.mostRecent().args[1]).toEqual(0);
          expect(hookSpy2.calls.mostRecent().args[2]).toEqual(0);
        });
      });
    });
  });

  describe('plugin hooks', () => {
    describe('beforeHideColumns', () => {
      it('should fire the `beforeHideColumns` hook before hiding a single column by plugin API', () => {
        const beforeHideColumnsHookCallback = jasmine.createSpy('beforeHideColumnsHookCallback');

        handsontable({
          data: Handsontable.helper.createSpreadsheetData(10, 10),
          hiddenColumns: true,
          beforeHideColumns: beforeHideColumnsHookCallback
        });

        getPlugin('hiddenColumns').hideColumn(2);

        expect(beforeHideColumnsHookCallback).toHaveBeenCalledWith([], [2], true, void 0, void 0, void 0);
      });

      it('should fire the `beforeHideColumns` hook before hiding multiple columns by plugin API', () => {
        const beforeHideColumnsHookCallback = jasmine.createSpy('beforeHideColumnsHookCallback');

        handsontable({
          data: Handsontable.helper.createSpreadsheetData(10, 10),
          hiddenColumns: true,
          beforeHideColumns: beforeHideColumnsHookCallback
        });

        getPlugin('hiddenColumns').hideColumns([2, 3, 4]);

        expect(beforeHideColumnsHookCallback).toHaveBeenCalledWith([], [2, 3, 4], true, void 0, void 0, void 0);
      });

      it('should be possible to cancel the hiding action by returning `false` from the `beforeHideColumns` hook', () => {
        handsontable({
          data: Handsontable.helper.createSpreadsheetData(10, 10),
          hiddenColumns: true,
          beforeHideColumns: () => false
        });

        getPlugin('hiddenColumns').hideColumn(2);

        expect(getPlugin('hiddenColumns').isHidden(2)).toBeFalsy();
      });

      it('should not perform hiding and return `false` as the third parameter of the `beforeHideColumns` hook' +
        ' if any of the provided columns is out of scope of the table', () => {
        const beforeHideColumnsHookCallback = jasmine.createSpy('beforeHideColumnsHookCallback');

        handsontable({
          data: Handsontable.helper.createSpreadsheetData(10, 10),
          hiddenColumns: true,
          beforeHideColumns: beforeHideColumnsHookCallback
        });

        const plugin = getPlugin('hiddenColumns');
        plugin.hideColumns([0, 5, 10, 15]);

        expect(beforeHideColumnsHookCallback).toHaveBeenCalledWith([], [], false, void 0, void 0, void 0);
        expect(plugin.isHidden(0)).toBeFalsy();
        expect(plugin.isHidden(5)).toBeFalsy();
        expect(plugin.isHidden(10)).toBeFalsy();
      });

      it('should not perform hiding and return `false` as the third parameter of the `beforeHideColumns` hook' +
        ' if any of the provided columns is not integer', () => {
        const beforeHideColumnsHookCallback = jasmine.createSpy('beforeHideColumnsHookCallback');

        handsontable({
          data: Handsontable.helper.createSpreadsheetData(10, 10),
          hiddenColumns: true,
          beforeHideColumns: beforeHideColumnsHookCallback
        });

        const plugin = getPlugin('hiddenColumns');
        plugin.hideColumns([0, 5, 1.1]);

        expect(beforeHideColumnsHookCallback).toHaveBeenCalledWith([], [], false, void 0, void 0, void 0);
        expect(plugin.isHidden(0)).toBeFalsy();
        expect(plugin.isHidden(5)).toBeFalsy();
      });
    });

    describe('afterHideColumns', () => {
      it('should fire the `afterHideColumns` hook after hiding a single column by plugin API', () => {
        const afterHideColumnsHookCallback = jasmine.createSpy('afterHideColumnsHookCallback');

        handsontable({
          data: Handsontable.helper.createSpreadsheetData(10, 10),
          hiddenColumns: true,
          afterHideColumns: afterHideColumnsHookCallback
        });

        getPlugin('hiddenColumns').hideColumn(2);

        expect(afterHideColumnsHookCallback).toHaveBeenCalledWith([], [2], true, true, void 0, void 0);
      });

      it('should fire the `afterHideColumns` hook after hiding multiple columns by plugin API', () => {
        const afterHideColumnsHookCallback = jasmine.createSpy('afterHideColumnsHookCallback');

        handsontable({
          data: Handsontable.helper.createSpreadsheetData(10, 10),
          hiddenColumns: true,
          afterHideColumns: afterHideColumnsHookCallback
        });

        getPlugin('hiddenColumns').hideColumns([2, 3, 4]);

        expect(afterHideColumnsHookCallback).toHaveBeenCalledWith([], [2, 3, 4], true, true, void 0, void 0);
      });

      it('it should NOT fire the `afterHideColumns` hook, if the `beforeHideColumns` hook returned false', () => {
        const afterHideColumnsHookCallback = jasmine.createSpy('afterHideColumnsHookCallback');

        handsontable({
          data: Handsontable.helper.createSpreadsheetData(10, 10),
          hiddenColumns: true,
          beforeHideColumns: () => false,
          afterHideColumns: afterHideColumnsHookCallback
        });

        getPlugin('hiddenColumns').hideColumns([2, 3, 4]);

        expect(afterHideColumnsHookCallback).not.toHaveBeenCalled();
      });

      it('should return `false` as the fourth parameter, if the hiding action did not change the state of the hiddenColumns plugin', () => {
        const afterHideColumnsHookCallback = jasmine.createSpy('afterHideColumnsHookCallback');

        handsontable({
          data: Handsontable.helper.createSpreadsheetData(10, 10),
          hiddenColumns: {
            columns: [0, 5]
          },
          afterHideColumns: afterHideColumnsHookCallback
        });

        const plugin = getPlugin('hiddenColumns');
        plugin.hideColumns([0, 5]);

        expect(afterHideColumnsHookCallback).toHaveBeenCalledWith([0, 5], [0, 5], true, false, void 0, void 0);
      });

      it('should return `true` as the third and fourth parameter, if the hiding action changed the state of the hiddenColumns plugin', () => {
        const afterHideColumnsHookCallback = jasmine.createSpy('afterHideColumnsHookCallback');

        handsontable({
          data: Handsontable.helper.createSpreadsheetData(10, 10),
          hiddenColumns: {
            columns: [0, 5]
          },
          afterHideColumns: afterHideColumnsHookCallback
        });

        const plugin = getPlugin('hiddenColumns');
        plugin.hideColumns([0, 5, 6]);

        expect(afterHideColumnsHookCallback).toHaveBeenCalledWith([0, 5], [0, 5, 6], true, true, void 0, void 0);
      });

      it('should not perform hiding and return `false` as the third and fourth parameter of the `afterHideColumns` hook' +
        ' if any of the provided columns is out of scope of the table', () => {
        const afterHideColumnsHookCallback = jasmine.createSpy('afterHideColumnsHookCallback');

        handsontable({
          data: Handsontable.helper.createSpreadsheetData(10, 10),
          hiddenColumns: true,
          afterHideColumns: afterHideColumnsHookCallback
        });

        const plugin = getPlugin('hiddenColumns');
        plugin.hideColumns([0, 5, 10, 15]);

        expect(afterHideColumnsHookCallback).toHaveBeenCalledWith([], [], false, false, void 0, void 0);
        expect(plugin.isHidden(0)).toBeFalsy();
        expect(plugin.isHidden(5)).toBeFalsy();
        expect(plugin.isHidden(10)).toBeFalsy();
      });

      it('should not perform hiding and return `false` as the third and fourth parameter of the `afterHideColumns` hook' +
        ' if any of the provided columns is not integer', () => {
        const afterHideColumnsHookCallback = jasmine.createSpy('afterHideColumnsHookCallback');

        handsontable({
          data: Handsontable.helper.createSpreadsheetData(10, 10),
          hiddenColumns: true,
          afterHideColumns: afterHideColumnsHookCallback
        });

        const plugin = getPlugin('hiddenColumns');
        plugin.hideColumns([0, 5, 1.1]);

        expect(afterHideColumnsHookCallback).toHaveBeenCalledWith([], [], false, false, void 0, void 0);
        expect(plugin.isHidden(0)).toBeFalsy();
        expect(plugin.isHidden(5)).toBeFalsy();
      });
    });

    describe('beforeUnhideColumns', () => {
      it('should fire the `beforeUnhideColumns` hook before unhiding a single, previously hidden column', () => {
        const beforeUnhideColumnsHookCallback = jasmine.createSpy('beforeUnhideColumnsHookCallback');

        handsontable({
          data: Handsontable.helper.createSpreadsheetData(10, 10),
          hiddenColumns: {
            columns: [2]
          },
          beforeUnhideColumns: beforeUnhideColumnsHookCallback
        });

        getPlugin('hiddenColumns').showColumn(2);

        expect(beforeUnhideColumnsHookCallback).toHaveBeenCalledWith([2], [], true, void 0, void 0, void 0);
      });

      it('should fire the `beforeUnhideColumns` hook before unhiding the multiple, previously hidden columns ', () => {
        const beforeUnhideColumnsHookCallback = jasmine.createSpy('beforeUnhideColumnsHookCallback');

        handsontable({
          data: Handsontable.helper.createSpreadsheetData(10, 10),
          hiddenColumns: {
            columns: [2, 3, 4]
          },
          beforeUnhideColumns: beforeUnhideColumnsHookCallback
        });

        getPlugin('hiddenColumns').showColumns([2, 3, 4]);

        expect(beforeUnhideColumnsHookCallback).toHaveBeenCalledWith([2, 3, 4], [], true, void 0, void 0, void 0);
      });

      it('should be possible to cancel the unhiding action by returning `false` from the `beforeUnhideColumns` hook', () => {
        handsontable({
          data: Handsontable.helper.createSpreadsheetData(10, 10),
          hiddenColumns: {
            columns: [2, 3, 4]
          },
          beforeUnhideColumns: () => false
        });

        getPlugin('hiddenColumns').showColumn(2);

        expect(getPlugin('hiddenColumns').isHidden(2)).toBeTruthy();
      });

      it('should not perform unhiding and return `false` as the third parameter of the `beforeUnhideColumns` hook' +
        ' if any of the provided columns is out of scope of the table', () => {
        const beforeUnhideColumnsHookCallback = jasmine.createSpy('beforeUnhideColumnsHookCallback');

        handsontable({
          data: Handsontable.helper.createSpreadsheetData(10, 10),
          hiddenColumns: {
            columns: [0, 5]
          },
          beforeUnhideColumns: beforeUnhideColumnsHookCallback
        });

        const plugin = getPlugin('hiddenColumns');
        plugin.showColumns([0, 5, 10, 15]);

        expect(beforeUnhideColumnsHookCallback).toHaveBeenCalledWith([0, 5], [0, 5], false, void 0, void 0, void 0);
        expect(plugin.isHidden(0)).toBeTruthy();
        expect(plugin.isHidden(5)).toBeTruthy();
      });

      it('should not perform unhiding and return `false` as the third parameter of the `beforeUnhideColumns` hook' +
        ' if any of the provided columns is out of scope of the table', () => {
        const beforeUnhideColumnsHookCallback = jasmine.createSpy('beforeUnhideColumnsHookCallback');

        handsontable({
          data: Handsontable.helper.createSpreadsheetData(10, 10),
          hiddenColumns: {
            columns: [0, 5]
          },
          beforeUnhideColumns: beforeUnhideColumnsHookCallback
        });

        const plugin = getPlugin('hiddenColumns');
        plugin.showColumns([0, 5, 10, 15]);

        expect(beforeUnhideColumnsHookCallback).toHaveBeenCalledWith([0, 5], [0, 5], false, void 0, void 0, void 0);
        expect(plugin.isHidden(0)).toBeTruthy();
        expect(plugin.isHidden(5)).toBeTruthy();
      });
    });

    describe('afterUnhideColumns', () => {
      it('should fire the `afterUnhideColumns` hook after unhiding a previously hidden single column', () => {
        const afterUnhideColumnsHookCallback = jasmine.createSpy('afterUnhideColumnsHookCallback');

        handsontable({
          data: Handsontable.helper.createSpreadsheetData(10, 10),
          hiddenColumns: {
            columns: [2]
          },
          afterUnhideColumns: afterUnhideColumnsHookCallback
        });

        getPlugin('hiddenColumns').showColumn(2);

        expect(afterUnhideColumnsHookCallback).toHaveBeenCalledWith([2], [], true, true, void 0, void 0);
      });

      it('should fire the `afterUnhideColumns` hook after unhiding a multiple, previously hidden columns', () => {
        const afterUnhideColumnsHookCallback = jasmine.createSpy('afterUnhideColumnsHookCallback');

        handsontable({
          data: Handsontable.helper.createSpreadsheetData(10, 10),
          hiddenColumns: {
            columns: [2, 3, 4]
          },
          afterUnhideColumns: afterUnhideColumnsHookCallback
        });

        getPlugin('hiddenColumns').showColumns([2, 3, 4]);

        expect(afterUnhideColumnsHookCallback).toHaveBeenCalledWith([2, 3, 4], [], true, true, void 0, void 0);
      });

      it('it should NOT fire the `afterUnhideColumns` hook, if the `beforeUnhideColumns` hook returned false', () => {
        const afterUnhideColumnsHookCallback = jasmine.createSpy('afterUnhideColumnsHookCallback');

        handsontable({
          data: Handsontable.helper.createSpreadsheetData(10, 10),
          hiddenColumns: true,
          beforeUnhideColumns: () => false,
          afterUnhideColumns: afterUnhideColumnsHookCallback
        });

        getPlugin('hiddenColumns').showColumns([2, 3, 4]);

        expect(afterUnhideColumnsHookCallback).not.toHaveBeenCalled();
      });

      it('should return `false` as the fourth parameter, if the unhiding action did not change the state of the hiddenColumns plugin', () => {
        const afterUnhideColumnsHookCallback = jasmine.createSpy('afterUnhideColumnsHookCallback');

        handsontable({
          data: Handsontable.helper.createSpreadsheetData(10, 10),
          hiddenColumns: true,
          afterUnhideColumns: afterUnhideColumnsHookCallback
        });

        const plugin = getPlugin('hiddenColumns');
        plugin.showColumns([0, 5]);

        expect(afterUnhideColumnsHookCallback).toHaveBeenCalledWith([], [], true, false, void 0, void 0);
      });

      it('should return `true` as the fourth parameter, if the unhiding action changed the state of the hiddenColumns plugin', () => {
        const afterUnhideColumnsHookCallback = jasmine.createSpy('afterUnhideColumnsHookCallback');

        handsontable({
          data: Handsontable.helper.createSpreadsheetData(10, 10),
          hiddenColumns: {
            columns: [0, 5]
          },
          afterUnhideColumns: afterUnhideColumnsHookCallback
        });

        const plugin = getPlugin('hiddenColumns');
        plugin.showColumns([0, 5, 6]);

        expect(afterUnhideColumnsHookCallback).toHaveBeenCalledWith([0, 5], [], true, true, void 0, void 0);
      });

      it('should not perform hiding and return `false` as the third and fourth parameter of the `afterUnhideColumns` hook' +
        ' if any of the provided columns is not integer', () => {
        const afterUnhideColumnsHookCallback = jasmine.createSpy('afterUnhideColumnsHookCallback');

        handsontable({
          data: Handsontable.helper.createSpreadsheetData(10, 7),
          hiddenColumns: {
            columns: [0, 5]
          },
          afterUnhideColumns: afterUnhideColumnsHookCallback
        });

        const plugin = getPlugin('hiddenColumns');
        plugin.showColumns([0, 5, 1.1]);

        expect(afterUnhideColumnsHookCallback).toHaveBeenCalledWith([0, 5], [0, 5], false, false, void 0, void 0);
        expect(plugin.isHidden(0)).toBeTruthy();
        expect(plugin.isHidden(5)).toBeTruthy();
      });
    });
  });

  describe('cooperation with the AutoColumnSize', () => {
    it('should display proper column width (when indicator is enabled) #1', async() => {
      handsontable({
        data: Handsontable.helper.createSpreadsheetData(3, 3),
        rowHeaders: true,
        colHeaders: true,
        autoColumnSize: true,
        hiddenColumns: {
          columns: [0, 1],
          indicators: true,
        }
      });

      // Default column width + 15 px from the plugin (when `indicators` option is set).
      expect(colWidth(spec().$container, 0)).toBeAroundValue(65, 3);
    });

    it('should display proper column width (when indicator is enabled) #2', async() => {
      handsontable({
        data: Handsontable.helper.createSpreadsheetData(3, 3),
        rowHeaders: true,
        colHeaders: true,
        autoColumnSize: true,
        hiddenColumns: {
          columns: [0, 2],
          indicators: true,
        }
      });

      // Default column width + 15 px from the plugin (when `indicators` option is set).
      expect(colWidth(spec().$container, 0)).toBeAroundValue(65, 3);
    });

    it('should display proper column width (when indicator is enabled) #3', async() => {
      handsontable({
        data: Handsontable.helper.createSpreadsheetData(3, 3),
        rowHeaders: true,
        colHeaders: true,
        autoColumnSize: true,
        hiddenColumns: {
          columns: [1, 2],
          indicators: true,
        }
      });

      // Default column width + 15 px from the plugin (when `indicators` option is set).
      expect(colWidth(spec().$container, 0)).toBeAroundValue(65, 3);
    });

    it('should display proper column width (when indicator is disabled)', () => {
      handsontable({
        data: Handsontable.helper.createSpreadsheetData(3, 3),
        rowHeaders: true,
        colHeaders: true,
        autoColumnSize: true,
        hiddenColumns: {
          columns: [0, 1]
        }
      });

      // Default column width + 15 px from the plugin (when `indicators` option is unset).
      expect(colWidth(spec().$container, 0)).toBeAroundValue(50, 3);
    });

    it('should return proper values from the `getColWidth` function (when indicator is enabled)', () => {
      const hot = handsontable({
        data: [{ id: 'Short', name: 'Somewhat long', lastName: 'The very very very longest one' }],
        rowHeaders: true,
        colHeaders: true,
        hiddenColumns: {
          columns: [0, 1],
          indicators: true,
        },
        columns: [
          { data: 'id', title: 'Identifier' },
          { data: 'name', title: 'Name' },
          { data: 'lastName', title: 'Last Name' },
        ],
        autoColumnSize: true,
      });

      expect(hot.getColWidth(0)).toBe(0);
      expect(hot.getColWidth(1)).toBe(0);
      expect([216 + 15, 229 + 15, 247 + 15, 260 + 15, 261 + 15]).toEqual(jasmine.arrayContaining([hot.getColWidth(2)]));
    });

    it('should return proper values from the `getColWidth` function (when indicator is disabled)', () => {
      const hot = handsontable({
        data: [{ id: 'Short', name: 'Somewhat long', lastName: 'The very very very longest one' }],
        rowHeaders: true,
        colHeaders: true,
        hiddenColumns: {
          columns: [0, 1],
        },
        columns: [
          { data: 'id', title: 'Identifier' },
          { data: 'name', title: 'Name' },
          { data: 'lastName', title: 'Last Name' },
        ],
        autoColumnSize: true,
      });

      expect(hot.getColWidth(0)).toBe(0);
      expect(hot.getColWidth(1)).toBe(0);
      expect([216, 229, 247, 260, 261]).toEqual(jasmine.arrayContaining([hot.getColWidth(2)]));
    });

    it('should return proper values from the `getColWidth` function when the `ManualColumnResize` plugin define sizes for some columns', () => {
      const hot = handsontable({
        data: Handsontable.helper.createSpreadsheetData(1, 5),
        hiddenColumns: {
          columns: [0, 2],
        },
        stretchH: 'all',
        manualColumnResize: [10, 11, 12, 13, 14],
      });

      expect(hot.getColWidth(0)).toBe(0);
      expect(hot.getColWidth(1)).toBe(11);
      expect(hot.getColWidth(2)).toBe(0);
      expect(hot.getColWidth(3)).toBe(13);
      expect(hot.getColWidth(4)).toBe(14);
    });

    it('should return proper values from the `getColHeader` function', () => {
      const hot = handsontable({
        data: [{ id: 'Short', name: 'Somewhat long', lastName: 'The very very very longest one' }],
        rowHeaders: true,
        colHeaders: true,
        hiddenColumns: {
          columns: [0, 1],
        },
        columns: [
          { data: 'id', title: 'Identifier' },
          { data: 'name', title: 'Name' },
          { data: 'lastName', title: 'Last Name' },
        ],
        autoColumnSize: true,
      });

      expect(hot.getColHeader(0)).toBe('Identifier');
      expect(hot.getColHeader(1)).toBe('Name');
      expect(hot.getColHeader(2)).toBe('Last Name');
    });
  });

  describe('cooperation with the `stretchH` option', () => {
    it('should stretch all columns to a window size', () => {
      const stretchedColumns = new Set();

      handsontable({
        data: Handsontable.helper.createSpreadsheetData(1, 5),
        hiddenColumns: {
          columns: [0, 2],
        },
        stretchH: 'all',
        beforeStretchingColumnWidth(width, column) {
          stretchedColumns.add(column);
        }
      });

      expect($(getHtCore()).find('td')[0].offsetWidth).toBeAroundValue(document.documentElement.clientWidth / 3, 2);
      expect($(getHtCore()).find('td')[1].offsetWidth).toBeAroundValue(document.documentElement.clientWidth / 3, 2);
      expect($(getHtCore()).find('td')[2].offsetWidth).toBeAroundValue(document.documentElement.clientWidth / 3, 2);
      expect(Array.from(stretchedColumns.values())).toEqual([1, 3, 4]);
    });

    it('should work properly when the `ManualColumnResize` plugin define sizes for some columns', () => {
      const hot = handsontable({
        data: Handsontable.helper.createSpreadsheetData(1, 5),
        hiddenColumns: {
          columns: [0, 2],
        },
        stretchH: 'all',
        manualColumnResize: [10, 11, 12, 13, 14],
      });

      expect(hot.getColWidth(0)).toBe(0);
      // Rendered index: 0, visual index: 1
      expect($(getHtCore()).find('td')[0].offsetWidth).toBe(11);
      expect(hot.getColWidth(1)).toBe(11);
      expect(hot.getColWidth(2)).toBe(0);
      // Rendered index: 1, visual index: 3
      expect($(getHtCore()).find('td')[1].offsetWidth).toBe(13);
      expect(hot.getColWidth(3)).toBe(13);
    });
  });

  describe('cooperation with the `MergeCells` plugin', () => {
    it('should display properly merged cells basing on the settings', () => {
      handsontable({
        data: Handsontable.helper.createSpreadsheetObjectData(5, 5),
        mergeCells: [
          { row: 0, col: 0, rowspan: 2, colspan: 3 }
        ],
        hiddenColumns: {
          columns: [1],
        }
      });

      expect(getData()).toEqual([
        ['A1', null, null, 'D1', 'E1'],
        [null, null, null, 'D2', 'E2'],
        ['A3', 'B3', 'C3', 'D3', 'E3'],
        ['A4', 'B4', 'C4', 'D4', 'E4'],
        ['A5', 'B5', 'C5', 'D5', 'E5'],
      ]);

      expect($(getHtCore())[0].offsetWidth).toBe(200);
      expect($(getHtCore()).find('td')[0].offsetWidth).toBe(100);

      getPlugin('hiddenColumns').showColumns([1]);
      render();

      expect($(getHtCore())[0].offsetWidth).toBe(250);
      expect($(getHtCore()).find('td')[0].offsetWidth).toBe(150);

      getPlugin('hiddenColumns').hideColumns([1]);
      render();

      expect($(getHtCore())[0].offsetWidth).toBe(200);
      expect($(getHtCore()).find('td')[0].offsetWidth).toBe(100);
    });

    it('should display properly merged cells containing hidden columns (merge area from visible cell to visible cell)', () => {
      handsontable({
        data: Handsontable.helper.createSpreadsheetData(1, 5),
        hiddenColumns: {
          columns: [0, 2, 4],
        },
        mergeCells: true
      });

      getPlugin('mergeCells').merge(0, 1, 0, 3);

      // Merged from visual column index 1 (visible) to visual column index 3 (visible).
      //                                |     merge     |
      expect(getData()).toEqual([['A1', 'B1', null, null, 'E1']]);
      expect($(getHtCore()).find('td')[0].innerText).toBe('B1');
      // Only two columns have been visible from the start.
      expect($(getHtCore())[0].offsetWidth).toBe(100);
      expect($(getHtCore()).find('td')[0].offsetWidth).toBe(100);

      getPlugin('hiddenColumns').showColumns([2]);
      render();

      expect($(getHtCore())[0].offsetWidth).toBe(150);
      expect($(getHtCore()).find('td')[0].offsetWidth).toBe(150);

      getPlugin('hiddenColumns').hideColumns([2]);
      render();

      expect($(getHtCore())[0].offsetWidth).toBe(100);
      expect($(getHtCore()).find('td')[0].offsetWidth).toBe(100);

      getPlugin('hiddenColumns').showColumns([0, 2, 4]);
      render();

      expect($(getHtCore())[0].offsetWidth).toBe(250);
      expect($(getHtCore()).find('td')[1].offsetWidth).toBe(150);
    });

    it('should display properly merged cells containing hidden columns (merge area from invisible cell to visible cell)', () => {
      handsontable({
        data: Handsontable.helper.createSpreadsheetData(1, 5),
        hiddenColumns: {
          columns: [0, 2, 4],
        },
        mergeCells: true
      });

      getPlugin('mergeCells').merge(0, 0, 0, 3);

      // Merged from visual column index 0 (invisible) to visual column index 3 (visible).
      //                         |        merge         |
      expect(getData()).toEqual([['A1', null, null, null, 'E1']]);

      // TODO: It should work when issue #6871 will be fixed.
      // expect($(getHtCore()).find('td')[0].innerText).toBe('A1');

      // Only two columns have been visible from the start.
      expect($(getHtCore())[0].offsetWidth).toBe(100);
      expect($(getHtCore()).find('td')[0].offsetWidth).toBe(100);

      getPlugin('hiddenColumns').showColumns([0]);
      render();

      expect($(getHtCore()).find('td')[0].innerText).toBe('A1');
      expect($(getHtCore())[0].offsetWidth).toBe(150);
      expect($(getHtCore()).find('td')[0].offsetWidth).toBe(150);

      getPlugin('hiddenColumns').showColumns([2]);
      render();

      expect($(getHtCore())[0].offsetWidth).toBe(200);
      expect($(getHtCore()).find('td')[0].offsetWidth).toBe(200);

      getPlugin('hiddenColumns').hideColumns([0, 2]);
      render();

      expect($(getHtCore())[0].offsetWidth).toBe(100);
      expect($(getHtCore()).find('td')[0].offsetWidth).toBe(100);

      getPlugin('hiddenColumns').showColumns([0, 2, 4]);
      render();

      expect($(getHtCore())[0].offsetWidth).toBe(250);
      expect($(getHtCore()).find('td')[0].offsetWidth).toBe(200);
    });

    it('should display properly merged cells containing hidden columns (merge area from visible cell to invisible cell)', () => {
      handsontable({
        data: Handsontable.helper.createSpreadsheetData(1, 5),
        hiddenColumns: {
          columns: [0, 2, 4],
        },
        mergeCells: true
      });

      getPlugin('mergeCells').merge(0, 1, 0, 4);

      // Merged from visual column index 1 (visible) to visual column index 4 (invisible).
      //                                |        merge        |
      expect(getData()).toEqual([['A1', 'B1', null, null, null]]);
      expect($(getHtCore()).find('td')[0].innerText).toBe('B1');
      // Only two columns have been visible from the start.
      expect($(getHtCore())[0].offsetWidth).toBe(100);
      expect($(getHtCore()).find('td')[0].offsetWidth).toBe(100);

      getPlugin('hiddenColumns').showColumns([2]);
      render();

      expect($(getHtCore())[0].offsetWidth).toBe(150);
      expect($(getHtCore()).find('td')[0].offsetWidth).toBe(150);

      getPlugin('hiddenColumns').showColumns([4]);
      render();

      expect($(getHtCore())[0].offsetWidth).toBe(200);
      expect($(getHtCore()).find('td')[0].offsetWidth).toBe(200);

      getPlugin('hiddenColumns').hideColumns([2, 4]);
      render();

      expect($(getHtCore())[0].offsetWidth).toBe(100);
      expect($(getHtCore()).find('td')[0].offsetWidth).toBe(100);

      getPlugin('hiddenColumns').showColumns([0, 2, 4]);
      render();

      expect($(getHtCore())[0].offsetWidth).toBe(250);
      expect($(getHtCore()).find('td')[1].offsetWidth).toBe(200);
    });

    it('should display properly merged cells containing hidden columns (merge area from invisible cell to invisible cell)', () => {
      handsontable({
        data: Handsontable.helper.createSpreadsheetData(1, 5),
        hiddenColumns: {
          columns: [0, 2, 4],
        },
        mergeCells: true
      });

      getPlugin('mergeCells').merge(0, 0, 0, 4);

      // Merged from visual column index 0 (invisible) to visual column index 4 (invisible).
      //                          |           merge           |
      expect(getData()).toEqual([['A1', null, null, null, null]]);

      // TODO: It should work when issue #6871 will be fixed.
      // expect($(getHtCore()).find('td')[0].innerText).toBe('A1');

      // Only two columns have been visible from the start.
      expect($(getHtCore())[0].offsetWidth).toBe(100);
      expect($(getHtCore()).find('td')[0].offsetWidth).toBe(100);

      getPlugin('hiddenColumns').showColumns([0]);
      render();

      expect($(getHtCore()).find('td')[0].innerText).toBe('A1');
      expect($(getHtCore())[0].offsetWidth).toBe(150);
      expect($(getHtCore()).find('td')[0].offsetWidth).toBe(150);

      getPlugin('hiddenColumns').showColumns([2]);
      render();

      expect($(getHtCore())[0].offsetWidth).toBe(200);
      expect($(getHtCore()).find('td')[0].offsetWidth).toBe(200);

      getPlugin('hiddenColumns').showColumns([4]);
      render();

      expect($(getHtCore())[0].offsetWidth).toBe(250);
      expect($(getHtCore()).find('td')[0].offsetWidth).toBe(250);

      getPlugin('hiddenColumns').hideColumns([0, 2, 4]);
      render();

      expect($(getHtCore())[0].offsetWidth).toBe(100);
      expect($(getHtCore()).find('td')[0].offsetWidth).toBe(100);

      getPlugin('hiddenColumns').showColumns([0, 2, 4]);
      render();

      expect($(getHtCore())[0].offsetWidth).toBe(250);
      expect($(getHtCore()).find('td')[0].offsetWidth).toBe(250);
    });

    it('should return proper values from the `getCell` function', () => {
      handsontable({
        data: Handsontable.helper.createSpreadsheetData(1, 5),
        hiddenColumns: {
          columns: [0, 2, 4],
        },
        mergeCells: true
      });

      getPlugin('mergeCells').merge(0, 1, 0, 3);

      expect(getCell(0, 0)).toBe(null);
      expect(getCell(0, 1)).toBe($(getHtCore()).find('td')[0]);
      expect(getCell(0, 2)).toBe(null);
      expect(getCell(0, 3)).toBe($(getHtCore()).find('td')[0]);
      expect(getCell(0, 4)).toBe(null);

      getPlugin('hiddenColumns').showColumns([2]);
      render();

      expect(getCell(0, 0)).toBe(null);
      expect(getCell(0, 1)).toBe($(getHtCore()).find('td')[0]);
      expect(getCell(0, 2)).toBe($(getHtCore()).find('td')[0]);
      expect(getCell(0, 3)).toBe($(getHtCore()).find('td')[0]);
      expect(getCell(0, 4)).toBe(null);
    });

    it('should translate column indexes properly - regression check', () => {
      // An error have been thrown and too many columns have been drawn in the specific case. There haven't been done
      // index translation (from renderable to visual columns indexes and the other way around).

      handsontable({
        data: Handsontable.helper.createSpreadsheetData(1, 7),
        hiddenColumns: {
          columns: [0, 2],
        },
        mergeCells: true
      });

      getPlugin('mergeCells').merge(0, 3, 0, 5);

      // The same as at the start.
      expect($(getHtCore()).find('td').length).toBe(5);
      // Still the same width for the whole table.
      expect($(getHtCore())[0].offsetWidth).toBe(250);
      expect($(getHtCore()).find('td')[1].offsetWidth).toBe(150);
    });

    it('should select proper cell when calling the `selectCell` within area of merge', () => {
      handsontable({
        data: Handsontable.helper.createSpreadsheetData(1, 5),
        hiddenColumns: {
          columns: [0, 2],
        },
        mergeCells: [
          { row: 0, col: 1, rowspan: 1, colspan: 4 }
        ]
      });

      selectCell(0, 1);

      // Second and third columns are not displayed (CSS - display: none).
      expect(`
      | # :   :   |
      `).toBeMatchToSelectionPattern();
      expect(getSelected()).toEqual([[0, 1, 0, 4]]);
      expect(getSelectedRangeLast().highlight.row).toBe(0);
      expect(getSelectedRangeLast().highlight.col).toBe(1);
      expect(getSelectedRangeLast().from.row).toBe(0);
      expect(getSelectedRangeLast().from.col).toBe(1);
      expect(getSelectedRangeLast().to.row).toBe(0);
      expect(getSelectedRangeLast().to.col).toBe(4);

      deselectCell();
      selectCell(0, 2);

      // Second and third columns are not displayed (CSS - display: none).
      expect(`
      | # :   :   |
      `).toBeMatchToSelectionPattern();
      expect(getSelected()).toEqual([[0, 1, 0, 4]]);
      expect(getSelectedRangeLast().highlight.row).toBe(0);
      expect(getSelectedRangeLast().highlight.col).toBe(1);
      expect(getSelectedRangeLast().from.row).toBe(0);
      expect(getSelectedRangeLast().from.col).toBe(1);
      expect(getSelectedRangeLast().to.row).toBe(0);
      expect(getSelectedRangeLast().to.col).toBe(4);

      deselectCell();
      selectCell(0, 3);

      // Second and third columns are not displayed (CSS - display: none).
      expect(`
      | # :   :   |
      `).toBeMatchToSelectionPattern();
      expect(getSelected()).toEqual([[0, 1, 0, 4]]);
      expect(getSelectedRangeLast().highlight.row).toBe(0);
      expect(getSelectedRangeLast().highlight.col).toBe(1);
      expect(getSelectedRangeLast().from.row).toBe(0);
      expect(getSelectedRangeLast().from.col).toBe(1);
      expect(getSelectedRangeLast().to.row).toBe(0);
      expect(getSelectedRangeLast().to.col).toBe(4);

      // TODO: `selectCell(0, 4)` should give the same effect. There is bug at least from Handsontable 7.
    });

    it('should open properly merged cells containing hidden columns (merge area from visible cell to visible cell)', () => {
      handsontable({
        data: Handsontable.helper.createSpreadsheetData(1, 5),
        hiddenColumns: {
          columns: [0, 2, 4],
        },
        mergeCells: true
      });

      getPlugin('mergeCells').merge(0, 1, 0, 3);

      selectCell(0, 1);
      keyDownUp('enter');

      let editor = getActiveEditor();

      expect(editor.isOpened()).toBe(true);
      expect(editor.isInFullEditMode()).toBe(true);
      expect(spec().$container.find('.handsontableInputHolder textarea').val()).toEqual('B1');

      // Closing the editor.
      keyDownUp('enter');

      editor = getActiveEditor();

      expect(editor.isOpened()).toBe(false);
      expect(editor.isInFullEditMode()).toBe(false);

      selectCell(0, 2);
      keyDownUp('enter');

      editor = getActiveEditor();

      expect(editor.isOpened()).toBe(true);
      expect(editor.isInFullEditMode()).toBe(true);
      expect(spec().$container.find('.handsontableInputHolder textarea').val()).toEqual('B1');

      // Closing the editor.
      keyDownUp('enter');

      editor = getActiveEditor();

      expect(editor.isOpened()).toBe(false);
      expect(editor.isInFullEditMode()).toBe(false);

      selectCell(0, 3);
      keyDownUp('enter');

      editor = getActiveEditor();

      expect(editor.isOpened()).toBe(true);
      expect(editor.isInFullEditMode()).toBe(true);
      expect(spec().$container.find('.handsontableInputHolder textarea').val()).toEqual('B1');

      // Closing the editor.
      keyDownUp('enter');

      editor = getActiveEditor();

      expect(editor.isOpened()).toBe(false);
      expect(editor.isInFullEditMode()).toBe(false);

      // Double click on the first visible cell (merged area).
      mouseDoubleClick(spec().$container.find('tr:eq(0) td:eq(0)'));

      editor = getActiveEditor();

      expect(editor.isOpened()).toBe(true);
      expect(editor.isInFullEditMode()).toBe(true);
      expect(spec().$container.find('.handsontableInputHolder textarea').val()).toEqual('B1');
    });

    it('should open properly merged cells containing hidden columns (merge area from invisible cell to visible cell)', () => {
      handsontable({
        data: Handsontable.helper.createSpreadsheetData(1, 5),
        hiddenColumns: {
          columns: [0, 2, 4],
        },
        mergeCells: true
      });

      getPlugin('mergeCells').merge(0, 0, 0, 3);

      selectCell(0, 0);
      keyDownUp('enter');

      let editor = getActiveEditor();

      expect(editor.isOpened()).toBe(true);
      expect(editor.isInFullEditMode()).toBe(true);
      expect(spec().$container.find('.handsontableInputHolder textarea').val()).toEqual('A1');

      // Closing the editor.
      keyDownUp('enter');

      editor = getActiveEditor();

      expect(editor.isOpened()).toBe(false);
      expect(editor.isInFullEditMode()).toBe(false);

      selectCell(0, 1);
      keyDownUp('enter');

      expect(spec().$container.find('.handsontableInputHolder textarea').val()).toEqual('A1');

      // Closing the editor.
      keyDownUp('enter');

      editor = getActiveEditor();

      expect(editor.isOpened()).toBe(false);
      expect(editor.isInFullEditMode()).toBe(false);

      selectCell(0, 2);
      keyDownUp('enter');

      editor = getActiveEditor();

      expect(editor.isOpened()).toBe(true);
      expect(editor.isInFullEditMode()).toBe(true);
      expect(spec().$container.find('.handsontableInputHolder textarea').val()).toEqual('A1');

      // Closing the editor.
      keyDownUp('enter');

      editor = getActiveEditor();

      expect(editor.isOpened()).toBe(false);
      expect(editor.isInFullEditMode()).toBe(false);

      selectCell(0, 3);
      keyDownUp('enter');

      editor = getActiveEditor();

      expect(editor.isOpened()).toBe(true);
      expect(editor.isInFullEditMode()).toBe(true);
      expect(spec().$container.find('.handsontableInputHolder textarea').val()).toEqual('A1');

      // Closing the editor.
      keyDownUp('enter');

      editor = getActiveEditor();

      expect(editor.isOpened()).toBe(false);
      expect(editor.isInFullEditMode()).toBe(false);

      // Double click on the first visible cell (merged area).
      mouseDoubleClick(spec().$container.find('tr:eq(0) td:eq(0)'));

      editor = getActiveEditor();

      expect(editor.isOpened()).toBe(true);
      expect(editor.isInFullEditMode()).toBe(true);
      expect(spec().$container.find('.handsontableInputHolder textarea').val()).toEqual('A1');
    });

    it('should open properly merged cells containing hidden columns (merge area from visible cell to invisible cell)', () => {
      handsontable({
        data: Handsontable.helper.createSpreadsheetData(1, 5),
        hiddenColumns: {
          columns: [0, 2, 4],
        },
        mergeCells: true
      });

      getPlugin('mergeCells').merge(0, 1, 0, 4);

      selectCell(0, 1);
      keyDownUp('enter');

      let editor = getActiveEditor();

      expect(editor.isOpened()).toBe(true);
      expect(editor.isInFullEditMode()).toBe(true);
      expect(spec().$container.find('.handsontableInputHolder textarea').val()).toEqual('B1');

      // Closing the editor.
      keyDownUp('enter');

      editor = getActiveEditor();

      expect(editor.isOpened()).toBe(false);
      expect(editor.isInFullEditMode()).toBe(false);

      selectCell(0, 2);
      keyDownUp('enter');

      editor = getActiveEditor();

      expect(editor.isOpened()).toBe(true);
      expect(editor.isInFullEditMode()).toBe(true);
      expect(spec().$container.find('.handsontableInputHolder textarea').val()).toEqual('B1');

      // Closing the editor.
      keyDownUp('enter');

      editor = getActiveEditor();

      expect(editor.isOpened()).toBe(false);
      expect(editor.isInFullEditMode()).toBe(false);

      selectCell(0, 3);
      keyDownUp('enter');

      editor = getActiveEditor();

      expect(editor.isOpened()).toBe(true);
      expect(editor.isInFullEditMode()).toBe(true);
      expect(spec().$container.find('.handsontableInputHolder textarea').val()).toEqual('B1');

      // Closing the editor.
      keyDownUp('enter');

      editor = getActiveEditor();

      expect(editor.isOpened()).toBe(false);
      expect(editor.isInFullEditMode()).toBe(false);

      selectCell(0, 4);
      keyDownUp('enter');

      editor = getActiveEditor();

      expect(editor.isOpened()).toBe(true);
      expect(editor.isInFullEditMode()).toBe(true);
      expect(spec().$container.find('.handsontableInputHolder textarea').val()).toEqual('B1');

      // Closing the editor.
      keyDownUp('enter');

      editor = getActiveEditor();

      expect(editor.isOpened()).toBe(false);
      expect(editor.isInFullEditMode()).toBe(false);

      // Double click on the first visible cell (merged area).
      mouseDoubleClick(spec().$container.find('tr:eq(0) td:eq(0)'));

      editor = getActiveEditor();

      expect(editor.isOpened()).toBe(true);
      expect(editor.isInFullEditMode()).toBe(true);
      expect(spec().$container.find('.handsontableInputHolder textarea').val()).toEqual('B1');
    });

    it('should open properly merged cells containing hidden columns (merge area from invisible cell to invisible cell)', () => {
      handsontable({
        data: Handsontable.helper.createSpreadsheetData(1, 5),
        hiddenColumns: {
          columns: [0, 2, 4],
        },
        mergeCells: true
      });

      getPlugin('mergeCells').merge(0, 0, 0, 4);

      selectCell(0, 0);
      keyDownUp('enter');

      let editor = getActiveEditor();

      expect(editor.isOpened()).toBe(true);
      expect(editor.isInFullEditMode()).toBe(true);
      expect(spec().$container.find('.handsontableInputHolder textarea').val()).toEqual('A1');

      // Closing the editor.
      keyDownUp('enter');

      editor = getActiveEditor();

      expect(editor.isOpened()).toBe(false);
      expect(editor.isInFullEditMode()).toBe(false);

      selectCell(0, 1);
      keyDownUp('enter');

      editor = getActiveEditor();

      expect(editor.isOpened()).toBe(true);
      expect(editor.isInFullEditMode()).toBe(true);
      expect(spec().$container.find('.handsontableInputHolder textarea').val()).toEqual('A1');

      // Closing the editor.
      keyDownUp('enter');

      editor = getActiveEditor();

      expect(editor.isOpened()).toBe(false);
      expect(editor.isInFullEditMode()).toBe(false);

      selectCell(0, 2);
      keyDownUp('enter');

      editor = getActiveEditor();

      expect(editor.isOpened()).toBe(true);
      expect(editor.isInFullEditMode()).toBe(true);
      expect(spec().$container.find('.handsontableInputHolder textarea').val()).toEqual('A1');

      // Closing the editor.
      keyDownUp('enter');

      editor = getActiveEditor();

      expect(editor.isOpened()).toBe(false);
      expect(editor.isInFullEditMode()).toBe(false);

      selectCell(0, 3);
      keyDownUp('enter');

      editor = getActiveEditor();

      expect(editor.isOpened()).toBe(true);
      expect(editor.isInFullEditMode()).toBe(true);
      expect(spec().$container.find('.handsontableInputHolder textarea').val()).toEqual('A1');

      // Closing the editor.
      keyDownUp('enter');

      editor = getActiveEditor();

      expect(editor.isOpened()).toBe(false);
      expect(editor.isInFullEditMode()).toBe(false);

      selectCell(0, 4);
      keyDownUp('enter');

      editor = getActiveEditor();

      expect(editor.isOpened()).toBe(true);
      expect(editor.isInFullEditMode()).toBe(true);
      expect(spec().$container.find('.handsontableInputHolder textarea').val()).toEqual('A1');

      // Closing the editor.
      keyDownUp('enter');

      editor = getActiveEditor();

      expect(editor.isOpened()).toBe(false);
      expect(editor.isInFullEditMode()).toBe(false);

      // Double click on the first visible cell (merged area).
      mouseDoubleClick(spec().$container.find('tr:eq(0) td:eq(0)'));

      editor = getActiveEditor();

      expect(editor.isOpened()).toBe(true);
      expect(editor.isInFullEditMode()).toBe(true);
      expect(spec().$container.find('.handsontableInputHolder textarea').val()).toEqual('A1');
    });

    it('should edit merged cells properly (merge area from visible cell to visible cell)', () => {
      handsontable({
        data: Handsontable.helper.createSpreadsheetData(1, 5),
        hiddenColumns: {
          columns: [0, 2, 4],
        },
        mergeCells: [
          { row: 0, col: 1, rowspan: 1, colspan: 3 }
        ]
      });

      // Double click on the first visible cell (merged area).
      mouseDoubleClick(spec().$container.find('tr:eq(0) td:eq(0)'));

      const textarea = spec().$container.find('.handsontableInputHolder textarea')[0];

      textarea.value = 'Edited value';

      // Closing the editor.
      keyDownUp('enter');

      expect(getData()).toEqual([['A1', 'Edited value', null, null, 'E1']]);
    });

    it('should edit merged cells properly (merge area from invisible cell to visible cell)', () => {
      handsontable({
        data: Handsontable.helper.createSpreadsheetData(1, 5),
        hiddenColumns: {
          columns: [0, 2, 4],
        },
        mergeCells: [
          { row: 0, col: 0, rowspan: 1, colspan: 4 }
        ]
      });

      // Double click on the first visible cell (merged area).
      mouseDoubleClick(spec().$container.find('tr:eq(0) td:eq(0)'));

      const textarea = spec().$container.find('.handsontableInputHolder textarea')[0];

      textarea.value = 'Edited value';

      // Closing the editor.
      keyDownUp('enter');

      expect(getData()).toEqual([['Edited value', null, null, null, 'E1']]);
    });

    it('should edit merged cells properly (merge area from visible cell to invisible cell)', () => {
      handsontable({
        data: Handsontable.helper.createSpreadsheetData(1, 5),
        hiddenColumns: {
          columns: [0, 2, 4],
        },
        mergeCells: [
          { row: 0, col: 1, rowspan: 1, colspan: 4 }
        ],
      });

      // Double click on the first visible cell (merged area).
      mouseDoubleClick(spec().$container.find('tr:eq(0) td:eq(0)'));

      const textarea = spec().$container.find('.handsontableInputHolder textarea')[0];

      textarea.value = 'Edited value';

      // Closing the editor.
      keyDownUp('enter');

      expect(getData()).toEqual([['A1', 'Edited value', null, null, null]]);
    });

    it('should edit merged cells properly (merge area from invisible cell to invisible cell)', () => {
      handsontable({
        data: Handsontable.helper.createSpreadsheetData(1, 5),
        hiddenColumns: {
          columns: [0, 2, 4],
        },
        mergeCells: [
          { row: 0, col: 0, rowspan: 1, colspan: 5 }
        ],
      });

      // Double click on the first visible cell (merged area).
      mouseDoubleClick(spec().$container.find('tr:eq(0) td:eq(0)'));

      const textarea = spec().$container.find('.handsontableInputHolder textarea')[0];

      textarea.value = 'Edited value';

      // Closing the editor.
      keyDownUp('enter');

      expect(getData()).toEqual([['Edited value', null, null, null, null]]);
    });

    it('should work properly when hidden column is read only', () => {
      handsontable({
        data: Handsontable.helper.createSpreadsheetData(1, 5),
        hiddenColumns: {
          columns: [0, 2, 4],
        },
        mergeCells: [
          { row: 0, col: 0, rowspan: 1, colspan: 5 }
        ],
        cells(physicalRow, physicalColumn) {
          const cellProperties = {};
          const visualRowIndex = this.instance.toVisualRow(physicalRow);
          const visualColIndex = this.instance.toVisualColumn(physicalColumn);

          if (visualRowIndex === 0 && visualColIndex === 0) {
            cellProperties.readOnly = true;
          }

          return cellProperties;
        }
      });

      // Double click on the first visible cell (merged area).
      mouseDoubleClick(spec().$container.find('tr:eq(0) td:eq(0)'));

      let editor = getActiveEditor();

      expect(editor).toBeUndefined();

      // Try of opening the editor.
      keyDownUp('enter');

      editor = getActiveEditor();

      expect(editor).toBeUndefined();
    });

    it('should work properly when editor is set to `false` for hidden column', () => {
      handsontable({
        data: Handsontable.helper.createSpreadsheetData(1, 5),
        hiddenColumns: {
          columns: [0, 2, 4],
        },
        mergeCells: [
          { row: 0, col: 0, rowspan: 1, colspan: 5 }
        ],
        cells(physicalRow, physicalColumn) {
          const cellProperties = {};
          const visualRowIndex = this.instance.toVisualRow(physicalRow);
          const visualColIndex = this.instance.toVisualColumn(physicalColumn);

          if (visualRowIndex === 0 && visualColIndex === 0) {
            cellProperties.editor = false;
          }

          return cellProperties;
        }
      });

      // Double click on the first visible cell (merged area).
      mouseDoubleClick(spec().$container.find('tr:eq(0) td:eq(0)'));

      let editor = getActiveEditor();

      expect(editor).toBeUndefined();

      // Try of opening the editor.
      keyDownUp('enter');

      editor = getActiveEditor();

      expect(editor).toBeUndefined();
    });

    it('should open properly merged cells containing hidden columns (merge area from visible cell to visible cell)', () => {
      handsontable({
        data: Handsontable.helper.createSpreadsheetData(1, 5),
        hiddenColumns: {
          columns: [0, 2, 4],
        },
        mergeCells: true
      });

      getPlugin('mergeCells').merge(0, 1, 0, 3);

      selectCell(0, 1);
      keyDownUp('enter');

      let editor = getActiveEditor();

      expect(editor.isOpened()).toBe(true);
      expect(editor.isInFullEditMode()).toBe(true);
      expect(spec().$container.find('.handsontableInputHolder textarea').val()).toEqual('B1');

      // Closing the editor.
      keyDownUp('enter');

      editor = getActiveEditor();

      expect(editor.isOpened()).toBe(false);
      expect(editor.isInFullEditMode()).toBe(false);

      selectCell(0, 2);
      keyDownUp('enter');

      editor = getActiveEditor();

      expect(editor.isOpened()).toBe(true);
      expect(editor.isInFullEditMode()).toBe(true);
      expect(spec().$container.find('.handsontableInputHolder textarea').val()).toEqual('B1');

      // Closing the editor.
      keyDownUp('enter');

      editor = getActiveEditor();

      expect(editor.isOpened()).toBe(false);
      expect(editor.isInFullEditMode()).toBe(false);

      selectCell(0, 3);
      keyDownUp('enter');

      editor = getActiveEditor();

      expect(editor.isOpened()).toBe(true);
      expect(editor.isInFullEditMode()).toBe(true);
      expect(spec().$container.find('.handsontableInputHolder textarea').val()).toEqual('B1');

      // Closing the editor.
      keyDownUp('enter');

      editor = getActiveEditor();

      expect(editor.isOpened()).toBe(false);
      expect(editor.isInFullEditMode()).toBe(false);

      // Double click on the first visible cell (merged area).
      mouseDoubleClick(spec().$container.find('tr:eq(0) td:eq(0)'));

      editor = getActiveEditor();

      expect(editor.isOpened()).toBe(true);
      expect(editor.isInFullEditMode()).toBe(true);
      expect(spec().$container.find('.handsontableInputHolder textarea').val()).toEqual('B1');
    });

    it('should open properly merged cells containing hidden columns (merge area from invisible cell to visible cell)', () => {
      handsontable({
        data: Handsontable.helper.createSpreadsheetData(1, 5),
        hiddenColumns: {
          columns: [0, 2, 4],
        },
        mergeCells: true
      });

      getPlugin('mergeCells').merge(0, 0, 0, 3);

      selectCell(0, 0);
      keyDownUp('enter');

      let editor = getActiveEditor();

      expect(editor.isOpened()).toBe(true);
      expect(editor.isInFullEditMode()).toBe(true);
      expect(spec().$container.find('.handsontableInputHolder textarea').val()).toEqual('A1');

      // Closing the editor.
      keyDownUp('enter');

      editor = getActiveEditor();

      expect(editor.isOpened()).toBe(false);
      expect(editor.isInFullEditMode()).toBe(false);

      selectCell(0, 1);
      keyDownUp('enter');

      expect(spec().$container.find('.handsontableInputHolder textarea').val()).toEqual('A1');

      // Closing the editor.
      keyDownUp('enter');

      editor = getActiveEditor();

      expect(editor.isOpened()).toBe(false);
      expect(editor.isInFullEditMode()).toBe(false);

      selectCell(0, 2);
      keyDownUp('enter');

      editor = getActiveEditor();

      expect(editor.isOpened()).toBe(true);
      expect(editor.isInFullEditMode()).toBe(true);
      expect(spec().$container.find('.handsontableInputHolder textarea').val()).toEqual('A1');

      // Closing the editor.
      keyDownUp('enter');

      editor = getActiveEditor();

      expect(editor.isOpened()).toBe(false);
      expect(editor.isInFullEditMode()).toBe(false);

      selectCell(0, 3);
      keyDownUp('enter');

      editor = getActiveEditor();

      expect(editor.isOpened()).toBe(true);
      expect(editor.isInFullEditMode()).toBe(true);
      expect(spec().$container.find('.handsontableInputHolder textarea').val()).toEqual('A1');

      // Closing the editor.
      keyDownUp('enter');

      editor = getActiveEditor();

      expect(editor.isOpened()).toBe(false);
      expect(editor.isInFullEditMode()).toBe(false);

      // Double click on the first visible cell (merged area).
      mouseDoubleClick(spec().$container.find('tr:eq(0) td:eq(0)'));

      editor = getActiveEditor();

      expect(editor.isOpened()).toBe(true);
      expect(editor.isInFullEditMode()).toBe(true);
      expect(spec().$container.find('.handsontableInputHolder textarea').val()).toEqual('A1');
    });

    it('should open properly merged cells containing hidden columns (merge area from visible cell to invisible cell)', () => {
      handsontable({
        data: Handsontable.helper.createSpreadsheetData(1, 5),
        hiddenColumns: {
          columns: [0, 2, 4],
        },
        mergeCells: true
      });

      getPlugin('mergeCells').merge(0, 1, 0, 4);

      selectCell(0, 1);
      keyDownUp('enter');

      let editor = getActiveEditor();

      expect(editor.isOpened()).toBe(true);
      expect(editor.isInFullEditMode()).toBe(true);
      expect(spec().$container.find('.handsontableInputHolder textarea').val()).toEqual('B1');

      // Closing the editor.
      keyDownUp('enter');

      editor = getActiveEditor();

      expect(editor.isOpened()).toBe(false);
      expect(editor.isInFullEditMode()).toBe(false);

      selectCell(0, 2);
      keyDownUp('enter');

      editor = getActiveEditor();

      expect(editor.isOpened()).toBe(true);
      expect(editor.isInFullEditMode()).toBe(true);
      expect(spec().$container.find('.handsontableInputHolder textarea').val()).toEqual('B1');

      // Closing the editor.
      keyDownUp('enter');

      editor = getActiveEditor();

      expect(editor.isOpened()).toBe(false);
      expect(editor.isInFullEditMode()).toBe(false);

      selectCell(0, 3);
      keyDownUp('enter');

      editor = getActiveEditor();

      expect(editor.isOpened()).toBe(true);
      expect(editor.isInFullEditMode()).toBe(true);
      expect(spec().$container.find('.handsontableInputHolder textarea').val()).toEqual('B1');

      // Closing the editor.
      keyDownUp('enter');

      editor = getActiveEditor();

      expect(editor.isOpened()).toBe(false);
      expect(editor.isInFullEditMode()).toBe(false);

      selectCell(0, 4);
      keyDownUp('enter');

      editor = getActiveEditor();

      expect(editor.isOpened()).toBe(true);
      expect(editor.isInFullEditMode()).toBe(true);
      expect(spec().$container.find('.handsontableInputHolder textarea').val()).toEqual('B1');

      // Closing the editor.
      keyDownUp('enter');

      editor = getActiveEditor();

      expect(editor.isOpened()).toBe(false);
      expect(editor.isInFullEditMode()).toBe(false);

      // Double click on the first visible cell (merged area).
      mouseDoubleClick(spec().$container.find('tr:eq(0) td:eq(0)'));

      editor = getActiveEditor();

      expect(editor.isOpened()).toBe(true);
      expect(editor.isInFullEditMode()).toBe(true);
      expect(spec().$container.find('.handsontableInputHolder textarea').val()).toEqual('B1');
    });

    it('should open properly merged cells containing hidden columns (merge area from invisible cell to invisible cell)', () => {
      handsontable({
        data: Handsontable.helper.createSpreadsheetData(1, 5),
        hiddenColumns: {
          columns: [0, 2, 4],
        },
        mergeCells: true
      });

      getPlugin('mergeCells').merge(0, 0, 0, 4);

      selectCell(0, 0);
      keyDownUp('enter');

      let editor = getActiveEditor();

      expect(editor.isOpened()).toBe(true);
      expect(editor.isInFullEditMode()).toBe(true);
      expect(spec().$container.find('.handsontableInputHolder textarea').val()).toEqual('A1');

      // Closing the editor.
      keyDownUp('enter');

      editor = getActiveEditor();

      expect(editor.isOpened()).toBe(false);
      expect(editor.isInFullEditMode()).toBe(false);

      selectCell(0, 1);
      keyDownUp('enter');

      editor = getActiveEditor();

      expect(editor.isOpened()).toBe(true);
      expect(editor.isInFullEditMode()).toBe(true);
      expect(spec().$container.find('.handsontableInputHolder textarea').val()).toEqual('A1');

      // Closing the editor.
      keyDownUp('enter');

      editor = getActiveEditor();

      expect(editor.isOpened()).toBe(false);
      expect(editor.isInFullEditMode()).toBe(false);

      selectCell(0, 2);
      keyDownUp('enter');

      editor = getActiveEditor();

      expect(editor.isOpened()).toBe(true);
      expect(editor.isInFullEditMode()).toBe(true);
      expect(spec().$container.find('.handsontableInputHolder textarea').val()).toEqual('A1');

      // Closing the editor.
      keyDownUp('enter');

      editor = getActiveEditor();

      expect(editor.isOpened()).toBe(false);
      expect(editor.isInFullEditMode()).toBe(false);

      selectCell(0, 3);
      keyDownUp('enter');

      editor = getActiveEditor();

      expect(editor.isOpened()).toBe(true);
      expect(editor.isInFullEditMode()).toBe(true);
      expect(spec().$container.find('.handsontableInputHolder textarea').val()).toEqual('A1');

      // Closing the editor.
      keyDownUp('enter');

      editor = getActiveEditor();

      expect(editor.isOpened()).toBe(false);
      expect(editor.isInFullEditMode()).toBe(false);

      selectCell(0, 4);
      keyDownUp('enter');

      editor = getActiveEditor();

      expect(editor.isOpened()).toBe(true);
      expect(editor.isInFullEditMode()).toBe(true);
      expect(spec().$container.find('.handsontableInputHolder textarea').val()).toEqual('A1');

      // Closing the editor.
      keyDownUp('enter');

      editor = getActiveEditor();

      expect(editor.isOpened()).toBe(false);
      expect(editor.isInFullEditMode()).toBe(false);

      // Double click on the first visible cell (merged area).
      mouseDoubleClick(spec().$container.find('tr:eq(0) td:eq(0)'));

      editor = getActiveEditor();

      expect(editor.isOpened()).toBe(true);
      expect(editor.isInFullEditMode()).toBe(true);
      expect(spec().$container.find('.handsontableInputHolder textarea').val()).toEqual('A1');
    });

    it('should edit merged cells properly (merge area from visible cell to visible cell)', () => {
      handsontable({
        data: Handsontable.helper.createSpreadsheetData(1, 5),
        hiddenColumns: {
          columns: [0, 2, 4],
        },
        mergeCells: [
          { row: 0, col: 1, rowspan: 1, colspan: 3 }
        ]
      });

      // Double click on the first visible cell (merged area).
      mouseDoubleClick(spec().$container.find('tr:eq(0) td:eq(0)'));

      const textarea = spec().$container.find('.handsontableInputHolder textarea')[0];

      textarea.value = 'Edited value';

      // Closing the editor.
      keyDownUp('enter');

      expect(getData()).toEqual([['A1', 'Edited value', null, null, 'E1']]);
    });

    it('should edit merged cells properly (merge area from invisible cell to visible cell)', () => {
      handsontable({
        data: Handsontable.helper.createSpreadsheetData(1, 5),
        hiddenColumns: {
          columns: [0, 2, 4],
        },
        mergeCells: [
          { row: 0, col: 0, rowspan: 1, colspan: 4 }
        ]
      });

      // Double click on the first visible cell (merged area).
      mouseDoubleClick(spec().$container.find('tr:eq(0) td:eq(0)'));

      const textarea = spec().$container.find('.handsontableInputHolder textarea')[0];

      textarea.value = 'Edited value';

      // Closing the editor.
      keyDownUp('enter');

      expect(getData()).toEqual([['Edited value', null, null, null, 'E1']]);
    });

    it('should edit merged cells properly (merge area from visible cell to invisible cell)', () => {
      handsontable({
        data: Handsontable.helper.createSpreadsheetData(1, 5),
        hiddenColumns: {
          columns: [0, 2, 4],
        },
        mergeCells: [
          { row: 0, col: 1, rowspan: 1, colspan: 4 }
        ],
      });

      // Double click on the first visible cell (merged area).
      mouseDoubleClick(spec().$container.find('tr:eq(0) td:eq(0)'));

      const textarea = spec().$container.find('.handsontableInputHolder textarea')[0];

      textarea.value = 'Edited value';

      // Closing the editor.
      keyDownUp('enter');

      expect(getData()).toEqual([['A1', 'Edited value', null, null, null]]);
    });

    it('should edit merged cells properly (merge area from invisible cell to invisible cell)', () => {
      handsontable({
        data: Handsontable.helper.createSpreadsheetData(1, 5),
        hiddenColumns: {
          columns: [0, 2, 4],
        },
        mergeCells: [
          { row: 0, col: 0, rowspan: 1, colspan: 5 }
        ],
      });

      // Double click on the first visible cell (merged area).
      mouseDoubleClick(spec().$container.find('tr:eq(0) td:eq(0)'));

      const textarea = spec().$container.find('.handsontableInputHolder textarea')[0];

      textarea.value = 'Edited value';

      // Closing the editor.
      keyDownUp('enter');

      expect(getData()).toEqual([['Edited value', null, null, null, null]]);
    });

    it('should populate merged cells properly (merge area from visible cell to visible cell)', () => {
      handsontable({
        data: Handsontable.helper.createSpreadsheetData(5, 5),
        hiddenColumns: {
          columns: [0, 2, 4],
        },
        mergeCells: [
          { row: 0, col: 1, rowspan: 1, colspan: 3 }
        ]
      });

      // Click on the first visible cell (merged area).
      simulateClick(spec().$container.find('tr:eq(0) td:eq(0)'));
      spec().$container.find('.wtBorder.current.corner').simulate('mousedown');
      spec().$container.find('tbody tr:eq(4) td:eq(1)').simulate('mouseover').simulate('mouseup');

      // TODO Empty strings should be equal to the `null` probably.
      expect(getData()).toEqual([
        ['A1', 'B1', null, null, 'E1'],
        ['A2', 'B1', '', '', 'E2'],
        ['A3', 'B1', '', '', 'E3'],
        ['A4', 'B1', '', '', 'E4'],
        ['A5', 'B1', '', '', 'E5'],
      ]);
    });

    it('should populate merged cells properly (merge area from invisible cell to visible cell)', () => {
      handsontable({
        data: Handsontable.helper.createSpreadsheetData(5, 5),
        hiddenColumns: {
          columns: [0, 2, 4],
        },
        mergeCells: [
          { row: 0, col: 0, rowspan: 1, colspan: 4 }
        ]
      });

      // Click on the first visible cell (merged area).
      simulateClick(spec().$container.find('tr:eq(0) td:eq(0)'));
      spec().$container.find('.wtBorder.current.corner').simulate('mousedown');
      spec().$container.find('tbody tr:eq(4) td:eq(1)').simulate('mouseover').simulate('mouseup');

      // TODO Empty strings should be equal to the `null` probably.
      expect(getData()).toEqual([
        ['A1', null, null, null, 'E1'],
        ['A1', '', '', '', 'E2'],
        ['A1', '', '', '', 'E3'],
        ['A1', '', '', '', 'E4'],
        ['A1', '', '', '', 'E5'],
      ]);
    });

    it('should populate merged cells properly (merge area from visible cell to invisible cell)', () => {
      handsontable({
        data: Handsontable.helper.createSpreadsheetData(5, 5),
        hiddenColumns: {
          columns: [0, 2, 4],
        },
        mergeCells: [
          { row: 0, col: 1, rowspan: 1, colspan: 4 }
        ],
      });

      // Click on the first visible cell (merged area).
      simulateClick(spec().$container.find('tr:eq(0) td:eq(0)'));
      spec().$container.find('.wtBorder.current.corner').simulate('mousedown');
      spec().$container.find('tbody tr:eq(4) td:eq(1)').simulate('mouseover').simulate('mouseup');

      // TODO Empty strings should be equal to the `null` probably.
      expect(getData()).toEqual([
        ['A1', 'B1', null, null, null],
        ['A2', 'B1', '', '', ''],
        ['A3', 'B1', '', '', ''],
        ['A4', 'B1', '', '', ''],
        ['A5', 'B1', '', '', ''],
      ]);
    });

    it('should populate merged cells properly (merge area from invisible cell to invisible cell)', () => {
      handsontable({
        data: Handsontable.helper.createSpreadsheetData(5, 5),
        hiddenColumns: {
          columns: [0, 2, 4],
        },
        mergeCells: [
          { row: 0, col: 0, rowspan: 1, colspan: 5 }
        ],
      });

      // Click on the first visible cell (merged area).
      simulateClick(spec().$container.find('tr:eq(0) td:eq(0)'));
      spec().$container.find('.wtBorder.current.corner').simulate('mousedown');
      spec().$container.find('tbody tr:eq(4) td:eq(1)').simulate('mouseover').simulate('mouseup');

      // TODO Empty strings should be equal to the `null` probably.
      expect(getData()).toEqual([
        ['A1', null, null, null, null],
        ['A1', '', '', '', ''],
        ['A1', '', '', '', ''],
        ['A1', '', '', '', ''],
        ['A1', '', '', '', ''],
      ]);
    });
  });

  describe('alter actions', () => {
    it('should update hidden column indexes after columns removal (removing not hidden columns)', () => {
      const hot = handsontable({
        data: Handsontable.helper.createSpreadsheetData(1, 10),
        hiddenColumns: true,
        manualColumnMove: [4, 0, 8, 5, 2, 6, 1, 7, 3, 9]
      });

      const plugin = getPlugin('hiddenColumns');

      plugin.hideColumns([6, 7, 8]); // visual column indexes after move (physical indexes: 1, 7, 3)
      alter('remove_col', 2, 3); // visual column index

      expect(plugin.isHidden(3)).toBe(true); // 6 -> 3
      expect(hot.getColWidth(3)).toEqual(0);
      expect(plugin.isHidden(4)).toBe(true); // 7 -> 4
      expect(hot.getColWidth(4)).toEqual(0);
      expect(plugin.isHidden(5)).toBe(true); // 8 -> 5
      expect(hot.getColWidth(5)).toEqual(0);

      expect(plugin.isHidden(6)).toBe(false);
      expect(hot.getColWidth(6)).toEqual(50);
      expect(plugin.isHidden(7)).toBe(false);
      expect(hot.getColWidth(7)).toEqual(50);
      expect(plugin.isHidden(8)).toBe(false);
      expect(hot.getColWidth(8)).toEqual(50);

      expect(spec().$container.find('tbody tr:eq(0) td:eq(0)').text()).toEqual('E1');
      expect(spec().$container.find('tbody tr:eq(0) td:eq(1)').text()).toEqual('A1');
      expect(spec().$container.find('tbody tr:eq(0) td:eq(2)').text()).toEqual('G1');
      expect(spec().$container.find('tbody tr:eq(0) td:eq(3)').text()).toEqual('J1');
      expect(getDataAtRow(0)).toEqual(['E1', 'A1', 'G1', 'B1', 'H1', 'D1', 'J1']);
    });

    it('should update hidden column indexes after columns removal (removing part of hidden columns)', () => {
      const hot = handsontable({
        data: Handsontable.helper.createSpreadsheetData(1, 10),
        colHeaders: true,
        hiddenColumns: {
          indicators: true,
        },
        manualColumnMove: [4, 0, 8, 5, 2, 6, 1, 7, 3, 9]
      });

      const plugin = getPlugin('hiddenColumns');

      plugin.hideColumns([6, 7, 8]); // visual column indexes after move (physical indexes: 1, 7, 3)
      alter('remove_col', 6, 2); // visual column index

      expect(plugin.isHidden(6)).toBe(true); // 8 -> 6
      expect(hot.getColWidth(6)).toEqual(0);

      expect(getCell(-1, 5)).toHaveClass(CSS_CLASS_BEFORE_HIDDEN);
      expect(getCell(-1, 6)).toBe(null);
      expect(getCell(-1, 7)).toHaveClass(CSS_CLASS_AFTER_HIDDEN);

      expect(plugin.isHidden(5)).toBe(false);
      expect(hot.getColWidth(5)).toEqual(65);
      expect(plugin.isHidden(7)).toBe(false);
      expect(hot.getColWidth(7)).toEqual(65);
      expect(plugin.isHidden(8)).toBe(false);
      expect(hot.getColWidth(8)).toEqual(50);

      expect(spec().$container.find('tbody tr:eq(0) td:eq(0)').text()).toEqual('E1');
      expect(spec().$container.find('tbody tr:eq(0) td:eq(1)').text()).toEqual('A1');
      expect(spec().$container.find('tbody tr:eq(0) td:eq(2)').text()).toEqual('I1');
      expect(spec().$container.find('tbody tr:eq(0) td:eq(3)').text()).toEqual('F1');
      expect(spec().$container.find('tbody tr:eq(0) td:eq(4)').text()).toEqual('C1');
      expect(spec().$container.find('tbody tr:eq(0) td:eq(5)').text()).toEqual('G1');
      expect(spec().$container.find('tbody tr:eq(0) td:eq(6)').text()).toEqual('J1');
      expect(getDataAtRow(0)).toEqual(['E1', 'A1', 'I1', 'F1', 'C1', 'G1', 'D1', 'J1']);
    });

    it('should update hidden column indexes after columns insertion (inserting columns before already hidden columns)', () => {
      const hot = handsontable({
        data: Handsontable.helper.createSpreadsheetData(1, 10),
        hiddenColumns: true,
        manualColumnMove: [4, 0, 8, 5, 2, 6, 1, 7, 3, 9]
      });

      const plugin = getPlugin('hiddenColumns');

      plugin.hideColumns([6, 7, 8]); // visual column indexes after move (physical indexes: 1, 7, 3)
      alter('insert_col', 0, 3); // visual column index

      expect(plugin.isHidden(9)).toBe(true); // 6 -> 9
      expect(hot.getColWidth(9)).toEqual(0);
      expect(plugin.isHidden(10)).toBe(true); // 7 -> 10
      expect(hot.getColWidth(10)).toEqual(0);
      expect(plugin.isHidden(11)).toBe(true); // 8 -> 11
      expect(hot.getColWidth(11)).toEqual(0);

      expect(plugin.isHidden(6)).toBe(false);
      expect(hot.getColWidth(6)).toEqual(50);
      expect(plugin.isHidden(7)).toBe(false);
      expect(hot.getColWidth(7)).toEqual(50);
      expect(plugin.isHidden(8)).toBe(false);
      expect(hot.getColWidth(8)).toEqual(50);

      expect(spec().$container.find('tbody tr:eq(0) td:eq(0)').text()).toEqual('');
      expect(spec().$container.find('tbody tr:eq(0) td:eq(1)').text()).toEqual('');
      expect(spec().$container.find('tbody tr:eq(0) td:eq(2)').text()).toEqual('');
      expect(spec().$container.find('tbody tr:eq(0) td:eq(3)').text()).toEqual('E1');
      expect(spec().$container.find('tbody tr:eq(0) td:eq(4)').text()).toEqual('A1');
      expect(spec().$container.find('tbody tr:eq(0) td:eq(5)').text()).toEqual('I1');
      expect(spec().$container.find('tbody tr:eq(0) td:eq(6)').text()).toEqual('F1');
      expect(spec().$container.find('tbody tr:eq(0) td:eq(7)').text()).toEqual('C1');
      expect(spec().$container.find('tbody tr:eq(0) td:eq(8)').text()).toEqual('G1');
      expect(spec().$container.find('tbody tr:eq(0) td:eq(9)').text()).toEqual('J1');
      expect(getDataAtRow(0)).toEqual([null, null, null, 'E1', 'A1', 'I1', 'F1', 'C1', 'G1', 'B1', 'H1', 'D1', 'J1']);
    });

    it('should update hidden column indexes after columns insertion (inserting columns between already hidden columns)', () => {
      const hot = handsontable({
        data: Handsontable.helper.createSpreadsheetData(1, 10),
        colHeaders: true,
        hiddenColumns: {
          indicators: true,
        },
        manualColumnMove: [4, 0, 8, 5, 2, 6, 1, 7, 3, 9]
      });

      const plugin = getPlugin('hiddenColumns');

      plugin.hideColumns([6, 7, 8]); // visual column indexes after move (physical indexes: 1, 7, 3)
      alter('insert_col', 7, 2); // visual column index

      expect(plugin.isHidden(6)).toBe(true);
      expect(hot.getColWidth(6)).toEqual(0);
      expect(plugin.isHidden(9)).toBe(true); // 7 -> 9
      expect(hot.getColWidth(9)).toEqual(0);
      expect(plugin.isHidden(10)).toBe(true); // 8 -> 10
      expect(hot.getColWidth(10)).toEqual(0);

      expect(getCell(-1, 5)).toHaveClass(CSS_CLASS_BEFORE_HIDDEN);
      expect(getCell(-1, 6)).toBe(null);
      expect(getCell(-1, 7)).toHaveClass(CSS_CLASS_AFTER_HIDDEN);
      expect(getCell(-1, 8)).toHaveClass(CSS_CLASS_BEFORE_HIDDEN);
      expect(getCell(-1, 9)).toBe(null);
      expect(getCell(-1, 10)).toBe(null);
      expect(getCell(-1, 11)).toHaveClass(CSS_CLASS_AFTER_HIDDEN);

      expect(plugin.isHidden(5)).toBe(false);
      expect(hot.getColWidth(5)).toEqual(65);
      expect(plugin.isHidden(7)).toBe(false);
      expect(hot.getColWidth(7)).toEqual(65);
      expect(plugin.isHidden(8)).toBe(false);
      expect(hot.getColWidth(8)).toEqual(65);
      expect(plugin.isHidden(11)).toBe(false);
      expect(hot.getColWidth(11)).toEqual(65);

      expect(spec().$container.find('tbody tr:eq(0) td:eq(0)').text()).toEqual('E1');
      expect(spec().$container.find('tbody tr:eq(0) td:eq(1)').text()).toEqual('A1');
      expect(spec().$container.find('tbody tr:eq(0) td:eq(2)').text()).toEqual('I1');
      expect(spec().$container.find('tbody tr:eq(0) td:eq(3)').text()).toEqual('F1');
      expect(spec().$container.find('tbody tr:eq(0) td:eq(4)').text()).toEqual('C1');
      expect(spec().$container.find('tbody tr:eq(0) td:eq(5)').text()).toEqual('G1');
      // Hidden B1
      expect(spec().$container.find('tbody tr:eq(0) td:eq(6)').text()).toEqual('');
      expect(spec().$container.find('tbody tr:eq(0) td:eq(7)').text()).toEqual('');
      // Hidden H1
      expect(spec().$container.find('tbody tr:eq(0) td:eq(8)').text()).toEqual('J1');
      expect(getDataAtRow(0)).toEqual(['E1', 'A1', 'I1', 'F1', 'C1', 'G1', 'B1', null, null, 'H1', 'D1', 'J1']);
    });
  });

  describe('should cooperate with the `fixedColumnsLeft` option properly', () => {
    it('when there are hidden columns in the middle of fixed columns', () => {
      handsontable({
        data: Handsontable.helper.createSpreadsheetData(1, 10),
        colHeaders: true,
        hiddenColumns: {
          columns: [2, 3],
          indicators: true
        },
        fixedColumnsLeft: 6
      });

      expect(getLeftClone().find('tbody tr:eq(0) td').length).toEqual(6 - 2);
      expect(getLeftClone().width()).toBe((4 * 50) + (2 * 15)); // 4 fixed, visible columns, with space for indicators.
      expect($(getCell(-1, 0).querySelector('span')).text()).toBe('A');
      expect($(getCell(-1, 1).querySelector('span')).text()).toBe('B');
      expect(getCell(-1, 2)).toBe(null);
      expect(getCell(-1, 3)).toBe(null);
      expect($(getCell(-1, 4).querySelector('span')).text()).toBe('E');
      expect($(getCell(-1, 5).querySelector('span')).text()).toBe('F');
    });

    it('when there is hidden column by the fixed column', () => {
      handsontable({
        data: Handsontable.helper.createSpreadsheetData(1, 10),
        colHeaders: true,
        hiddenColumns: {
          columns: [1],
          indicators: true
        },
        fixedColumnsLeft: 1
      });

      expect(getLeftClone().find('tbody tr:eq(0) td').length).toEqual(1);
      expect(getLeftClone().width()).toBe(50 + 15); // 1 fixed, visible column, with space for indicator.
      expect($(getCell(-1, 0).querySelector('span')).text()).toBe('A');
      expect(getCell(-1, 1)).toBe(null);
      expect($(getCell(-1, 2).querySelector('span')).text()).toBe('C');
    });

    it('when there are hidden columns at the start of fixed columns', () => {
      handsontable({
        data: Handsontable.helper.createSpreadsheetData(1, 10),
        colHeaders: true,
        hiddenColumns: {
          columns: [0, 1, 2],
          indicators: true
        },
        fixedColumnsLeft: 6
      });

      expect(getLeftClone().find('tbody tr:eq(0) td').length).toEqual(6 - 3);
      expect(getLeftClone().width()).toBe((3 * 50) + 15); // 3 fixed, visible columns, with space for indicator.
      expect(getCell(-1, 0)).toBe(null);
      expect(getCell(-1, 1)).toBe(null);
      expect(getCell(-1, 2)).toBe(null);
      expect($(getCell(-1, 3).querySelector('span')).text()).toBe('D');
      expect($(getCell(-1, 4).querySelector('span')).text()).toBe('E');
      expect($(getCell(-1, 5).querySelector('span')).text()).toBe('F');
    });

    it('when there are hidden columns at the end of fixed columns', () => {
      handsontable({
        data: Handsontable.helper.createSpreadsheetData(1, 10),
        colHeaders: true,
        hiddenColumns: {
          columns: [3, 4, 5],
          indicators: true
        },
        fixedColumnsLeft: 6
      });

      expect(getLeftClone().find('tbody tr:eq(0) td').length).toEqual(6 - 3);
      expect(getLeftClone().width()).toBe((3 * 50) + 15); // 3 fixed, visible columns, with space for indicator.
      expect($(getCell(-1, 0).querySelector('span')).text()).toBe('A');
      expect($(getCell(-1, 1).querySelector('span')).text()).toBe('B');
      expect($(getCell(-1, 2).querySelector('span')).text()).toBe('C');
      expect(getCell(-1, 3)).toBe(null);
      expect(getCell(-1, 4)).toBe(null);
      expect(getCell(-1, 5)).toBe(null);
    });

    it('when all fixed columns are hidden', () => {
      handsontable({
        data: Handsontable.helper.createSpreadsheetData(1, 10),
        colHeaders: true,
        hiddenColumns: {
          columns: [0, 1, 2, 3],
          indicators: true
        },
        fixedColumnsLeft: 4
      });

      expect(getLeftClone().find('tbody tr:eq(0) td').length).toEqual(0);
      expect(getLeftClone().width()).toBe(0);
    });
  });

  it('should show proper column headers for the table with hidden column', () => {
    handsontable({
      rowHeaders: true,
      colHeaders: ['AA', 'BB', 'CC', 'DD', 'EE'],
      hiddenColumns: {
        columns: [1]
      }
    });

    expect($(getCell(-1, 0).querySelector('span')).text()).toBe('AA');
    expect(getCell(-1, 1)).toBe(null);
    expect($(getCell(-1, 2).querySelector('span')).text()).toBe('CC');
    expect($(getCell(-1, 3).querySelector('span')).text()).toBe('DD');
    expect($(getCell(-1, 4).querySelector('span')).text()).toBe('EE');
  });

  describe('cooperation with the AutoColumnSize', () => {
    it('should display proper column width (when indicator is enabled) #1', async() => {
      handsontable({
        data: Handsontable.helper.createSpreadsheetData(3, 3),
        rowHeaders: true,
        colHeaders: true,
        autoColumnSize: true,
        hiddenColumns: {
          columns: [0, 1],
          indicators: true,
        }
      });

      // Default column width + 15 px from the plugin (when `indicators` option is set).
      expect(colWidth(spec().$container, 0)).toBeAroundValue(65, 3);
    });

    it('should display proper column width (when indicator is enabled) #2', async() => {
      handsontable({
        data: Handsontable.helper.createSpreadsheetData(3, 3),
        rowHeaders: true,
        colHeaders: true,
        autoColumnSize: true,
        hiddenColumns: {
          columns: [0, 2],
          indicators: true,
        }
      });

      // Default column width + 15 px from the plugin (when `indicators` option is set).
      expect(colWidth(spec().$container, 0)).toBeAroundValue(65, 3);
    });

    it('should display proper column width (when indicator is enabled) #3', async() => {
      handsontable({
        data: Handsontable.helper.createSpreadsheetData(3, 3),
        rowHeaders: true,
        colHeaders: true,
        autoColumnSize: true,
        hiddenColumns: {
          columns: [1, 2],
          indicators: true,
        }
      });

      // Default column width + 15 px from the plugin (when `indicators` option is set).
      expect(colWidth(spec().$container, 0)).toBeAroundValue(65, 3);
    });

    it('should display proper column width (when indicator is disabled)', () => {
      handsontable({
        data: Handsontable.helper.createSpreadsheetData(3, 3),
        rowHeaders: true,
        colHeaders: true,
        autoColumnSize: true,
        hiddenColumns: {
          columns: [0, 1]
        }
      });

      // Default column width + 15 px from the plugin (when `indicators` option is unset).
      expect(colWidth(spec().$container, 0)).toBeAroundValue(50, 3);
    });

    it('should return proper values from the `getColWidth` function (when indicator is enabled)', () => {
      const hot = handsontable({
        data: [{ id: 'Short', name: 'Somewhat long', lastName: 'The very very very longest one' }],
        rowHeaders: true,
        colHeaders: true,
        hiddenColumns: {
          columns: [0, 1],
          indicators: true,
        },
        columns: [
          { data: 'id', title: 'Identifier' },
          { data: 'name', title: 'Name' },
          { data: 'lastName', title: 'Last Name' },
        ],
        autoColumnSize: true,
      });

      expect(hot.getColWidth(0)).toBe(0);
      expect(hot.getColWidth(1)).toBe(0);
      expect([216 + 15, 229 + 15, 247 + 15, 260 + 15, 261 + 15]).toEqual(jasmine.arrayContaining([hot.getColWidth(2)]));
    });

    it('should return proper values from the `getColWidth` function (when indicator is disabled)', () => {
      const hot = handsontable({
        data: [{ id: 'Short', name: 'Somewhat long', lastName: 'The very very very longest one' }],
        rowHeaders: true,
        colHeaders: true,
        hiddenColumns: {
          columns: [0, 1],
        },
        columns: [
          { data: 'id', title: 'Identifier' },
          { data: 'name', title: 'Name' },
          { data: 'lastName', title: 'Last Name' },
        ],
        autoColumnSize: true,
      });

      expect(hot.getColWidth(0)).toBe(0);
      expect(hot.getColWidth(1)).toBe(0);
      expect([216, 229, 247, 260, 261]).toEqual(jasmine.arrayContaining([hot.getColWidth(2)]));
    });

    it('should return proper values from the `getColWidth` function when the `ManualColumnResize` plugin define sizes for some columns', () => {
      const hot = handsontable({
        data: Handsontable.helper.createSpreadsheetData(1, 5),
        hiddenColumns: {
          columns: [0, 2],
        },
        stretchH: 'all',
        manualColumnResize: [10, 11, 12, 13, 14],
      });

      expect(hot.getColWidth(0)).toBe(0);
      expect(hot.getColWidth(1)).toBe(11);
      expect(hot.getColWidth(2)).toBe(0);
      expect(hot.getColWidth(3)).toBe(13);
      expect(hot.getColWidth(4)).toBe(14);
    });

    it('should return proper values from the `getColHeader` function', () => {
      const hot = handsontable({
        data: [{ id: 'Short', name: 'Somewhat long', lastName: 'The very very very longest one' }],
        rowHeaders: true,
        colHeaders: true,
        hiddenColumns: {
          columns: [0, 1],
        },
        columns: [
          { data: 'id', title: 'Identifier' },
          { data: 'name', title: 'Name' },
          { data: 'lastName', title: 'Last Name' },
        ],
        autoColumnSize: true,
      });

      expect(hot.getColHeader(0)).toBe('Identifier');
      expect(hot.getColHeader(1)).toBe('Name');
      expect(hot.getColHeader(2)).toBe('Last Name');
    });
  });

  describe('cooperation with the `stretchH` option', () => {
    it('should stretch all columns to a window size', () => {
      const stretchedColumns = new Set();

      handsontable({
        data: Handsontable.helper.createSpreadsheetData(1, 5),
        hiddenColumns: {
          columns: [0, 2],
        },
        stretchH: 'all',
        beforeStretchingColumnWidth(width, column) {
          stretchedColumns.add(column);
        }
      });

      expect($(getHtCore()).find('td')[0].offsetWidth).toBeAroundValue(document.documentElement.clientWidth / 3, 2);
      expect($(getHtCore()).find('td')[1].offsetWidth).toBeAroundValue(document.documentElement.clientWidth / 3, 2);
      expect($(getHtCore()).find('td')[2].offsetWidth).toBeAroundValue(document.documentElement.clientWidth / 3, 2);
      expect(Array.from(stretchedColumns.values())).toEqual([1, 3, 4]);
    });

    it('should work properly when the `ManualColumnResize` plugin define sizes for some columns', () => {
      const hot = handsontable({
        data: Handsontable.helper.createSpreadsheetData(1, 5),
        hiddenColumns: {
          columns: [0, 2],
        },
        stretchH: 'all',
        manualColumnResize: [10, 11, 12, 13, 14],
      });

      expect(hot.getColWidth(0)).toBe(0);
      // Rendered index: 0, visual index: 1
      expect($(getHtCore()).find('td')[0].offsetWidth).toBe(11);
      expect(hot.getColWidth(1)).toBe(11);
      expect(hot.getColWidth(2)).toBe(0);
      // Rendered index: 1, visual index: 3
      expect($(getHtCore()).find('td')[1].offsetWidth).toBe(13);
      expect(hot.getColWidth(3)).toBe(13);
    });
  });

  describe('cooperation with the `MergeCells` plugin', () => {
    it('should display properly merged area basing on the settings', () => {
      handsontable({
        data: Handsontable.helper.createSpreadsheetObjectData(5, 5),
        mergeCells: [
          { row: 0, col: 0, rowspan: 2, colspan: 3 }
        ],
        hiddenColumns: {
          columns: [1],
        }
      });

      expect(getData()).toEqual([
        ['A1', null, null, 'D1', 'E1'],
        [null, null, null, 'D2', 'E2'],
        ['A3', 'B3', 'C3', 'D3', 'E3'],
        ['A4', 'B4', 'C4', 'D4', 'E4'],
        ['A5', 'B5', 'C5', 'D5', 'E5'],
      ]);

      expect($(getHtCore())[0].offsetWidth).toBe(200);
      expect($(getHtCore()).find('td')[0].offsetWidth).toBe(100);

      getPlugin('hiddenColumns').showColumns([1]);
      render();

      expect($(getHtCore())[0].offsetWidth).toBe(250);
      expect($(getHtCore()).find('td')[0].offsetWidth).toBe(150);

      getPlugin('hiddenColumns').hideColumns([1]);
      render();

      expect($(getHtCore())[0].offsetWidth).toBe(200);
      expect($(getHtCore()).find('td')[0].offsetWidth).toBe(100);
    });

    it('should display properly merged area containing hidden columns (start from visible cell, merging to visible cell)', () => {
      handsontable({
        data: Handsontable.helper.createSpreadsheetData(1, 5),
        hiddenColumns: {
          columns: [0, 2, 4],
        },
        mergeCells: true
      });

      getPlugin('mergeCells').merge(0, 1, 0, 3);

      // Merged from visual column index 1 (visible) to visual column index 3 (visible).
      //                                     |     merge    |
      expect(getData()).toEqual([['A1', 'B1', null, null, 'E1']]);
      expect($(getHtCore()).find('td')[0].innerText).toBe('B1');
      // Only two columns have been visible from the start.
      expect($(getHtCore())[0].offsetWidth).toBe(100);
      expect($(getHtCore()).find('td')[0].offsetWidth).toBe(100);

      getPlugin('hiddenColumns').showColumns([2]);
      render();

      expect($(getHtCore())[0].offsetWidth).toBe(150);
      expect($(getHtCore()).find('td')[0].offsetWidth).toBe(150);

      getPlugin('hiddenColumns').hideColumns([2]);
      render();

      expect($(getHtCore())[0].offsetWidth).toBe(100);
      expect($(getHtCore()).find('td')[0].offsetWidth).toBe(100);

      getPlugin('hiddenColumns').showColumns([0, 2, 4]);
      render();

      expect($(getHtCore())[0].offsetWidth).toBe(250);
      expect($(getHtCore()).find('td')[1].offsetWidth).toBe(150);
    });

    it('should display properly merged area containing hidden columns (start from invisible cell, merging to visible cell)', () => {
      handsontable({
        data: Handsontable.helper.createSpreadsheetData(1, 5),
        hiddenColumns: {
          columns: [0, 2, 4],
        },
        mergeCells: true
      });

      getPlugin('mergeCells').merge(0, 0, 0, 3);

      // Merged from visual column index 0 (invisible) to visual column index 3 (visible).
      //                              |        merge        |
      expect(getData()).toEqual([['A1', null, null, null, 'E1']]);

      // TODO: It should show value from the hidden column?
      // expect($(getHtCore()).find('td')[0].innerText).toBe('A1');

      // Only two columns have been visible from the start.
      expect($(getHtCore())[0].offsetWidth).toBe(100);
      expect($(getHtCore()).find('td')[0].offsetWidth).toBe(100);

      getPlugin('hiddenColumns').showColumns([0]);
      render();

      expect($(getHtCore())[0].offsetWidth).toBe(150);
      expect($(getHtCore()).find('td')[0].offsetWidth).toBe(150);

      getPlugin('hiddenColumns').showColumns([2]);
      render();

      expect($(getHtCore())[0].offsetWidth).toBe(200);
      expect($(getHtCore()).find('td')[0].offsetWidth).toBe(200);

      getPlugin('hiddenColumns').hideColumns([0, 2]);
      render();

      expect($(getHtCore())[0].offsetWidth).toBe(100);
      expect($(getHtCore()).find('td')[0].offsetWidth).toBe(100);

      getPlugin('hiddenColumns').showColumns([0, 2, 4]);
      render();

      expect($(getHtCore())[0].offsetWidth).toBe(250);
      expect($(getHtCore()).find('td')[0].offsetWidth).toBe(200);
    });

    it('should display properly merged area containing hidden columns (start from visible cell, merging to invisible cell)', () => {
      handsontable({
        data: Handsontable.helper.createSpreadsheetData(1, 5),
        hiddenColumns: {
          columns: [0, 2, 4],
        },
        mergeCells: true
      });

      getPlugin('mergeCells').merge(0, 1, 0, 4);

      // Merged from visual column index 1 (visible) to visual column index 4 (invisible).
      //                                    |        merge        |
      expect(getData()).toEqual([['A1', 'B1', null, null, null]]);
      expect($(getHtCore()).find('td')[0].innerText).toBe('B1');
      // Only two columns have been visible from the start.
      expect($(getHtCore())[0].offsetWidth).toBe(100);
      expect($(getHtCore()).find('td')[0].offsetWidth).toBe(100);

      getPlugin('hiddenColumns').showColumns([2]);
      render();

      expect($(getHtCore())[0].offsetWidth).toBe(150);
      expect($(getHtCore()).find('td')[0].offsetWidth).toBe(150);

      getPlugin('hiddenColumns').showColumns([4]);
      render();

      expect($(getHtCore())[0].offsetWidth).toBe(200);
      expect($(getHtCore()).find('td')[0].offsetWidth).toBe(200);

      getPlugin('hiddenColumns').hideColumns([2, 4]);
      render();

      expect($(getHtCore())[0].offsetWidth).toBe(100);
      expect($(getHtCore()).find('td')[0].offsetWidth).toBe(100);

      getPlugin('hiddenColumns').showColumns([0, 2, 4]);
      render();

      expect($(getHtCore())[0].offsetWidth).toBe(250);
      expect($(getHtCore()).find('td')[1].offsetWidth).toBe(200);
    });

    it('should display properly merged area containing hidden columns (start from invisible cell, merging to invisible cell)', () => {
      handsontable({
        data: Handsontable.helper.createSpreadsheetData(1, 5),
        hiddenColumns: {
          columns: [0, 2, 4],
        },
        mergeCells: true
      });

      getPlugin('mergeCells').merge(0, 0, 0, 4);

      // Merged from visual column index 0 (invisible) to visual column index 4 (invisible).
      //                              |           merge           |
      expect(getData()).toEqual([['A1', null, null, null, null]]);

      // TODO: It should show value from the hidden column?
      // expect($(getHtCore()).find('td')[0].innerText).toBe('A1');

      // Only two columns have been visible from the start.
      expect($(getHtCore())[0].offsetWidth).toBe(100);
      expect($(getHtCore()).find('td')[0].offsetWidth).toBe(100);

      getPlugin('hiddenColumns').showColumns([0]);
      render();

      expect($(getHtCore())[0].offsetWidth).toBe(150);
      expect($(getHtCore()).find('td')[0].offsetWidth).toBe(150);

      getPlugin('hiddenColumns').showColumns([2]);
      render();

      expect($(getHtCore())[0].offsetWidth).toBe(200);
      expect($(getHtCore()).find('td')[0].offsetWidth).toBe(200);

      getPlugin('hiddenColumns').showColumns([4]);
      render();

      expect($(getHtCore())[0].offsetWidth).toBe(250);
      expect($(getHtCore()).find('td')[0].offsetWidth).toBe(250);

      getPlugin('hiddenColumns').hideColumns([0, 2, 4]);
      render();

      expect($(getHtCore())[0].offsetWidth).toBe(100);
      expect($(getHtCore()).find('td')[0].offsetWidth).toBe(100);

      getPlugin('hiddenColumns').showColumns([0, 2, 4]);
      render();

      expect($(getHtCore())[0].offsetWidth).toBe(250);
      expect($(getHtCore()).find('td')[0].offsetWidth).toBe(250);
    });

    it('should return proper values from the `getCell` function', () => {
      handsontable({
        data: Handsontable.helper.createSpreadsheetData(1, 5),
        hiddenColumns: {
          columns: [0, 2, 4],
        },
        mergeCells: true
      });

      getPlugin('mergeCells').merge(0, 1, 0, 3);

      expect(getCell(0, 0)).toBe(null);
      expect(getCell(0, 1)).toBe($(getHtCore()).find('td')[0]);
      expect(getCell(0, 2)).toBe(null);
      expect(getCell(0, 3)).toBe($(getHtCore()).find('td')[0]);
      expect(getCell(0, 4)).toBe(null);

      getPlugin('hiddenColumns').showColumns([2]);
      render();

      expect(getCell(0, 0)).toBe(null);
      expect(getCell(0, 1)).toBe($(getHtCore()).find('td')[0]);
      expect(getCell(0, 2)).toBe($(getHtCore()).find('td')[0]);
      expect(getCell(0, 3)).toBe($(getHtCore()).find('td')[0]);
      expect(getCell(0, 4)).toBe(null);
    });

    it('should translate column indexes properly - regression check', () => {
      // An error have been thrown and too many columns have been drawn in the specific case. There haven't been done
      // index translation (from renderable to visual columns indexes and the other way around).

      handsontable({
        data: Handsontable.helper.createSpreadsheetData(1, 7),
        hiddenColumns: {
          columns: [0, 2],
        },
        mergeCells: true
      });

      getPlugin('mergeCells').merge(0, 3, 0, 5);

      // The same as at the start.
      expect($(getHtCore()).find('td').length).toBe(5);
      // Still the same width for the whole table.
      expect($(getHtCore())[0].offsetWidth).toBe(250);
      expect($(getHtCore()).find('td')[1].offsetWidth).toBe(150);
    });

    it('should select proper cell when calling the `selectCell` within area of merge', () => {
      handsontable({
        data: Handsontable.helper.createSpreadsheetData(1, 5),
        hiddenColumns: {
          columns: [0, 2],
        },
        mergeCells: [
          { row: 0, col: 1, rowspan: 1, colspan: 4 }
        ]
      });

      selectCell(0, 1);

      // Second and third columns are not displayed (CSS - display: none).
      expect(`
      | # :   :   |
      `).toBeMatchToSelectionPattern();
      expect(getSelected()).toEqual([[0, 1, 0, 4]]);
      expect(getSelectedRangeLast().highlight.row).toBe(0);
      expect(getSelectedRangeLast().highlight.col).toBe(1);
      expect(getSelectedRangeLast().from.row).toBe(0);
      expect(getSelectedRangeLast().from.col).toBe(1);
      expect(getSelectedRangeLast().to.row).toBe(0);
      expect(getSelectedRangeLast().to.col).toBe(4);

      deselectCell();
      selectCell(0, 2);

      // Second and third columns are not displayed (CSS - display: none).
      expect(`
      | # :   :   |
      `).toBeMatchToSelectionPattern();
      expect(getSelected()).toEqual([[0, 1, 0, 4]]);
      expect(getSelectedRangeLast().highlight.row).toBe(0);
      expect(getSelectedRangeLast().highlight.col).toBe(1);
      expect(getSelectedRangeLast().from.row).toBe(0);
      expect(getSelectedRangeLast().from.col).toBe(1);
      expect(getSelectedRangeLast().to.row).toBe(0);
      expect(getSelectedRangeLast().to.col).toBe(4);

      deselectCell();
      selectCell(0, 3);

      // Second and third columns are not displayed (CSS - display: none).
      expect(`
      | # :   :   |
      `).toBeMatchToSelectionPattern();
      expect(getSelected()).toEqual([[0, 1, 0, 4]]);
      expect(getSelectedRangeLast().highlight.row).toBe(0);
      expect(getSelectedRangeLast().highlight.col).toBe(1);
      expect(getSelectedRangeLast().from.row).toBe(0);
      expect(getSelectedRangeLast().from.col).toBe(1);
      expect(getSelectedRangeLast().to.row).toBe(0);
      expect(getSelectedRangeLast().to.col).toBe(4);

      // TODO: `selectCell(0, 4)` should give the same effect. There is bug at least from Handsontable 7.
    });
  });

  describe('alter actions', () => {
    it('should update hidden column indexes after columns removal (removing not hidden columns)', () => {
      const hot = handsontable({
        data: Handsontable.helper.createSpreadsheetData(1, 10),
        hiddenColumns: true,
        manualColumnMove: [4, 0, 8, 5, 2, 6, 1, 7, 3, 9]
      });

      const plugin = getPlugin('hiddenColumns');

      plugin.hideColumns([6, 7, 8]); // visual column indexes after move (physical indexes: 1, 7, 3)
      alter('remove_col', 2, 3); // visual column index

      expect(plugin.isHidden(3)).toBe(true); // 6 -> 3
      expect(hot.getColWidth(3)).toEqual(0);
      expect(plugin.isHidden(4)).toBe(true); // 7 -> 4
      expect(hot.getColWidth(4)).toEqual(0);
      expect(plugin.isHidden(5)).toBe(true); // 8 -> 5
      expect(hot.getColWidth(5)).toEqual(0);

      expect(plugin.isHidden(6)).toBe(false);
      expect(hot.getColWidth(6)).toEqual(50);
      expect(plugin.isHidden(7)).toBe(false);
      expect(hot.getColWidth(7)).toEqual(50);
      expect(plugin.isHidden(8)).toBe(false);
      expect(hot.getColWidth(8)).toEqual(50);

      expect(spec().$container.find('tbody tr:eq(0) td:eq(0)').text()).toEqual('E1');
      expect(spec().$container.find('tbody tr:eq(0) td:eq(1)').text()).toEqual('A1');
      expect(spec().$container.find('tbody tr:eq(0) td:eq(2)').text()).toEqual('G1');
      expect(spec().$container.find('tbody tr:eq(0) td:eq(3)').text()).toEqual('J1');
      expect(getDataAtRow(0)).toEqual(['E1', 'A1', 'G1', 'B1', 'H1', 'D1', 'J1']);
    });

    it('should update hidden column indexes after columns removal (removing part of hidden columns)', () => {
      const hot = handsontable({
        data: Handsontable.helper.createSpreadsheetData(1, 10),
        colHeaders: true,
        hiddenColumns: {
          indicators: true,
        },
        manualColumnMove: [4, 0, 8, 5, 2, 6, 1, 7, 3, 9]
      });

      const plugin = getPlugin('hiddenColumns');

      plugin.hideColumns([6, 7, 8]); // visual column indexes after move (physical indexes: 1, 7, 3)
      alter('remove_col', 6, 2); // visual column index

      expect(plugin.isHidden(6)).toBe(true); // 8 -> 6
      expect(hot.getColWidth(6)).toEqual(0);

      expect(getCell(-1, 5)).toHaveClass(CSS_CLASS_BEFORE_HIDDEN);
      expect(getCell(-1, 6)).toBe(null);
      expect(getCell(-1, 7)).toHaveClass(CSS_CLASS_AFTER_HIDDEN);

      expect(plugin.isHidden(5)).toBe(false);
      expect(hot.getColWidth(5)).toEqual(65);
      expect(plugin.isHidden(7)).toBe(false);
      expect(hot.getColWidth(7)).toEqual(65);
      expect(plugin.isHidden(8)).toBe(false);
      expect(hot.getColWidth(8)).toEqual(50);

      expect(spec().$container.find('tbody tr:eq(0) td:eq(0)').text()).toEqual('E1');
      expect(spec().$container.find('tbody tr:eq(0) td:eq(1)').text()).toEqual('A1');
      expect(spec().$container.find('tbody tr:eq(0) td:eq(2)').text()).toEqual('I1');
      expect(spec().$container.find('tbody tr:eq(0) td:eq(3)').text()).toEqual('F1');
      expect(spec().$container.find('tbody tr:eq(0) td:eq(4)').text()).toEqual('C1');
      expect(spec().$container.find('tbody tr:eq(0) td:eq(5)').text()).toEqual('G1');
      expect(spec().$container.find('tbody tr:eq(0) td:eq(6)').text()).toEqual('J1');
      expect(getDataAtRow(0)).toEqual(['E1', 'A1', 'I1', 'F1', 'C1', 'G1', 'D1', 'J1']);
    });

    it('should update hidden column indexes after columns insertion (inserting columns before already hidden columns)', () => {
      const hot = handsontable({
        data: Handsontable.helper.createSpreadsheetData(1, 10),
        hiddenColumns: true,
        manualColumnMove: [4, 0, 8, 5, 2, 6, 1, 7, 3, 9]
      });

      const plugin = getPlugin('hiddenColumns');

      plugin.hideColumns([6, 7, 8]); // visual column indexes after move (physical indexes: 1, 7, 3)
      alter('insert_col', 0, 3); // visual column index

      expect(plugin.isHidden(9)).toBe(true); // 6 -> 9
      expect(hot.getColWidth(9)).toEqual(0);
      expect(plugin.isHidden(10)).toBe(true); // 7 -> 10
      expect(hot.getColWidth(10)).toEqual(0);
      expect(plugin.isHidden(11)).toBe(true); // 8 -> 11
      expect(hot.getColWidth(11)).toEqual(0);

      expect(plugin.isHidden(6)).toBe(false);
      expect(hot.getColWidth(6)).toEqual(50);
      expect(plugin.isHidden(7)).toBe(false);
      expect(hot.getColWidth(7)).toEqual(50);
      expect(plugin.isHidden(8)).toBe(false);
      expect(hot.getColWidth(8)).toEqual(50);

      expect(spec().$container.find('tbody tr:eq(0) td:eq(0)').text()).toEqual('');
      expect(spec().$container.find('tbody tr:eq(0) td:eq(1)').text()).toEqual('');
      expect(spec().$container.find('tbody tr:eq(0) td:eq(2)').text()).toEqual('');
      expect(spec().$container.find('tbody tr:eq(0) td:eq(3)').text()).toEqual('E1');
      expect(spec().$container.find('tbody tr:eq(0) td:eq(4)').text()).toEqual('A1');
      expect(spec().$container.find('tbody tr:eq(0) td:eq(5)').text()).toEqual('I1');
      expect(spec().$container.find('tbody tr:eq(0) td:eq(6)').text()).toEqual('F1');
      expect(spec().$container.find('tbody tr:eq(0) td:eq(7)').text()).toEqual('C1');
      expect(spec().$container.find('tbody tr:eq(0) td:eq(8)').text()).toEqual('G1');
      expect(spec().$container.find('tbody tr:eq(0) td:eq(9)').text()).toEqual('J1');
      expect(getDataAtRow(0)).toEqual([null, null, null, 'E1', 'A1', 'I1', 'F1', 'C1', 'G1', 'B1', 'H1', 'D1', 'J1']);
    });

    it('should update hidden column indexes after columns insertion (inserting columns between already hidden columns)', () => {
      const hot = handsontable({
        data: Handsontable.helper.createSpreadsheetData(1, 10),
        colHeaders: true,
        hiddenColumns: {
          indicators: true,
        },
        manualColumnMove: [4, 0, 8, 5, 2, 6, 1, 7, 3, 9]
      });

      const plugin = getPlugin('hiddenColumns');

      plugin.hideColumns([6, 7, 8]); // visual column indexes after move (physical indexes: 1, 7, 3)
      alter('insert_col', 7, 2); // visual column index

      expect(plugin.isHidden(6)).toBe(true);
      expect(hot.getColWidth(6)).toEqual(0);
      expect(plugin.isHidden(9)).toBe(true); // 7 -> 9
      expect(hot.getColWidth(9)).toEqual(0);
      expect(plugin.isHidden(10)).toBe(true); // 8 -> 10
      expect(hot.getColWidth(10)).toEqual(0);

      expect(getCell(-1, 5)).toHaveClass(CSS_CLASS_BEFORE_HIDDEN);
      expect(getCell(-1, 6)).toBe(null);
      expect(getCell(-1, 7)).toHaveClass(CSS_CLASS_AFTER_HIDDEN);
      expect(getCell(-1, 8)).toHaveClass(CSS_CLASS_BEFORE_HIDDEN);
      expect(getCell(-1, 9)).toBe(null);
      expect(getCell(-1, 10)).toBe(null);
      expect(getCell(-1, 11)).toHaveClass(CSS_CLASS_AFTER_HIDDEN);

      expect(plugin.isHidden(5)).toBe(false);
      expect(hot.getColWidth(5)).toEqual(65);
      expect(plugin.isHidden(7)).toBe(false);
      expect(hot.getColWidth(7)).toEqual(65);
      expect(plugin.isHidden(8)).toBe(false);
      expect(hot.getColWidth(8)).toEqual(65);
      expect(plugin.isHidden(11)).toBe(false);
      expect(hot.getColWidth(11)).toEqual(65);

      expect(spec().$container.find('tbody tr:eq(0) td:eq(0)').text()).toEqual('E1');
      expect(spec().$container.find('tbody tr:eq(0) td:eq(1)').text()).toEqual('A1');
      expect(spec().$container.find('tbody tr:eq(0) td:eq(2)').text()).toEqual('I1');
      expect(spec().$container.find('tbody tr:eq(0) td:eq(3)').text()).toEqual('F1');
      expect(spec().$container.find('tbody tr:eq(0) td:eq(4)').text()).toEqual('C1');
      expect(spec().$container.find('tbody tr:eq(0) td:eq(5)').text()).toEqual('G1');
      // Hidden B1
      expect(spec().$container.find('tbody tr:eq(0) td:eq(6)').text()).toEqual('');
      expect(spec().$container.find('tbody tr:eq(0) td:eq(7)').text()).toEqual('');
      // Hidden H1
      expect(spec().$container.find('tbody tr:eq(0) td:eq(8)').text()).toEqual('J1');
      expect(getDataAtRow(0)).toEqual(['E1', 'A1', 'I1', 'F1', 'C1', 'G1', 'B1', null, null, 'H1', 'D1', 'J1']);
    });
  });
});<|MERGE_RESOLUTION|>--- conflicted
+++ resolved
@@ -1,15 +1,11 @@
 describe('HiddenColumns', () => {
   const id = 'testContainer';
 
-<<<<<<< HEAD
-  const { CONTEXTMENU_ITEMS_SHOW_COLUMN, CONTEXTMENU_ITEMS_HIDE_COLUMN, CONTEXTMENU_ITEMS_NO_ITEMS } = Handsontable.languages.dictionaryKeys;
-=======
   const {
     CONTEXTMENU_ITEMS_SHOW_COLUMN,
     CONTEXTMENU_ITEMS_HIDE_COLUMN,
     CONTEXTMENU_ITEMS_NO_ITEMS
   } = Handsontable.languages.dictionaryKeys;
->>>>>>> 0eb1eb67
   const MENU_NO_ITEMS = Handsontable.languages.getTranslatedPhrase('en-US', CONTEXTMENU_ITEMS_NO_ITEMS);
   const MENU_ITEM_SHOW_COLUMN = Handsontable.languages.getTranslatedPhrase('en-US', CONTEXTMENU_ITEMS_SHOW_COLUMN);
   const MENU_ITEM_SHOW_COLUMNS = Handsontable.languages.getTranslatedPhrase('en-US', CONTEXTMENU_ITEMS_SHOW_COLUMN, 1);
@@ -49,7 +45,6 @@
           columns: [1, 3],
         }
       });
-<<<<<<< HEAD
 
       expect(spec().$container.find('tr:eq(0) td').length).toBe(3);
       expect(getCell(0, 0).innerText).toBe('A1');
@@ -68,8 +63,6 @@
         },
       });
 
-      expect(countCols()).toBe(5);
-
       getPlugin('hiddenColumns').disablePlugin();
       render();
 
@@ -99,18 +92,11 @@
       render();
 
       expect(countCols()).toBe(5);
-
-      expect(countCols()).toBe(5);
-=======
-
-      expect(spec().$container.find('tr:eq(0) td').length).toBe(3);
->>>>>>> 0eb1eb67
       expect(getCell(0, 0).innerText).toBe('A1');
       expect(getCell(0, 1)).toBe(null);
       expect(getCell(0, 2).innerText).toBe('C1');
       expect(getCell(0, 3)).toBe(null);
       expect(getCell(0, 4).innerText).toBe('E1');
-<<<<<<< HEAD
     });
 
     it('should initialize the plugin after setting it up with the "updateSettings" method', () => {
@@ -139,12 +125,6 @@
     });
 
     it('should update hidden columns with the "updateSettings" method', () => {
-=======
-      expect(countCols()).toBe(5);
-    });
-
-    it('should return to default state after calling the disablePlugin method', () => {
->>>>>>> 0eb1eb67
       handsontable({
         data: Handsontable.helper.createSpreadsheetData(5, 5),
         hiddenColumns: {
@@ -152,7 +132,6 @@
         },
       });
 
-<<<<<<< HEAD
       expect(countCols()).toBe(5);
       expect(spec().$container.find('tr:eq(0) td').length).toBe(3);
       expect(getCell(0, 0).innerText).toBe('A1');
@@ -217,38 +196,6 @@
 
       expect(getCell(-1, 1)).toHaveClass(CSS_CLASS_BEFORE_HIDDEN);
       expect(getCell(-1, 1)).toHaveClass(CSS_CLASS_AFTER_HIDDEN);
-    });
-  });
-
-  describe('API', () => {
-    it('should hide column after calling the hideColumn method', () => {
-      handsontable({
-        data: Handsontable.helper.createSpreadsheetData(1, 3),
-        hiddenColumns: true,
-      });
-
-      expect(getCell(0, 1).innerText).toBe('B1');
-
-      getPlugin('hiddenColumns').hideColumn(1);
-      render();
-
-      expect(getCell(0, 1)).toBe(null);
-    });
-
-    it('should show column after calling the showColumn method', () => {
-      handsontable({
-        data: Handsontable.helper.createSpreadsheetData(1, 3),
-        hiddenColumns: {
-          columns: [1],
-        },
-      });
-
-      expect(getCell(0, 1)).toBe(null);
-
-      getPlugin('hiddenColumns').showColumn(1);
-      render();
-
-      expect(getCell(0, 1).innerText).toBe('B1');
     });
   });
 
@@ -494,3542 +441,6 @@
           expect(actions.text()).toEqual(MENU_ITEM_SHOW_COLUMN);
         });
       });
-    });
-
-    describe('commands', () => {
-      describe('hiding', () => {
-        it('should hide selected columns', () => {
-          handsontable({
-            data: Handsontable.helper.createSpreadsheetData(1, 5),
-            colHeaders: true,
-            contextMenu: [CONTEXTMENU_ITEM_HIDE],
-            hiddenColumns: true,
-          });
-
-          selectColumns(1, 2);
-
-          getPlugin('contextMenu').executeCommand(CONTEXTMENU_ITEM_HIDE);
-
-          expect(spec().$container.find('tr:eq(0) th').length).toBe(3);
-          expect(spec().$container.find('tr:eq(1) td').length).toBe(3);
-          expect(getCell(0, 0).innerText).toBe('A1');
-          expect(getCell(0, 1)).toBe(null);
-          expect(getCell(0, 2)).toBe(null);
-          expect(getCell(0, 3).innerText).toBe('D1');
-          expect(getCell(0, 4).innerText).toBe('E1');
-        });
-
-        describe('should select column on the right side after hide action ' +
-          'when on the right there is visible column and', () => {
-          it('when there is no hidden column', () => {
-            handsontable({
-              data: Handsontable.helper.createSpreadsheetData(2, 5),
-              rowHeaders: true,
-              colHeaders: true,
-              contextMenu: [CONTEXTMENU_ITEM_HIDE],
-              hiddenColumns: true,
-            });
-
-            selectColumns(1, 2);
-
-            getPlugin('contextMenu').executeCommand(CONTEXTMENU_ITEM_HIDE);
-
-            expect(getSelected()).toEqual([[0, 3, 1, 3]]);
-            expect(`
-            |   ║   : * :   |
-            |===:===:===:===|
-            | - ║   : A :   |
-            | - ║   : 0 :   |
-            `).toBeMatchToSelectionPattern();
-          });
-
-          it('when there are hidden columns', () => {
-            handsontable({
-              data: Handsontable.helper.createSpreadsheetData(2, 10),
-              rowHeaders: true,
-              colHeaders: true,
-              contextMenu: [CONTEXTMENU_ITEM_HIDE],
-              hiddenColumns: {
-                columns: [0, 1, 5, 6, 7]
-              }
-            });
-
-            selectColumns(3, 4);
-
-            getPlugin('contextMenu').executeCommand(CONTEXTMENU_ITEM_HIDE);
-
-            expect(getSelected()).toEqual([[0, 8, 1, 8]]);
-            expect(`
-            |   ║   : * :   |
-            |===:===:===:===|
-            | - ║   : A :   |
-            | - ║   : 0 :   |
-            `).toBeMatchToSelectionPattern();
-          });
-        });
-
-        describe('should select column on the left side after hide action ' +
-          'when on the right there is no more visible column and ', () => {
-          it('there is no hidden column', () => {
-            handsontable({
-              data: Handsontable.helper.createSpreadsheetData(2, 5),
-              rowHeaders: true,
-              colHeaders: true,
-              contextMenu: [CONTEXTMENU_ITEM_HIDE],
-              hiddenColumns: true,
-            });
-
-            selectColumns(3, 4);
-
-            getPlugin('contextMenu').executeCommand(CONTEXTMENU_ITEM_HIDE);
-
-            expect(getSelected()).toEqual([[0, 2, 1, 2]]);
-            expect(`
-            |   ║   :   : * |
-            |===:===:===:===|
-            | - ║   :   : A |
-            | - ║   :   : 0 |
-            `).toBeMatchToSelectionPattern();
-          });
-
-          it('there are hidden columns', () => {
-            handsontable({
-              data: Handsontable.helper.createSpreadsheetData(2, 10),
-              rowHeaders: true,
-              colHeaders: true,
-              contextMenu: [CONTEXTMENU_ITEM_HIDE],
-              hiddenColumns: {
-                columns: [0, 1, 5, 6, 7]
-              }
-            });
-
-            selectColumns(8, 9);
-
-            getPlugin('contextMenu').executeCommand(CONTEXTMENU_ITEM_HIDE);
-
-            expect(getSelected()).toEqual([[0, 4, 1, 4]]);
-            expect(`
-            |   ║   :   : * |
-            |===:===:===:===|
-            | - ║   :   : A |
-            | - ║   :   : 0 |
-            `).toBeMatchToSelectionPattern();
-          });
-        });
-
-        it('should not preserve selection after hiding all columns', () => {
-          handsontable({
-            data: Handsontable.helper.createSpreadsheetData(2, 10),
-            rowHeaders: true,
-            colHeaders: true,
-            contextMenu: [CONTEXTMENU_ITEM_HIDE],
-            hiddenColumns: {
-              columns: [0, 1, 5, 6, 7]
-            }
-          });
-
-          selectAll();
-
-          getPlugin('contextMenu').executeCommand(CONTEXTMENU_ITEM_HIDE);
-
-          expect(getSelectedLast()).toBeUndefined();
-          expect(`
-          |   |
-          |   |
-          |   |
-          `).toBeMatchToSelectionPattern();
-        });
-      });
-
-      describe('unhiding', () => {
-        it('should unhide hidden columns in selection', () => {
-          handsontable({
-            data: Handsontable.helper.createSpreadsheetData(2, 5),
-            rowHeaders: true,
-            colHeaders: true,
-            contextMenu: [CONTEXTMENU_ITEM_SHOW],
-            hiddenColumns: {
-              columns: [1, 3],
-            },
-          });
-
-          expect(spec().$container.find('tr:eq(0) th').length).toBe(4);
-          expect(spec().$container.find('tr:eq(1) td').length).toBe(3);
-          expect(getCell(0, 0).innerText).toBe('A1');
-          expect(getCell(0, 1)).toBe(null);
-          expect(getCell(0, 2).innerText).toBe('C1');
-          expect(getCell(0, 3)).toBe(null);
-          expect(getCell(0, 4).innerText).toBe('E1');
-
-          selectColumns(0, 4);
-
-          contextMenu();
-          getPlugin('contextMenu').executeCommand(CONTEXTMENU_ITEM_SHOW);
-
-          expect(spec().$container.find('tr:eq(0) th').length).toBe(6);
-          expect(spec().$container.find('tr:eq(1) td').length).toBe(5);
-          expect(getCell(0, 0).innerText).toBe('A1');
-          expect(getCell(0, 1).innerText).toBe('B1');
-          expect(getCell(0, 2).innerText).toBe('C1');
-          expect(getCell(0, 3).innerText).toBe('D1');
-          expect(getCell(0, 4).innerText).toBe('E1');
-          expect(getSelected()).toEqual([[0, 0, 1, 4]]);
-          expect(`
-          |   ║ * : * : * : * : * |
-          |===:===:===:===:===:===|
-          | - ║ A : 0 : 0 : 0 : 0 |
-          | - ║ 0 : 0 : 0 : 0 : 0 |
-          `).toBeMatchToSelectionPattern();
-        });
-
-        it('should unhide hidden columns before the first visible and selected column', () => {
-          handsontable({
-            data: Handsontable.helper.createSpreadsheetData(2, 5),
-            rowHeaders: true,
-            colHeaders: true,
-            contextMenu: [CONTEXTMENU_ITEM_SHOW],
-            hiddenColumns: {
-              columns: [0, 1],
-            },
-          });
-
-          expect(spec().$container.find('tr:eq(0) th').length).toBe(4);
-          expect(spec().$container.find('tr:eq(1) td').length).toBe(3);
-          expect(getCell(0, 0)).toBe(null);
-          expect(getCell(0, 1)).toBe(null);
-          expect(getCell(0, 2).innerText).toBe('C1');
-          expect(getCell(0, 3).innerText).toBe('D1');
-          expect(getCell(0, 4).innerText).toBe('E1');
-
-          selectColumns(2);
-
-          contextMenu();
-          getPlugin('contextMenu').executeCommand(CONTEXTMENU_ITEM_SHOW);
-
-          expect(spec().$container.find('tr:eq(0) th').length).toBe(6);
-          expect(spec().$container.find('tr:eq(1) td').length).toBe(5);
-          expect(getCell(0, 0).innerText).toBe('A1');
-          expect(getCell(0, 1).innerText).toBe('B1');
-          expect(getCell(0, 2).innerText).toBe('C1');
-          expect(getCell(0, 3).innerText).toBe('D1');
-          expect(getCell(0, 4).innerText).toBe('E1');
-          expect(getSelected()).toEqual([[0, 0, 1, 2]]);
-          expect(`
-          |   ║ * : * : * :   :   |
-          |===:===:===:===:===:===|
-          | - ║ A : 0 : 0 :   :   |
-          | - ║ 0 : 0 : 0 :   :   |
-          `).toBeMatchToSelectionPattern();
-        });
-
-        it('should unhide hidden columns after the last visible and selected column', () => {
-          handsontable({
-            data: Handsontable.helper.createSpreadsheetData(2, 5),
-            rowHeaders: true,
-            colHeaders: true,
-            contextMenu: [CONTEXTMENU_ITEM_SHOW],
-            hiddenColumns: {
-              columns: [3, 4],
-            },
-          });
-
-          expect(spec().$container.find('tr:eq(0) th').length).toBe(4);
-          expect(spec().$container.find('tr:eq(1) td').length).toBe(3);
-          expect(getCell(0, 0).innerText).toBe('A1');
-          expect(getCell(0, 1).innerText).toBe('B1');
-          expect(getCell(0, 2).innerText).toBe('C1');
-          expect(getCell(0, 3)).toBe(null);
-          expect(getCell(0, 4)).toBe(null);
-
-          selectColumns(2);
-
-          contextMenu();
-          getPlugin('contextMenu').executeCommand(CONTEXTMENU_ITEM_SHOW);
-
-          expect(spec().$container.find('tr:eq(0) th').length).toBe(6);
-          expect(spec().$container.find('tr:eq(1) td').length).toBe(5);
-          expect(getCell(0, 0).innerText).toBe('A1');
-          expect(getCell(0, 1).innerText).toBe('B1');
-          expect(getCell(0, 2).innerText).toBe('C1');
-          expect(getCell(0, 3).innerText).toBe('D1');
-          expect(getCell(0, 4).innerText).toBe('E1');
-          expect(getSelected()).toEqual([[0, 2, 1, 4]]);
-          expect(`
-          |   ║   :   : * : * : * |
-          |===:===:===:===:===:===|
-          | - ║   :   : A : 0 : 0 |
-          | - ║   :   : 0 : 0 : 0 |
-          `).toBeMatchToSelectionPattern();
-        });
-      });
-    });
-
-    describe('Changing selection after alter actions from context-menu', () => {
-      describe('should keep the row selection in the same position as before inserting the row', () => {
-        describe('above the selected row', () => {
-          it('when the first column is hidden', () => {
-            handsontable({
-              data: createSpreadsheetData(4, 4),
-              contextMenu: true,
-              rowHeaders: true,
-              colHeaders: true,
-              hiddenColumns: {
-                columns: [0]
-              },
-            });
-
-            const header = $('.ht_clone_left .htCore')
-              .find('tbody')
-              .find('th')
-              .eq(0);
-            simulateClick(header, 'RMB');
-            contextMenu(header);
-
-            $('.htContextMenu .ht_master .htCore')
-              .find('tbody td')
-              .not('.htSeparator')
-              .eq(0)
-              .simulate('mousedown')
-              .simulate('mouseup'); // Insert row above
-
-            expect(getSelected()).toEqual([[1, 0, 1, 3]]);
-            expect(getSelectedRangeLast().highlight.row).toBe(1);
-            expect(getSelectedRangeLast().highlight.col).toBe(1);
-            expect(getSelectedRangeLast().from.row).toBe(1);
-            expect(getSelectedRangeLast().from.col).toBe(0);
-            expect(getSelectedRangeLast().to.row).toBe(1);
-            expect(getSelectedRangeLast().to.col).toBe(3);
-            expect(`
-            |   ║ - : - : - |
-            |===:===:===:===|
-            |   ║   :   :   |
-            | * ║ A : 0 : 0 |
-            |   ║   :   :   |
-            |   ║   :   :   |
-            |   ║   :   :   |
-            `).toBeMatchToSelectionPattern();
-          });
-
-          it('when all columns are hidden', () => {
-            handsontable({
-              data: createSpreadsheetData(4, 4),
-              contextMenu: true,
-              rowHeaders: true,
-              colHeaders: true,
-              hiddenColumns: {
-                columns: [0, 1, 2, 3],
-              },
-            });
-
-            const header = $('.ht_clone_left .htCore')
-              .find('tbody')
-              .find('th')
-              .eq(0);
-            simulateClick(header, 'RMB');
-            contextMenu(header);
-
-            $('.htContextMenu .ht_master .htCore')
-              .find('tbody td')
-              .not('.htSeparator')
-              .eq(0)
-              .simulate('mousedown')
-              .simulate('mouseup'); // Insert row above
-
-            expect(getSelected()).toEqual([
-              [1, 0, 1, 3]
-            ]);
-            expect(getSelectedRangeLast().highlight.row).toBe(1);
-            expect(getSelectedRangeLast().highlight.col).toBe(0);
-            expect(getSelectedRangeLast().from.row).toBe(1);
-            expect(getSelectedRangeLast().from.col).toBe(0);
-            expect(getSelectedRangeLast().to.row).toBe(1);
-            expect(getSelectedRangeLast().to.col).toBe(3);
-            expect(`
-            |   |
-            |   |
-            | * |
-            |   |
-            |   |
-            |   |
-            `).toBeMatchToSelectionPattern();
-          });
-        });
-
-        describe('below the selected row', () => {
-          it('the first column is hidden', () => {
-            handsontable({
-              data: createSpreadsheetData(4, 4),
-              contextMenu: true,
-              rowHeaders: true,
-              colHeaders: true,
-              hiddenColumns: {
-                columns: [0],
-              },
-            });
-
-            const header = $('.ht_clone_left .htCore')
-              .find('tbody')
-              .find('th')
-              .eq(0);
-            simulateClick(header, 'RMB');
-            contextMenu(header);
-
-            $('.htContextMenu .ht_master .htCore')
-              .find('tbody td')
-              .not('.htSeparator')
-              .eq(1)
-              .simulate('mousedown')
-              .simulate('mouseup'); // Insert row below
-
-            expect(getSelected()).toEqual([
-              [0, 0, 0, 3]
-            ]);
-            expect(getSelectedRangeLast().highlight.row).toBe(0);
-            expect(getSelectedRangeLast().highlight.col).toBe(1);
-            expect(getSelectedRangeLast().from.row).toBe(0);
-            expect(getSelectedRangeLast().from.col).toBe(0);
-            expect(getSelectedRangeLast().to.row).toBe(0);
-            expect(getSelectedRangeLast().to.col).toBe(3);
-            expect(`
-            |   ║ - : - : - |
-            |===:===:===:===|
-            | * ║ A : 0 : 0 |
-            |   ║   :   :   |
-            |   ║   :   :   |
-            |   ║   :   :   |
-            |   ║   :   :   |
-            `).toBeMatchToSelectionPattern();
-          });
-
-          it('when all columns are hidden', () => {
-            handsontable({
-              data: createSpreadsheetData(4, 4),
-              contextMenu: true,
-              rowHeaders: true,
-              colHeaders: true,
-              hiddenColumns: {
-                columns: [0, 1, 2, 3],
-              },
-            });
-
-            const header = $('.ht_clone_left .htCore')
-              .find('tbody')
-              .find('th')
-              .eq(0);
-            simulateClick(header, 'RMB');
-            contextMenu(header);
-
-            $('.htContextMenu .ht_master .htCore')
-              .find('tbody td')
-              .not('.htSeparator')
-              .eq(1)
-              .simulate('mousedown')
-              .simulate('mouseup'); // Insert row below
-
-            expect(getSelected()).toEqual([
-              [0, 0, 0, 3]
-            ]);
-            expect(getSelectedRangeLast().highlight.row).toBe(0);
-            expect(getSelectedRangeLast().highlight.col).toBe(0);
-            expect(getSelectedRangeLast().from.row).toBe(0);
-            expect(getSelectedRangeLast().from.col).toBe(0);
-            expect(getSelectedRangeLast().to.row).toBe(0);
-            expect(getSelectedRangeLast().to.col).toBe(3);
-            expect(`
-            |   |
-            | * |
-            |   |
-            |   |
-            |   |
-            |   |
-            `).toBeMatchToSelectionPattern();
-          });
-        });
-      });
-    });
-  });
-
-  describe('cell selection UI', () => {
-    it('should select entire row by header if first column is hidden', () => {
-      handsontable({
-        data: Handsontable.helper.createSpreadsheetData(5, 5),
-        rowHeaders: true,
-        colHeaders: true,
-        hiddenColumns: {
-          columns: [0],
-        },
-      });
-
-      const header = getCell(0, -1);
-
-      simulateClick(header, 'LMB');
-
-      expect(getSelected()).toEqual([[0, 0, 0, 4]]);
-      expect(getSelectedRangeLast().highlight.row).toBe(0);
-      expect(getSelectedRangeLast().highlight.col).toBe(1);
-      expect(getSelectedRangeLast().from.row).toBe(0);
-      expect(getSelectedRangeLast().from.col).toBe(0);
-      expect(getSelectedRangeLast().to.row).toBe(0);
-      expect(getSelectedRangeLast().to.col).toBe(4);
-      expect(`
-      |   ║ - : - : - : - |
-      |===:===:===:===:===|
-      | * ║ A : 0 : 0 : 0 |
-      |   ║   :   :   :   |
-      |   ║   :   :   :   |
-      |   ║   :   :   :   |
-      |   ║   :   :   :   |
-      `).toBeMatchToSelectionPattern();
-    });
-
-    it('should select entire row by header if last column is hidden', () => {
-      handsontable({
-        data: Handsontable.helper.createSpreadsheetData(5, 5),
-        rowHeaders: true,
-        colHeaders: true,
-        hiddenColumns: {
-          columns: [4],
-        },
-      });
-
-      const header = getCell(0, -1);
-
-      simulateClick(header, 'LMB');
-
-      expect(getSelected()).toEqual([[0, 0, 0, 4]]);
-      expect(getSelectedRangeLast().highlight.row).toBe(0);
-      expect(getSelectedRangeLast().highlight.col).toBe(0);
-      expect(getSelectedRangeLast().from.row).toBe(0);
-      expect(getSelectedRangeLast().from.col).toBe(0);
-      expect(getSelectedRangeLast().to.row).toBe(0);
-      expect(getSelectedRangeLast().to.col).toBe(4);
-      expect(`
-      |   ║ - : - : - : - |
-      |===:===:===:===:===|
-      | * ║ A : 0 : 0 : 0 |
-      |   ║   :   :   :   |
-      |   ║   :   :   :   |
-      |   ║   :   :   :   |
-      |   ║   :   :   :   |
-      `).toBeMatchToSelectionPattern();
-    });
-
-    it('should select entire row by header if any column in the middle is hidden', () => {
-      handsontable({
-        data: Handsontable.helper.createSpreadsheetData(5, 5),
-        rowHeaders: true,
-        colHeaders: true,
-        hiddenColumns: {
-          columns: [1, 2, 3],
-        },
-      });
-
-      const header = getCell(0, -1);
-
-      simulateClick(header, 'LMB');
-
-      expect(getSelected()).toEqual([[0, 0, 0, 4]]);
-      expect(getSelectedRangeLast().highlight.row).toBe(0);
-      expect(getSelectedRangeLast().highlight.col).toBe(0);
-      expect(getSelectedRangeLast().from.row).toBe(0);
-      expect(getSelectedRangeLast().from.col).toBe(0);
-      expect(getSelectedRangeLast().to.row).toBe(0);
-      expect(getSelectedRangeLast().to.col).toBe(4);
-      expect(`
-      |   ║ - : - |
-      |===:===:===|
-      | * ║ A : 0 |
-      |   ║   :   |
-      |   ║   :   |
-      |   ║   :   |
-      |   ║   :   |
-      `).toBeMatchToSelectionPattern();
-    });
-
-    it('should select entire row by header if all columns are hidden', () => {
-      handsontable({
-        data: Handsontable.helper.createSpreadsheetData(5, 5),
-        rowHeaders: true,
-        colHeaders: true,
-        hiddenColumns: {
-          columns: [0, 1, 2, 3, 4],
-        },
-      });
-
-      const header = $('.ht_clone_left .htCore')
-        .find('tbody')
-        .find('th')
-        .eq(0);
-      simulateClick(header, 'LMB');
-
-      expect(getSelected()).toEqual([[0, 0, 0, 4]]);
-      expect(getSelectedRangeLast().highlight.row).toBe(0);
-      expect(getSelectedRangeLast().highlight.col).toBe(0);
-      expect(getSelectedRangeLast().from.row).toBe(0);
-      expect(getSelectedRangeLast().from.col).toBe(0);
-      expect(getSelectedRangeLast().to.row).toBe(0);
-      expect(getSelectedRangeLast().to.col).toBe(4);
-      expect(`
-      |   |
-      | * |
-      |   |
-      |   |
-      |   |
-      |   |
-      `).toBeMatchToSelectionPattern();
-    });
-
-    it('should keep hidden columns in cell range', () => {
-      handsontable({
-        data: Handsontable.helper.createSpreadsheetData(5, 5),
-        rowHeaders: true,
-        colHeaders: true,
-        hiddenColumns: {
-          columns: [1, 2, 3],
-        },
-      });
-
-      const startCell = getCell(0, 0);
-      const endCell = getCell(0, 4);
-
-      mouseDown(startCell, 'LMB');
-      mouseOver(endCell);
-      mouseUp(endCell);
-
-      expect(getSelected()).toEqual([[0, 0, 0, 4]]);
-      expect(getSelectedRangeLast().highlight.row).toBe(0);
-      expect(getSelectedRangeLast().highlight.col).toBe(0);
-      expect(getSelectedRangeLast().from.row).toBe(0);
-      expect(getSelectedRangeLast().from.col).toBe(0);
-      expect(getSelectedRangeLast().to.row).toBe(0);
-      expect(getSelectedRangeLast().to.col).toBe(4);
-      expect(`
-      |   ║ - : - |
-      |===:===:===|
-      | - ║ A : 0 |
-      |   ║   :   |
-      |   ║   :   |
-      |   ║   :   |
-      |   ║   :   |
-      `).toBeMatchToSelectionPattern();
-    });
-
-    it('should select non-contiguous columns properly when there are some hidden columns', () => {
-      handsontable({
-        data: Handsontable.helper.createSpreadsheetData(5, 8),
-        rowHeaders: true,
-        colHeaders: true,
-        hiddenColumns: {
-          columns: [0, 1],
-        },
-      });
-
-      const startColumn = getCell(-1, 4);
-      const endColumn = getCell(-1, 6);
-
-      mouseDown(startColumn, 'LMB');
-      mouseUp(startColumn);
-
-      keyDown('ctrl');
-
-      mouseDown(endColumn, 'LMB');
-      mouseUp(endColumn);
-
-      keyUp('ctrl');
-
-      expect(getSelected()).toEqual([
-        [0, 4, 4, 4],
-        [0, 6, 4, 6],
-      ]);
-      expect(getSelectedRangeLast().highlight.row).toBe(0);
-      expect(getSelectedRangeLast().highlight.col).toBe(6);
-      expect(getSelectedRangeLast().from.row).toBe(0);
-      expect(getSelectedRangeLast().from.col).toBe(6);
-      expect(getSelectedRangeLast().to.row).toBe(4);
-      expect(getSelectedRangeLast().to.col).toBe(6);
-      expect(`
-      |   ║   :   : * :   : * :   |
-      |===:===:===:===:===:===:===|
-      | - ║   :   : 0 :   : A :   |
-      | - ║   :   : 0 :   : 0 :   |
-      | - ║   :   : 0 :   : 0 :   |
-      | - ║   :   : 0 :   : 0 :   |
-      | - ║   :   : 0 :   : 0 :   |
-      `).toBeMatchToSelectionPattern();
-    });
-
-    it('should select cells by using two layers when CTRL key is pressed and some columns are hidden', () => {
-      handsontable({
-        rowHeaders: true,
-        colHeaders: true,
-        startRows: 8,
-        startCols: 12,
-        hiddenColumns: {
-          columns: [0, 1],
-        },
-      });
-
-      $(getCell(1, 3)).simulate('mousedown');
-      $(getCell(4, 6)).simulate('mouseover');
-      $(getCell(4, 6)).simulate('mouseup');
-
-      expect(getSelected()).toEqual([[1, 3, 4, 6]]);
-      expect(getSelectedRangeLast().highlight.row).toBe(1);
-      expect(getSelectedRangeLast().highlight.col).toBe(3);
-      expect(getSelectedRangeLast().from.row).toBe(1);
-      expect(getSelectedRangeLast().from.col).toBe(3);
-      expect(getSelectedRangeLast().to.row).toBe(4);
-      expect(getSelectedRangeLast().to.col).toBe(6);
-      expect(`
-      |   ║   : - : - : - : - :   :   :   :   :   |
-      |===:===:===:===:===:===:===:===:===:===:===|
-      |   ║   :   :   :   :   :   :   :   :   :   |
-      | - ║   : A : 0 : 0 : 0 :   :   :   :   :   |
-      | - ║   : 0 : 0 : 0 : 0 :   :   :   :   :   |
-      | - ║   : 0 : 0 : 0 : 0 :   :   :   :   :   |
-      | - ║   : 0 : 0 : 0 : 0 :   :   :   :   :   |
-      |   ║   :   :   :   :   :   :   :   :   :   |
-      |   ║   :   :   :   :   :   :   :   :   :   |
-      |   ║   :   :   :   :   :   :   :   :   :   |
-      `).toBeMatchToSelectionPattern();
-
-      keyDown('ctrl');
-
-      $(getCell(3, 5)).simulate('mousedown');
-      $(getCell(5, 8)).simulate('mouseover');
-      $(getCell(5, 8)).simulate('mouseup');
-
-      expect(getSelected()).toEqual([[1, 3, 4, 6], [3, 5, 5, 8]]);
-      expect(getSelectedRangeLast().highlight.row).toBe(3);
-      expect(getSelectedRangeLast().highlight.col).toBe(5);
-      expect(getSelectedRangeLast().from.row).toBe(3);
-      expect(getSelectedRangeLast().from.col).toBe(5);
-      expect(getSelectedRangeLast().to.row).toBe(5);
-      expect(getSelectedRangeLast().to.col).toBe(8);
-      expect(`
-      |   ║   : - : - : - : - : - : - :   :   :   |
-      |===:===:===:===:===:===:===:===:===:===:===|
-      |   ║   :   :   :   :   :   :   :   :   :   |
-      | - ║   : 0 : 0 : 0 : 0 :   :   :   :   :   |
-      | - ║   : 0 : 0 : 0 : 0 :   :   :   :   :   |
-      | - ║   : 0 : 0 : B : 1 : 0 : 0 :   :   :   |
-      | - ║   : 0 : 0 : 1 : 1 : 0 : 0 :   :   :   |
-      | - ║   :   :   : 0 : 0 : 0 : 0 :   :   :   |
-      |   ║   :   :   :   :   :   :   :   :   :   |
-      |   ║   :   :   :   :   :   :   :   :   :   |
-      `).toBeMatchToSelectionPattern();
-    });
-
-    describe('should select entire table after the corner was clicked and', () => {
-      it('just some columns were hidden', () => {
-        handsontable({
-          data: Handsontable.helper.createSpreadsheetData(5, 5),
-          rowHeaders: true,
-          colHeaders: true,
-          hiddenColumns: {
-            columns: [0, 1, 2],
-          },
-        });
-
-        const corner = $('.ht_clone_top_left_corner .htCore')
-          .find('thead')
-          .find('th')
-          .eq(0);
-        simulateClick(corner, 'LMB');
-
-        expect(getSelected()).toEqual([[0, 0, 4, 4]]);
-        expect(`
-        |   ║ * : * |
-        |===:===:===|
-        | * ║ A : 0 |
-        | * ║ 0 : 0 |
-        | * ║ 0 : 0 |
-        | * ║ 0 : 0 |
-        | * ║ 0 : 0 |
-        `).toBeMatchToSelectionPattern();
-      });
-
-      it('all columns were hidden', () => {
-        handsontable({
-          data: Handsontable.helper.createSpreadsheetData(5, 5),
-          rowHeaders: true,
-          colHeaders: true,
-          hiddenColumns: {
-            columns: [0, 1, 2, 3, 4],
-          },
-        });
-
-        const corner = $('.ht_clone_top_left_corner .htCore')
-          .find('thead')
-          .find('th')
-          .eq(0);
-        simulateClick(corner, 'LMB');
-
-        expect(getSelected()).toEqual([[0, 0, 4, 4]]);
-        expect(`
-        |   |
-        | * |
-        | * |
-        | * |
-        | * |
-        | * |
-        `).toBeMatchToSelectionPattern();
-      });
-    });
-  });
-
-  describe('cell selection (API)', () => {
-    // Do we need this test case?
-    it('should not throw any errors, when selecting a whole row with the last column hidden', () => {
-      const hot = handsontable({
-        data: Handsontable.helper.createSpreadsheetData(4, 4),
-        hiddenColumns: {
-          columns: [3]
-        },
-        rowHeaders: true,
-      });
-
-      let errorThrown = false;
-
-      try {
-        hot.selectCell(2, 0, 2, 3);
-
-      } catch (err) {
-        errorThrown = true;
-      }
-
-      expect(errorThrown).toBe(false);
-    });
-
-    it('should select entire table after call selectAll if some columns are hidden', () => {
-      handsontable({
-        data: Handsontable.helper.createSpreadsheetData(5, 5),
-        rowHeaders: true,
-        colHeaders: true,
-        hiddenColumns: {
-          columns: [0, 1],
-        },
-      });
-
-      selectAll();
-
-      expect(getSelected()).toEqual([[0, 0, 4, 4]]);
-      expect(getSelectedRangeLast().highlight.row).toBe(0);
-      expect(getSelectedRangeLast().highlight.col).toBe(2);
-      expect(getSelectedRangeLast().from.row).toBe(0);
-      expect(getSelectedRangeLast().from.col).toBe(0);
-      expect(getSelectedRangeLast().to.row).toBe(4);
-      expect(getSelectedRangeLast().to.col).toBe(4);
-      expect(`
-      |   ║ * : * : * |
-      |===:===:===:===|
-      | * ║ A : 0 : 0 |
-      | * ║ 0 : 0 : 0 |
-      | * ║ 0 : 0 : 0 |
-      | * ║ 0 : 0 : 0 |
-      | * ║ 0 : 0 : 0 |
-      `).toBeMatchToSelectionPattern();
-    });
-
-    it('should select entire table after call selectAll if all of columns are hidden', () => {
-      handsontable({
-        data: Handsontable.helper.createSpreadsheetData(5, 5),
-        rowHeaders: true,
-        colHeaders: true,
-        hiddenColumns: {
-          columns: [0, 1, 2, 3, 4],
-        },
-      });
-
-      selectAll();
-
-      expect(getSelected()).toEqual([[0, 0, 4, 4]]);
-      expect(getSelectedRangeLast().highlight.row).toBe(0);
-      expect(getSelectedRangeLast().highlight.col).toBe(0); // a fallback to 0
-      expect(getSelectedRangeLast().from.row).toBe(0);
-      expect(getSelectedRangeLast().from.col).toBe(0);
-      expect(getSelectedRangeLast().to.row).toBe(4);
-      expect(getSelectedRangeLast().to.col).toBe(4);
-      expect(`
-      |   |
-      | * |
-      | * |
-      | * |
-      | * |
-      | * |
-      `).toBeMatchToSelectionPattern();
-    });
-
-    it('should select entire row after call selectRows if the first column is hidden', () => {
-      handsontable({
-        data: Handsontable.helper.createSpreadsheetData(5, 5),
-        rowHeaders: true,
-        colHeaders: true,
-        hiddenColumns: {
-          columns: [0],
-        },
-      });
-
-      selectRows(0);
-
-      expect(getSelected()).toEqual([[0, 0, 0, 4]]);
-      expect(getSelectedRangeLast().highlight.row).toBe(0);
-      expect(getSelectedRangeLast().highlight.col).toBe(1);
-      expect(getSelectedRangeLast().from.row).toBe(0);
-      expect(getSelectedRangeLast().from.col).toBe(0);
-      expect(getSelectedRangeLast().to.row).toBe(0);
-      expect(getSelectedRangeLast().to.col).toBe(4);
-      expect(`
-      |   ║ - : - : - : - |
-      |===:===:===:===:===|
-      | * ║ A : 0 : 0 : 0 |
-      |   ║   :   :   :   |
-      |   ║   :   :   :   |
-      |   ║   :   :   :   |
-      |   ║   :   :   :   |
-      `).toBeMatchToSelectionPattern();
-    });
-
-    it('should select entire row after call selectRows if the last column is hidden', () => {
-      handsontable({
-        data: Handsontable.helper.createSpreadsheetData(5, 5),
-        rowHeaders: true,
-        colHeaders: true,
-        hiddenColumns: {
-          columns: [4],
-        },
-      });
-
-      selectRows(0);
-
-      expect(getSelected()).toEqual([[0, 0, 0, 4]]);
-      expect(getSelectedRangeLast().highlight.row).toBe(0);
-      expect(getSelectedRangeLast().highlight.col).toBe(0);
-      expect(getSelectedRangeLast().from.row).toBe(0);
-      expect(getSelectedRangeLast().from.col).toBe(0);
-      expect(getSelectedRangeLast().to.row).toBe(0);
-      expect(getSelectedRangeLast().to.col).toBe(4);
-      expect(`
-      |   ║ - : - : - : - |
-      |===:===:===:===:===|
-      | * ║ A : 0 : 0 : 0 |
-      |   ║   :   :   :   |
-      |   ║   :   :   :   |
-      |   ║   :   :   :   |
-      |   ║   :   :   :   |
-      `).toBeMatchToSelectionPattern();
-    });
-
-    it('should select entire row after call selectRows if columns between the first and the last are hidden', () => {
-      handsontable({
-        data: Handsontable.helper.createSpreadsheetData(5, 5),
-        rowHeaders: true,
-        colHeaders: true,
-        hiddenColumns: {
-          columns: [1, 2, 3],
-        },
-      });
-
-      selectRows(0);
-
-      expect(getSelected()).toEqual([[0, 0, 0, 4]]);
-      expect(getSelectedRangeLast().highlight.row).toBe(0);
-      expect(getSelectedRangeLast().highlight.col).toBe(0);
-      expect(getSelectedRangeLast().from.row).toBe(0);
-      expect(getSelectedRangeLast().from.col).toBe(0);
-      expect(getSelectedRangeLast().to.row).toBe(0);
-      expect(getSelectedRangeLast().to.col).toBe(4);
-      expect(`
-      |   ║ - : - |
-      |===:===:===|
-      | * ║ A : 0 |
-      |   ║   :   |
-      |   ║   :   |
-      |   ║   :   |
-      |   ║   :   |
-      `).toBeMatchToSelectionPattern();
-    });
-
-    it('should select hidden column internally after the `selectColumns` call (no visual effect)', () => {
-      handsontable({
-        data: Handsontable.helper.createSpreadsheetData(5, 5),
-        rowHeaders: true,
-        colHeaders: true,
-        hiddenColumns: {
-          columns: [1],
-        },
-      });
-
-      selectColumns(1);
-
-      expect(getSelected()).toEqual([[0, 1, 4, 1]]);
-      expect(getSelectedRangeLast().highlight.row).toBe(0);
-      expect(getSelectedRangeLast().highlight.col).toBe(1); // a fallback to 1
-      expect(getSelectedRangeLast().from.row).toBe(0);
-      expect(getSelectedRangeLast().from.col).toBe(1);
-      expect(getSelectedRangeLast().to.row).toBe(4);
-      expect(getSelectedRangeLast().to.col).toBe(1);
-      expect(`
-      |   ║   :   :   :   |
-      |===:===:===:===:===|
-      |   ║   :   :   :   |
-      |   ║   :   :   :   |
-      |   ║   :   :   :   |
-      |   ║   :   :   :   |
-      |   ║   :   :   :   |
-      `).toBeMatchToSelectionPattern();
-    });
-
-    it('should select columns after the `selectColumns` call if range is partially hidden at the beginning of selection #1', () => {
-      handsontable({
-        data: Handsontable.helper.createSpreadsheetData(5, 5),
-        rowHeaders: true,
-        colHeaders: true,
-        hiddenColumns: {
-          columns: [1, 2, 3],
-        },
-      });
-
-      selectColumns(1, 4);
-
-      expect(getSelected()).toEqual([[0, 1, 4, 4]]);
-      expect(getSelectedRangeLast().highlight.row).toBe(0);
-      expect(getSelectedRangeLast().highlight.col).toBe(4);
-      expect(getSelectedRangeLast().from.row).toBe(0);
-      expect(getSelectedRangeLast().from.col).toBe(1);
-      expect(getSelectedRangeLast().to.row).toBe(4);
-      expect(getSelectedRangeLast().to.col).toBe(4);
-      expect(`
-      |   ║   : * |
-      |===:===:===|
-      | - ║   : A |
-      | - ║   : 0 |
-      | - ║   : 0 |
-      | - ║   : 0 |
-      | - ║   : 0 |
-      `).toBeMatchToSelectionPattern();
-    });
-
-    it('should select columns after the `selectColumns` call if range is partially hidden at the beginning of selection #2', () => {
-      handsontable({
-        data: Handsontable.helper.createSpreadsheetData(5, 5),
-        rowHeaders: true,
-        colHeaders: true,
-        hiddenColumns: {
-          columns: [1, 2, 3],
-        },
-      });
-
-      selectColumns(2, 4);
-
-      expect(getSelected()).toEqual([[0, 2, 4, 4]]);
-      expect(getSelectedRangeLast().highlight.row).toBe(0);
-      expect(getSelectedRangeLast().highlight.col).toBe(4);
-      expect(getSelectedRangeLast().from.row).toBe(0);
-      expect(getSelectedRangeLast().from.col).toBe(2);
-      expect(getSelectedRangeLast().to.row).toBe(4);
-      expect(getSelectedRangeLast().to.col).toBe(4);
-      expect(`
-      |   ║   : * |
-      |===:===:===|
-      | - ║   : A |
-      | - ║   : 0 |
-      | - ║   : 0 |
-      | - ║   : 0 |
-      | - ║   : 0 |
-      `).toBeMatchToSelectionPattern();
-    });
-
-    it('should select columns after the `selectColumns` call if range is partially hidden at the end of selection #1', () => {
-      handsontable({
-        data: Handsontable.helper.createSpreadsheetData(5, 5),
-        rowHeaders: true,
-        colHeaders: true,
-        hiddenColumns: {
-          columns: [1, 2, 3],
-        },
-      });
-
-      selectColumns(0, 2);
-
-      expect(getSelected()).toEqual([[0, 0, 4, 2]]);
-      expect(getSelectedRangeLast().highlight.row).toBe(0);
-      expect(getSelectedRangeLast().highlight.col).toBe(0);
-      expect(getSelectedRangeLast().from.row).toBe(0);
-      expect(getSelectedRangeLast().from.col).toBe(0);
-      expect(getSelectedRangeLast().to.row).toBe(4);
-      expect(getSelectedRangeLast().to.col).toBe(2);
-      expect(`
-      |   ║ * :   |
-      |===:===:===|
-      | - ║ A :   |
-      | - ║ 0 :   |
-      | - ║ 0 :   |
-      | - ║ 0 :   |
-      | - ║ 0 :   |
-      `).toBeMatchToSelectionPattern();
-    });
-
-    it('should select columns after the `selectColumns` call if range is partially hidden at the end of selection #2', () => {
-      handsontable({
-        data: Handsontable.helper.createSpreadsheetData(5, 5),
-        rowHeaders: true,
-        colHeaders: true,
-        hiddenColumns: {
-          columns: [1, 2, 3],
-        },
-      });
-
-      selectColumns(0, 3);
-
-      expect(getSelected()).toEqual([[0, 0, 4, 3]]);
-      expect(getSelectedRangeLast().highlight.row).toBe(0);
-      expect(getSelectedRangeLast().highlight.col).toBe(0);
-      expect(getSelectedRangeLast().from.row).toBe(0);
-      expect(getSelectedRangeLast().from.col).toBe(0);
-      expect(getSelectedRangeLast().to.row).toBe(4);
-      expect(getSelectedRangeLast().to.col).toBe(3);
-      expect(`
-      |   ║ * :   |
-      |===:===:===|
-      | - ║ A :   |
-      | - ║ 0 :   |
-      | - ║ 0 :   |
-      | - ║ 0 :   |
-      | - ║ 0 :   |
-      `).toBeMatchToSelectionPattern();
-    });
-
-    it('should select columns after call selectColumns if range is partially hidden in the middle of selection', () => {
-      handsontable({
-        data: Handsontable.helper.createSpreadsheetData(5, 5),
-        rowHeaders: true,
-        colHeaders: true,
-        hiddenColumns: {
-          columns: [1, 2, 3],
-        },
-      });
-
-      selectColumns(0, 4);
-
-      expect(getSelected()).toEqual([[0, 0, 4, 4]]);
-      expect(getSelectedRangeLast().highlight.row).toBe(0);
-      expect(getSelectedRangeLast().highlight.col).toBe(0);
-      expect(getSelectedRangeLast().from.row).toBe(0);
-      expect(getSelectedRangeLast().from.col).toBe(0);
-      expect(getSelectedRangeLast().to.row).toBe(4);
-      expect(getSelectedRangeLast().to.col).toBe(4);
-      expect(`
-      |   ║ * : * |
-      |===:===:===|
-      | - ║ A : 0 |
-      | - ║ 0 : 0 |
-      | - ║ 0 : 0 |
-      | - ║ 0 : 0 |
-      | - ║ 0 : 0 |
-      `).toBeMatchToSelectionPattern();
-    });
-
-    it('should select columns after call selectColumns if range is partially hidden at the start and at the end of the range', () => {
-      handsontable({
-        data: Handsontable.helper.createSpreadsheetData(5, 5),
-        rowHeaders: true,
-        colHeaders: true,
-        hiddenColumns: {
-          columns: [1, 3],
-        },
-      });
-
-      selectColumns(1, 3);
-
-      expect(getSelected()).toEqual([[0, 1, 4, 3]]);
-      expect(getSelectedRangeLast().highlight.row).toBe(0);
-      expect(getSelectedRangeLast().highlight.col).toBe(2);
-      expect(getSelectedRangeLast().from.row).toBe(0);
-      expect(getSelectedRangeLast().from.col).toBe(1);
-      expect(getSelectedRangeLast().to.row).toBe(4);
-      expect(getSelectedRangeLast().to.col).toBe(3);
-      expect(`
-      |   ║   : * :   |
-      |===:===:===:===|
-      | - ║   : A :   |
-      | - ║   : 0 :   |
-      | - ║   : 0 :   |
-      | - ║   : 0 :   |
-      | - ║   : 0 :   |
-      `).toBeMatchToSelectionPattern();
-    });
-  });
-
-  describe('redrawing rendered selection when the selected range has been changed', () => {
-    describe('by showing columns placed before the current selection', () => {
-      it('single cell was selected', () => {
-        handsontable({
-          rowHeaders: true,
-          colHeaders: true,
-          startRows: 5,
-          startCols: 5,
-          hiddenColumns: {
-            columns: [0, 1, 2],
-          },
-        });
-
-        selectCell(3, 3);
-
-        getPlugin('hiddenColumns').showColumns([0]);
-        render();
-
-        expect(getSelected()).toEqual([[3, 3, 3, 3]]);
-        expect(getSelectedRangeLast().highlight.row).toBe(3);
-        expect(getSelectedRangeLast().highlight.col).toBe(3);
-        expect(getSelectedRangeLast().from.row).toBe(3);
-        expect(getSelectedRangeLast().from.col).toBe(3);
-        expect(getSelectedRangeLast().to.row).toBe(3);
-        expect(getSelectedRangeLast().to.col).toBe(3);
-        expect(`
-        |   ║   : - :   |
-        |===:===:===:===|
-        |   ║   :   :   |
-        |   ║   :   :   |
-        |   ║   :   :   |
-        | - ║   : # :   |
-        |   ║   :   :   |
-        `).toBeMatchToSelectionPattern();
-
-        getPlugin('hiddenColumns').showColumns([1, 2]);
-        render();
-
-        expect(getSelected()).toEqual([[3, 3, 3, 3]]);
-        expect(getSelectedRangeLast().highlight.row).toBe(3);
-        expect(getSelectedRangeLast().highlight.col).toBe(3);
-        expect(getSelectedRangeLast().from.row).toBe(3);
-        expect(getSelectedRangeLast().from.col).toBe(3);
-        expect(getSelectedRangeLast().to.row).toBe(3);
-        expect(getSelectedRangeLast().to.col).toBe(3);
-        expect(`
-        |   ║   :   :   : - :   |
-        |===:===:===:===:===:===|
-        |   ║   :   :   :   :   |
-        |   ║   :   :   :   :   |
-        |   ║   :   :   :   :   |
-        | - ║   :   :   : # :   |
-        |   ║   :   :   :   :   |
-        `).toBeMatchToSelectionPattern();
-      });
-
-      describe('entire row was selected and', () => {
-        it('columns at the start had been hidden and were showed', () => {
-          handsontable({
-            data: Handsontable.helper.createSpreadsheetData(5, 5),
-            rowHeaders: true,
-            colHeaders: true,
-            hiddenColumns: {
-              columns: [0, 1],
-            },
-          });
-
-          selectRows(0);
-
-          getPlugin('hiddenColumns').showColumns([1]);
-          render();
-
-          expect(getSelected()).toEqual([[0, 0, 0, 4]]);
-          expect(getSelectedRangeLast().highlight.row).toBe(0);
-          expect(getSelectedRangeLast().highlight.col).toBe(1);
-          expect(getSelectedRangeLast().from.row).toBe(0);
-          expect(getSelectedRangeLast().from.col).toBe(0);
-          expect(getSelectedRangeLast().to.row).toBe(0);
-          expect(getSelectedRangeLast().to.col).toBe(4);
-          expect(`
-          |   ║ - : - : - : - |
-          |===:===:===:===:===|
-          | * ║ A : 0 : 0 : 0 |
-          |   ║   :   :   :   |
-          |   ║   :   :   :   |
-          |   ║   :   :   :   |
-          |   ║   :   :   :   |
-          `).toBeMatchToSelectionPattern();
-
-          getPlugin('hiddenColumns').showColumns([0]);
-          render();
-
-          expect(getSelected()).toEqual([[0, 0, 0, 4]]);
-          expect(getSelectedRangeLast().highlight.row).toBe(0);
-          expect(getSelectedRangeLast().highlight.col).toBe(0);
-          expect(getSelectedRangeLast().from.row).toBe(0);
-          expect(getSelectedRangeLast().from.col).toBe(0);
-          expect(getSelectedRangeLast().to.row).toBe(0);
-          expect(getSelectedRangeLast().to.col).toBe(4);
-          expect(`
-          |   ║ - : - : - : - : - |
-          |===:===:===:===:===:===|
-          | * ║ A : 0 : 0 : 0 : 0 |
-          |   ║   :   :   :   :   |
-          |   ║   :   :   :   :   |
-          |   ║   :   :   :   :   |
-          |   ║   :   :   :   :   |
-          `).toBeMatchToSelectionPattern();
-        });
-      });
-
-      it('non-contiguous selection', () => {
-        handsontable({
-          rowHeaders: true,
-          colHeaders: true,
-          startRows: 8,
-          startCols: 12,
-          hiddenColumns: {
-            columns: [0, 1, 2],
-          },
-        });
-
-        $(getCell(1, 3)).simulate('mousedown');
-        $(getCell(4, 6)).simulate('mouseover');
-        $(getCell(4, 6)).simulate('mouseup');
-
-        keyDown('ctrl');
-
-        $(getCell(3, 5)).simulate('mousedown');
-        $(getCell(5, 8)).simulate('mouseover');
-        $(getCell(5, 8)).simulate('mouseup');
-
-        keyDown('ctrl');
-
-        $(getCell(3, 6)).simulate('mousedown');
-        $(getCell(6, 9)).simulate('mouseover');
-        $(getCell(6, 9)).simulate('mouseup');
-
-        expect(getSelected()).toEqual([[1, 3, 4, 6], [3, 5, 5, 8], [3, 6, 6, 9]]);
-        expect(getSelectedRangeLast().highlight.row).toBe(3);
-        expect(getSelectedRangeLast().highlight.col).toBe(6);
-        expect(getSelectedRangeLast().from.row).toBe(3);
-        expect(getSelectedRangeLast().from.col).toBe(6);
-        expect(getSelectedRangeLast().to.row).toBe(6);
-        expect(getSelectedRangeLast().to.col).toBe(9);
-        expect(`
-        |   ║ - : - : - : - : - : - : - :   :   |
-        |===:===:===:===:===:===:===:===:===:===|
-        |   ║   :   :   :   :   :   :   :   :   |
-        | - ║ 0 : 0 : 0 : 0 :   :   :   :   :   |
-        | - ║ 0 : 0 : 0 : 0 :   :   :   :   :   |
-        | - ║ 0 : 0 : 1 : C : 1 : 1 : 0 :   :   |
-        | - ║ 0 : 0 : 1 : 2 : 1 : 1 : 0 :   :   |
-        | - ║   :   : 0 : 1 : 1 : 1 : 0 :   :   |
-        | - ║   :   :   : 0 : 0 : 0 : 0 :   :   |
-        |   ║   :   :   :   :   :   :   :   :   |
-        `).toBeMatchToSelectionPattern();
-
-        getPlugin('hiddenColumns').showColumns([0]);
-        render();
-
-        expect(getSelected()).toEqual([[1, 3, 4, 6], [3, 5, 5, 8], [3, 6, 6, 9]]);
-        expect(getSelectedRangeLast().highlight.row).toBe(3);
-        expect(getSelectedRangeLast().highlight.col).toBe(6);
-        expect(getSelectedRangeLast().from.row).toBe(3);
-        expect(getSelectedRangeLast().from.col).toBe(6);
-        expect(getSelectedRangeLast().to.row).toBe(6);
-        expect(getSelectedRangeLast().to.col).toBe(9);
-        expect(`
-        |   ║   : - : - : - : - : - : - : - :   :   |
-        |===:===:===:===:===:===:===:===:===:===:===|
-        |   ║   :   :   :   :   :   :   :   :   :   |
-        | - ║   : 0 : 0 : 0 : 0 :   :   :   :   :   |
-        | - ║   : 0 : 0 : 0 : 0 :   :   :   :   :   |
-        | - ║   : 0 : 0 : 1 : C : 1 : 1 : 0 :   :   |
-        | - ║   : 0 : 0 : 1 : 2 : 1 : 1 : 0 :   :   |
-        | - ║   :   :   : 0 : 1 : 1 : 1 : 0 :   :   |
-        | - ║   :   :   :   : 0 : 0 : 0 : 0 :   :   |
-        |   ║   :   :   :   :   :   :   :   :   :   |
-        `).toBeMatchToSelectionPattern();
-
-        getPlugin('hiddenColumns').showColumns([1, 2]);
-        render();
-
-        expect(getSelected()).toEqual([[1, 3, 4, 6], [3, 5, 5, 8], [3, 6, 6, 9]]);
-        expect(getSelectedRangeLast().highlight.row).toBe(3);
-        expect(getSelectedRangeLast().highlight.col).toBe(6);
-        expect(getSelectedRangeLast().from.row).toBe(3);
-        expect(getSelectedRangeLast().from.col).toBe(6);
-        expect(getSelectedRangeLast().to.row).toBe(6);
-        expect(getSelectedRangeLast().to.col).toBe(9);
-        expect(`
-        |   ║   :   :   : - : - : - : - : - : - : - :   :   |
-        |===:===:===:===:===:===:===:===:===:===:===:===:===|
-        |   ║   :   :   :   :   :   :   :   :   :   :   :   |
-        | - ║   :   :   : 0 : 0 : 0 : 0 :   :   :   :   :   |
-        | - ║   :   :   : 0 : 0 : 0 : 0 :   :   :   :   :   |
-        | - ║   :   :   : 0 : 0 : 1 : C : 1 : 1 : 0 :   :   |
-        | - ║   :   :   : 0 : 0 : 1 : 2 : 1 : 1 : 0 :   :   |
-        | - ║   :   :   :   :   : 0 : 1 : 1 : 1 : 0 :   :   |
-        | - ║   :   :   :   :   :   : 0 : 0 : 0 : 0 :   :   |
-        |   ║   :   :   :   :   :   :   :   :   :   :   :   |
-        `).toBeMatchToSelectionPattern();
-      });
-=======
-      getPlugin('hiddenColumns').disablePlugin();
-      render();
-
-      expect(getCell(0, 0).innerText).toBe('A1');
-      expect(getCell(0, 1).innerText).toBe('B1');
-      expect(getCell(0, 2).innerText).toBe('C1');
-      expect(getCell(0, 3).innerText).toBe('D1');
-      expect(getCell(0, 4).innerText).toBe('E1');
-      expect(countCols()).toBe(5);
-    });
-
-    it('should hide columns after calling the enablePlugin method', () => {
-      handsontable({
-        data: Handsontable.helper.createSpreadsheetData(5, 5),
-        hiddenColumns: {
-          columns: [1, 3],
-        },
-      });
-
-      const plugin = getPlugin('hiddenColumns');
-      plugin.disablePlugin();
-      render();
-
-      expect(countCols()).toBe(5);
-
-      plugin.enablePlugin();
-      render();
-
-      expect(countCols()).toBe(5);
-      expect(getCell(0, 0).innerText).toBe('A1');
-      expect(getCell(0, 1)).toBe(null);
-      expect(getCell(0, 2).innerText).toBe('C1');
-      expect(getCell(0, 3)).toBe(null);
-      expect(getCell(0, 4).innerText).toBe('E1');
-    });
-
-    it('should initialize the plugin after setting it up with the "updateSettings" method', () => {
-      handsontable({
-        data: Handsontable.helper.createSpreadsheetData(5, 5),
-      });
-
-      const plugin = getPlugin('hiddenColumns');
-
-      expect(plugin.enabled).toEqual(false);
-
-      updateSettings({
-        hiddenColumns: {
-          columns: [1, 3],
-        },
-      });
-
-      expect(plugin.enabled).toEqual(true);
-      expect(spec().$container.find('tr:eq(0) td').length).toBe(3);
-      expect(countCols()).toBe(5);
-      expect(getCell(0, 0).innerText).toBe('A1');
-      expect(getCell(0, 1)).toBe(null);
-      expect(getCell(0, 2).innerText).toBe('C1');
-      expect(getCell(0, 3)).toBe(null);
-      expect(getCell(0, 4).innerText).toBe('E1');
-    });
-
-    it('should update hidden columns with the "updateSettings" method', () => {
-      handsontable({
-        data: Handsontable.helper.createSpreadsheetData(5, 5),
-        hiddenColumns: {
-          columns: [1, 3],
-        },
-      });
-
-      expect(countCols()).toBe(5);
-      expect(spec().$container.find('tr:eq(0) td').length).toBe(3);
-      expect(getCell(0, 0).innerText).toBe('A1');
-      expect(getCell(0, 1)).toBe(null);
-      expect(getCell(0, 2).innerText).toBe('C1');
-      expect(getCell(0, 3)).toBe(null);
-      expect(getCell(0, 4).innerText).toBe('E1');
-
-      updateSettings({
-        hiddenColumns: {
-          columns: [0, 2, 4],
-        },
-      });
-
-      expect(countCols()).toBe(5);
-      expect(spec().$container.find('tr:eq(0) td').length).toBe(2);
-      expect(getCell(0, 0)).toBe(null);
-      expect(getCell(0, 1).innerText).toBe('B1');
-      expect(getCell(0, 2)).toBe(null);
-      expect(getCell(0, 3).innerText).toBe('D1');
-      expect(getCell(0, 4)).toBe(null);
-    });
-  });
-
-  describe('indicators', () => {
-    it('should add proper class names in column headers', () => {
-      handsontable({
-        data: Handsontable.helper.createSpreadsheetData(1, 5),
-        hiddenColumns: {
-          columns: [1, 3],
-          indicators: true,
-        },
-        colHeaders: true,
-      });
-
-      expect(getCell(-1, 0)).toHaveClass(CSS_CLASS_BEFORE_HIDDEN);
-      expect(getCell(-1, 1)).toBe(null);
-      expect(getCell(-1, 2)).toHaveClass(CSS_CLASS_BEFORE_HIDDEN);
-      expect(getCell(-1, 2)).toHaveClass(CSS_CLASS_AFTER_HIDDEN);
-      expect(getCell(-1, 3)).toBe(null);
-      expect(getCell(-1, 4)).toHaveClass(CSS_CLASS_AFTER_HIDDEN);
-    });
-
-    it('should render indicators after enabling them in updateSettings', () => {
-      handsontable({
-        data: Handsontable.helper.createSpreadsheetData(1, 3),
-        hiddenColumns: {
-          columns: [0, 2],
-        },
-        colHeaders: true,
-      });
-
-      expect(getCell(-1, 1)).not.toHaveClass(CSS_CLASS_BEFORE_HIDDEN);
-      expect(getCell(-1, 1)).not.toHaveClass(CSS_CLASS_AFTER_HIDDEN);
-
-      updateSettings({
-        hiddenColumns: {
-          columns: [0, 2],
-          indicators: true,
-        },
-      });
-
-      expect(getCell(-1, 1)).toHaveClass(CSS_CLASS_BEFORE_HIDDEN);
-      expect(getCell(-1, 1)).toHaveClass(CSS_CLASS_AFTER_HIDDEN);
->>>>>>> 0eb1eb67
-    });
-  });
-
-<<<<<<< HEAD
-    describe('by hiding columns placed before the current selection', () => {
-      it('single cell was selected', () => {
-        handsontable({
-          rowHeaders: true,
-          colHeaders: true,
-          startRows: 5,
-          startCols: 5,
-          hiddenColumns: true,
-        });
-
-        selectCell(3, 3);
-
-        getPlugin('hiddenColumns').hideColumns([1, 2]);
-        render();
-
-        expect(getSelected()).toEqual([[3, 3, 3, 3]]);
-        expect(getSelectedRangeLast().highlight.row).toBe(3);
-        expect(getSelectedRangeLast().highlight.col).toBe(3);
-        expect(getSelectedRangeLast().from.row).toBe(3);
-        expect(getSelectedRangeLast().from.col).toBe(3);
-        expect(getSelectedRangeLast().to.row).toBe(3);
-        expect(getSelectedRangeLast().to.col).toBe(3);
-        expect(`
-        |   ║   : - :   |
-        |===:===:===:===|
-        |   ║   :   :   |
-        |   ║   :   :   |
-        |   ║   :   :   |
-        | - ║   : # :   |
-        |   ║   :   :   |
-        `).toBeMatchToSelectionPattern();
-
-        getPlugin('hiddenColumns').hideColumns([0]);
-        render();
-
-        expect(getSelected()).toEqual([[3, 3, 3, 3]]);
-        expect(getSelectedRangeLast().highlight.row).toBe(3);
-        expect(getSelectedRangeLast().highlight.col).toBe(3);
-        expect(getSelectedRangeLast().from.row).toBe(3);
-        expect(getSelectedRangeLast().from.col).toBe(3);
-        expect(getSelectedRangeLast().to.row).toBe(3);
-        expect(getSelectedRangeLast().to.col).toBe(3);
-        expect(`
-        |   ║ - :   |
-        |===:===:===|
-        |   ║   :   |
-        |   ║   :   |
-        |   ║   :   |
-        | - ║ # :   |
-        |   ║   :   |
-        `).toBeMatchToSelectionPattern();
-      });
-
-      it('non-contiguous selection', () => {
-        handsontable({
-          rowHeaders: true,
-          colHeaders: true,
-          startRows: 8,
-          startCols: 12,
-          hiddenColumns: true,
-        });
-
-        $(getCell(1, 3)).simulate('mousedown');
-        $(getCell(4, 6)).simulate('mouseover');
-        $(getCell(4, 6)).simulate('mouseup');
-
-        keyDown('ctrl');
-
-        $(getCell(3, 5)).simulate('mousedown');
-        $(getCell(5, 8)).simulate('mouseover');
-        $(getCell(5, 8)).simulate('mouseup');
-
-        keyDown('ctrl');
-
-        $(getCell(3, 6)).simulate('mousedown');
-        $(getCell(6, 9)).simulate('mouseover');
-        $(getCell(6, 9)).simulate('mouseup');
-
-        expect(getSelected()).toEqual([[1, 3, 4, 6], [3, 5, 5, 8], [3, 6, 6, 9]]);
-        expect(getSelectedRangeLast().highlight.row).toBe(3);
-        expect(getSelectedRangeLast().highlight.col).toBe(6);
-        expect(getSelectedRangeLast().from.row).toBe(3);
-        expect(getSelectedRangeLast().from.col).toBe(6);
-        expect(getSelectedRangeLast().to.row).toBe(6);
-        expect(getSelectedRangeLast().to.col).toBe(9);
-        expect(`
-        |   ║   :   :   : - : - : - : - : - : - : - :   :   |
-        |===:===:===:===:===:===:===:===:===:===:===:===:===|
-        |   ║   :   :   :   :   :   :   :   :   :   :   :   |
-        | - ║   :   :   : 0 : 0 : 0 : 0 :   :   :   :   :   |
-        | - ║   :   :   : 0 : 0 : 0 : 0 :   :   :   :   :   |
-        | - ║   :   :   : 0 : 0 : 1 : C : 1 : 1 : 0 :   :   |
-        | - ║   :   :   : 0 : 0 : 1 : 2 : 1 : 1 : 0 :   :   |
-        | - ║   :   :   :   :   : 0 : 1 : 1 : 1 : 0 :   :   |
-        | - ║   :   :   :   :   :   : 0 : 0 : 0 : 0 :   :   |
-        |   ║   :   :   :   :   :   :   :   :   :   :   :   |
-        `).toBeMatchToSelectionPattern();
-
-        getPlugin('hiddenColumns').hideColumns([1, 2]);
-        render();
-
-        expect(getSelected()).toEqual([[1, 3, 4, 6], [3, 5, 5, 8], [3, 6, 6, 9]]);
-        expect(getSelectedRangeLast().highlight.row).toBe(3);
-        expect(getSelectedRangeLast().highlight.col).toBe(6);
-        expect(getSelectedRangeLast().from.row).toBe(3);
-        expect(getSelectedRangeLast().from.col).toBe(6);
-        expect(getSelectedRangeLast().to.row).toBe(6);
-        expect(getSelectedRangeLast().to.col).toBe(9);
-        expect(`
-        |   ║   : - : - : - : - : - : - : - :   :   |
-        |===:===:===:===:===:===:===:===:===:===:===|
-        |   ║   :   :   :   :   :   :   :   :   :   |
-        | - ║   : 0 : 0 : 0 : 0 :   :   :   :   :   |
-        | - ║   : 0 : 0 : 0 : 0 :   :   :   :   :   |
-        | - ║   : 0 : 0 : 1 : C : 1 : 1 : 0 :   :   |
-        | - ║   : 0 : 0 : 1 : 2 : 1 : 1 : 0 :   :   |
-        | - ║   :   :   : 0 : 1 : 1 : 1 : 0 :   :   |
-        | - ║   :   :   :   : 0 : 0 : 0 : 0 :   :   |
-        |   ║   :   :   :   :   :   :   :   :   :   |
-        `).toBeMatchToSelectionPattern();
-
-        getPlugin('hiddenColumns').hideColumns([0]);
-        render();
-
-        expect(getSelected()).toEqual([[1, 3, 4, 6], [3, 5, 5, 8], [3, 6, 6, 9]]);
-        expect(getSelectedRangeLast().highlight.row).toBe(3);
-        expect(getSelectedRangeLast().highlight.col).toBe(6);
-        expect(getSelectedRangeLast().from.row).toBe(3);
-        expect(getSelectedRangeLast().from.col).toBe(6);
-        expect(getSelectedRangeLast().to.row).toBe(6);
-        expect(getSelectedRangeLast().to.col).toBe(9);
-        expect(`
-        |   ║ - : - : - : - : - : - : - :   :   |
-        |===:===:===:===:===:===:===:===:===:===|
-        |   ║   :   :   :   :   :   :   :   :   |
-        | - ║ 0 : 0 : 0 : 0 :   :   :   :   :   |
-        | - ║ 0 : 0 : 0 : 0 :   :   :   :   :   |
-        | - ║ 0 : 0 : 1 : C : 1 : 1 : 0 :   :   |
-        | - ║ 0 : 0 : 1 : 2 : 1 : 1 : 0 :   :   |
-        | - ║   :   : 0 : 1 : 1 : 1 : 0 :   :   |
-        | - ║   :   :   : 0 : 0 : 0 : 0 :   :   |
-        |   ║   :   :   :   :   :   :   :   :   |
-        `).toBeMatchToSelectionPattern();
-      });
-    });
-
-    describe('by showing hidden, ', () => {
-      it('selected columns', () => {
-        handsontable({
-          data: Handsontable.helper.createSpreadsheetData(5, 5),
-          rowHeaders: true,
-          colHeaders: true,
-          hiddenColumns: {
-            columns: [1, 2],
-          },
-        });
-
-        selectColumns(1, 2);
-
-        getPlugin('hiddenColumns').showColumns([2]);
-        render();
-
-        expect(getSelected()).toEqual([[0, 1, 4, 2]]);
-        expect(getSelectedRangeLast().highlight.row).toBe(0);
-        expect(getSelectedRangeLast().highlight.col).toBe(2);
-        expect(getSelectedRangeLast().from.row).toBe(0);
-        expect(getSelectedRangeLast().from.col).toBe(1);
-        expect(getSelectedRangeLast().to.row).toBe(4);
-        expect(getSelectedRangeLast().to.col).toBe(2);
-        expect(`
-        |   ║   : * :   :   |
-        |===:===:===:===:===|
-        | - ║   : A :   :   |
-        | - ║   : 0 :   :   |
-        | - ║   : 0 :   :   |
-        | - ║   : 0 :   :   |
-        | - ║   : 0 :   :   |
-        `).toBeMatchToSelectionPattern();
-
-        getPlugin('hiddenColumns').showColumns([1]);
-        render();
-
-        expect(getSelected()).toEqual([[0, 1, 4, 2]]);
-        expect(getSelectedRangeLast().highlight.row).toBe(0);
-        expect(getSelectedRangeLast().highlight.col).toBe(1);
-        expect(getSelectedRangeLast().from.row).toBe(0);
-        expect(getSelectedRangeLast().from.col).toBe(1);
-        expect(getSelectedRangeLast().to.row).toBe(4);
-        expect(getSelectedRangeLast().to.col).toBe(2);
-        expect(`
-        |   ║   : * : * :   :   |
-        |===:===:===:===:===:===|
-        | - ║   : A : 0 :   :   |
-        | - ║   : 0 : 0 :   :   |
-        | - ║   : 0 : 0 :   :   |
-        | - ║   : 0 : 0 :   :   |
-        | - ║   : 0 : 0 :   :   |
-        `).toBeMatchToSelectionPattern();
-      });
-
-      it('selected cell', () => {
-        handsontable({
-          data: Handsontable.helper.createSpreadsheetData(5, 5),
-          rowHeaders: true,
-          colHeaders: true,
-          hiddenColumns: {
-            columns: [1],
-          },
-        });
-
-        selectCell(3, 1);
-
-        getPlugin('hiddenColumns').showColumns([1]);
-        render();
-
-        expect(getSelected()).toEqual([[3, 1, 3, 1]]);
-        expect(getSelectedRangeLast().highlight.row).toBe(3);
-        expect(getSelectedRangeLast().highlight.col).toBe(1);
-        expect(getSelectedRangeLast().from.row).toBe(3);
-        expect(getSelectedRangeLast().from.col).toBe(1);
-        expect(getSelectedRangeLast().to.row).toBe(3);
-        expect(getSelectedRangeLast().to.col).toBe(1);
-        expect(`
-        |   ║   : - :   :   :   |
-        |===:===:===:===:===:===|
-        |   ║   :   :   :   :   |
-        |   ║   :   :   :   :   |
-        |   ║   :   :   :   :   |
-        | - ║   : # :   :   :   |
-        |   ║   :   :   :   :   |
-        `).toBeMatchToSelectionPattern();
-      });
-
-      it('selected cells (just a few)', () => {
-        handsontable({
-          data: Handsontable.helper.createSpreadsheetData(5, 5),
-          rowHeaders: true,
-          colHeaders: true,
-          hiddenColumns: {
-            columns: [1],
-          },
-        });
-
-        selectCells([[3, 1], [0, 1], [0, 1]]);
-
-        getPlugin('hiddenColumns').showColumns([1]);
-        render();
-
-        expect(getSelected()).toEqual([[3, 1, 3, 1], [0, 1, 0, 1], [0, 1, 0, 1]]);
-        expect(getSelectedRangeLast().highlight.row).toBe(0);
-        expect(getSelectedRangeLast().highlight.col).toBe(1);
-        expect(getSelectedRangeLast().from.row).toBe(0);
-        expect(getSelectedRangeLast().from.col).toBe(1);
-        expect(getSelectedRangeLast().to.row).toBe(0);
-        expect(getSelectedRangeLast().to.col).toBe(1);
-        expect(`
-        |   ║   : - :   :   :   |
-        |===:===:===:===:===:===|
-        | - ║   : B :   :   :   |
-        |   ║   :   :   :   :   |
-        |   ║   :   :   :   :   |
-        | - ║   : 0 :   :   :   |
-        |   ║   :   :   :   :   |
-        `).toBeMatchToSelectionPattern();
-      });
-
-      it('selected cells (all of them)', () => {
-        handsontable({
-          data: Handsontable.helper.createSpreadsheetData(5, 5),
-          rowHeaders: true,
-          colHeaders: true,
-          hiddenColumns: {
-            columns: [0, 1, 2, 3, 4],
-          },
-        });
-
-        selectAll();
-
-        getPlugin('hiddenColumns').showColumns([0, 1, 2, 3, 4]);
-        render();
-
-        expect(getSelected()).toEqual([[0, 0, 4, 4]]);
-        expect(getSelectedRangeLast().highlight.row).toBe(0);
-        expect(getSelectedRangeLast().highlight.col).toBe(0);
-        expect(getSelectedRangeLast().from.row).toBe(0);
-        expect(getSelectedRangeLast().from.col).toBe(0);
-        expect(getSelectedRangeLast().to.row).toBe(4);
-        expect(getSelectedRangeLast().to.col).toBe(4);
-        expect(`
-        |   ║ * : * : * : * : * |
-        |===:===:===:===:===:===|
-        | * ║ A : 0 : 0 : 0 : 0 |
-        | * ║ 0 : 0 : 0 : 0 : 0 |
-        | * ║ 0 : 0 : 0 : 0 : 0 |
-        | * ║ 0 : 0 : 0 : 0 : 0 |
-        | * ║ 0 : 0 : 0 : 0 : 0 |
-        `).toBeMatchToSelectionPattern();
-      });
-    });
-
-    it('by showing columns from a selection containing hidden columns at the start and at the end of the range', () => {
-      handsontable({
-        data: Handsontable.helper.createSpreadsheetData(5, 5),
-        rowHeaders: true,
-        colHeaders: true,
-        hiddenColumns: {
-          columns: [1, 3],
-        },
-      });
-
-      selectColumns(1, 3);
-
-      getPlugin('hiddenColumns').showColumns([3]);
-      render();
-
-      expect(getSelected()).toEqual([[0, 1, 4, 3]]);
-      expect(getSelectedRangeLast().highlight.row).toBe(0);
-      expect(getSelectedRangeLast().highlight.col).toBe(2);
-      expect(getSelectedRangeLast().from.row).toBe(0);
-      expect(getSelectedRangeLast().from.col).toBe(1);
-      expect(getSelectedRangeLast().to.row).toBe(4);
-      expect(getSelectedRangeLast().to.col).toBe(3);
-      expect(`
-      |   ║   : * : * :   |
-      |===:===:===:===:===|
-      | - ║   : A : 0 :   |
-      | - ║   : 0 : 0 :   |
-      | - ║   : 0 : 0 :   |
-      | - ║   : 0 : 0 :   |
-      | - ║   : 0 : 0 :   |
-      `).toBeMatchToSelectionPattern();
-
-      getPlugin('hiddenColumns').showColumns([1]);
-      render();
-
-      expect(getSelected()).toEqual([[0, 1, 4, 3]]);
-      expect(getSelectedRangeLast().highlight.row).toBe(0);
-      expect(getSelectedRangeLast().highlight.col).toBe(1);
-      expect(getSelectedRangeLast().from.row).toBe(0);
-      expect(getSelectedRangeLast().from.col).toBe(1);
-      expect(getSelectedRangeLast().to.row).toBe(4);
-      expect(getSelectedRangeLast().to.col).toBe(3);
-      expect(`
-      |   ║   : * : * : * :   |
-      |===:===:===:===:===:===|
-      | - ║   : A : 0 : 0 :   |
-      | - ║   : 0 : 0 : 0 :   |
-      | - ║   : 0 : 0 : 0 :   |
-      | - ║   : 0 : 0 : 0 :   |
-      | - ║   : 0 : 0 : 0 :   |
-      `).toBeMatchToSelectionPattern();
-    });
-
-    describe('by hiding ', () => {
-      it('selected columns', () => {
-        handsontable({
-          data: Handsontable.helper.createSpreadsheetData(5, 5),
-          rowHeaders: true,
-          colHeaders: true,
-          hiddenColumns: true,
-        });
-
-        selectColumns(1, 2);
-
-        getPlugin('hiddenColumns').hideColumns([1]);
-        render();
-
-        expect(getSelected()).toEqual([[0, 1, 4, 2]]);
-        expect(getSelectedRangeLast().highlight.row).toBe(0);
-        expect(getSelectedRangeLast().highlight.col).toBe(2);
-        expect(getSelectedRangeLast().from.row).toBe(0);
-        expect(getSelectedRangeLast().from.col).toBe(1);
-        expect(getSelectedRangeLast().to.row).toBe(4);
-        expect(getSelectedRangeLast().to.col).toBe(2);
-        expect(`
-        |   ║   : * :   :   |
-        |===:===:===:===:===|
-        | - ║   : A :   :   |
-        | - ║   : 0 :   :   |
-        | - ║   : 0 :   :   |
-        | - ║   : 0 :   :   |
-        | - ║   : 0 :   :   |
-        `).toBeMatchToSelectionPattern();
-
-        getPlugin('hiddenColumns').hideColumns([2]);
-        render();
-
-        expect(getSelected()).toEqual([[0, 1, 4, 2]]);
-        expect(getSelectedRangeLast().highlight.row).toBe(0);
-        expect(getSelectedRangeLast().highlight.col).toBe(1);
-        expect(getSelectedRangeLast().from.row).toBe(0);
-        expect(getSelectedRangeLast().from.col).toBe(1);
-        expect(getSelectedRangeLast().to.row).toBe(4);
-        expect(getSelectedRangeLast().to.col).toBe(2);
-        expect(`
-        |   ║   :   :   |
-        |===:===:===:===|
-        |   ║   :   :   |
-        |   ║   :   :   |
-        |   ║   :   :   |
-        |   ║   :   :   |
-        |   ║   :   :   |
-        `).toBeMatchToSelectionPattern();
-      });
-
-      it('selected cell', () => {
-        handsontable({
-          data: Handsontable.helper.createSpreadsheetData(5, 5),
-          rowHeaders: true,
-          colHeaders: true,
-          hiddenColumns: true,
-        });
-
-        selectCell(3, 1);
-
-        getPlugin('hiddenColumns').hideColumns([1]);
-        render();
-
-        expect(getSelected()).toEqual([[3, 1, 3, 1]]);
-        expect(getSelectedRangeLast().highlight.row).toBe(3);
-        expect(getSelectedRangeLast().highlight.col).toBe(1);
-        expect(getSelectedRangeLast().from.row).toBe(3);
-        expect(getSelectedRangeLast().from.col).toBe(1);
-        expect(getSelectedRangeLast().to.row).toBe(3);
-        expect(getSelectedRangeLast().to.col).toBe(1);
-        expect(`
-        |   ║   :   :   :   |
-        |===:===:===:===:===|
-        |   ║   :   :   :   |
-        |   ║   :   :   :   |
-        |   ║   :   :   :   |
-        |   ║   :   :   :   |
-        |   ║   :   :   :   |
-        `).toBeMatchToSelectionPattern();
-      });
-
-      it('selected cells', () => {
-        handsontable({
-          data: Handsontable.helper.createSpreadsheetData(5, 5),
-          rowHeaders: true,
-          colHeaders: true,
-          hiddenColumns: true,
-        });
-
-        selectCells([[3, 1], [0, 1], [0, 1]]);
-
-        getPlugin('hiddenColumns').hideColumns([1]);
-        render();
-
-        expect(getSelected()).toEqual([[3, 1, 3, 1], [0, 1, 0, 1], [0, 1, 0, 1]]);
-        expect(getSelectedRangeLast().highlight.row).toBe(0);
-        expect(getSelectedRangeLast().highlight.col).toBe(1);
-        expect(getSelectedRangeLast().from.row).toBe(0);
-        expect(getSelectedRangeLast().from.col).toBe(1);
-        expect(getSelectedRangeLast().to.row).toBe(0);
-        expect(getSelectedRangeLast().to.col).toBe(1);
-        expect(`
-        |   ║   :   :   :   |
-        |===:===:===:===:===|
-        |   ║   :   :   :   |
-        |   ║   :   :   :   |
-        |   ║   :   :   :   |
-        |   ║   :   :   :   |
-        |   ║   :   :   :   |
-        `).toBeMatchToSelectionPattern();
-      });
-
-      it('all selected cells', () => {
-        handsontable({
-          data: Handsontable.helper.createSpreadsheetData(5, 5),
-          rowHeaders: true,
-          colHeaders: true,
-          hiddenColumns: true,
-        });
-
-        selectAll();
-
-        getPlugin('hiddenColumns').hideColumns([0, 1, 2, 3, 4]);
-        render();
-
-        expect(getSelected()).toEqual([[0, 0, 4, 4]]);
-        expect(getSelectedRangeLast().highlight.row).toBe(0);
-        expect(getSelectedRangeLast().highlight.col).toBe(0);
-        expect(getSelectedRangeLast().from.row).toBe(0);
-        expect(getSelectedRangeLast().from.col).toBe(0);
-        expect(getSelectedRangeLast().to.row).toBe(4);
-        expect(getSelectedRangeLast().to.col).toBe(4);
-        expect(`
-        |   |
-        | * |
-        | * |
-        | * |
-        | * |
-        | * |
-        `).toBeMatchToSelectionPattern();
-      });
-    });
-
-    it('showed columns on a table with all columns hidden and with selected entire row', () => {
-      handsontable({
-        data: Handsontable.helper.createSpreadsheetData(5, 5),
-        rowHeaders: true,
-        colHeaders: true,
-        hiddenColumns: {
-          columns: [0, 1, 2, 3, 4],
-        },
-      });
-
-      selectRows(0);
-
-      getPlugin('hiddenColumns').showColumns([4]);
-      render();
-
-      expect(getSelected()).toEqual([[0, 0, 0, 4]]);
-      expect(getSelectedRangeLast().highlight.row).toBe(0);
-      expect(getSelectedRangeLast().highlight.col).toBe(4);
-      expect(getSelectedRangeLast().from.row).toBe(0);
-      expect(getSelectedRangeLast().from.col).toBe(0);
-      expect(getSelectedRangeLast().to.row).toBe(0);
-      expect(getSelectedRangeLast().to.col).toBe(4);
-      expect(`
-      |   ║ - |
-      |===:===|
-      | * ║ A |
-      |   ║   |
-      |   ║   |
-      |   ║   |
-      |   ║   |
-      `).toBeMatchToSelectionPattern();
-
-      getPlugin('hiddenColumns').showColumns([1, 2, 3]);
-      render();
-
-      expect(getSelected()).toEqual([[0, 0, 0, 4]]);
-      expect(getSelectedRangeLast().highlight.row).toBe(0);
-      expect(getSelectedRangeLast().highlight.col).toBe(1);
-      expect(getSelectedRangeLast().from.row).toBe(0);
-      expect(getSelectedRangeLast().from.col).toBe(0);
-      expect(getSelectedRangeLast().to.row).toBe(0);
-      expect(getSelectedRangeLast().to.col).toBe(4);
-      expect(`
-      |   ║ - : - : - : - |
-      |===:===:===:===:===|
-      | * ║ A : 0 : 0 : 0 |
-      |   ║   :   :   :   |
-      |   ║   :   :   :   |
-      |   ║   :   :   :   |
-      |   ║   :   :   :   |
-      `).toBeMatchToSelectionPattern();
-
-      getPlugin('hiddenColumns').showColumns([0]);
-      render();
-
-      expect(getSelected()).toEqual([[0, 0, 0, 4]]);
-      expect(getSelectedRangeLast().highlight.row).toBe(0);
-      expect(getSelectedRangeLast().highlight.col).toBe(0);
-      expect(getSelectedRangeLast().from.row).toBe(0);
-      expect(getSelectedRangeLast().from.col).toBe(0);
-      expect(getSelectedRangeLast().to.row).toBe(0);
-      expect(getSelectedRangeLast().to.col).toBe(4);
-      expect(`
-      |   ║ - : - : - : - : - |
-      |===:===:===:===:===:===|
-      | * ║ A : 0 : 0 : 0 : 0 |
-      |   ║   :   :   :   :   |
-      |   ║   :   :   :   :   |
-      |   ║   :   :   :   :   |
-      |   ║   :   :   :   :   |
-      `).toBeMatchToSelectionPattern();
-    });
-  });
-=======
-  describe('context-menu', () => {
-    describe('items', () => {
-      describe('hiding', () => {
-        it('should not render context menu item for hiding if no column is selected', () => {
-          handsontable({
-            data: Handsontable.helper.createSpreadsheetData(1, 5),
-            colHeaders: true,
-            contextMenu: [CONTEXTMENU_ITEM_HIDE],
-            hiddenColumns: true,
-          });
-
-          selectCell(0, 0);
-          contextMenu();
-
-          const items = $('.htContextMenu tbody td');
-          const actions = items.not('.htSeparator');
-
-          expect(actions.text()).toBe(MENU_NO_ITEMS);
-        });
-
-        it('should render proper context menu item for hiding if only one column is selected', () => {
-          handsontable({
-            data: Handsontable.helper.createSpreadsheetData(1, 5),
-            colHeaders: true,
-            contextMenu: [CONTEXTMENU_ITEM_HIDE],
-            hiddenColumns: true,
-          });
-
-          const $header = $(getCell(-1, 0));
-
-          $header.simulate('mousedown');
-          $header.simulate('mouseup');
-          contextMenu();
->>>>>>> 0eb1eb67
-
-          const items = $('.htContextMenu tbody td');
-          const actions = items.not('.htSeparator');
-
-<<<<<<< HEAD
-    function getClipboardEventMock() {
-      const event = {};
-      event.clipboardData = new DataTransferObject();
-      event.preventDefault = () => {};
-      return event;
-    }
-
-    it('should allow to copy hidden cell', () => {
-      const hot = handsontable({
-        data: Handsontable.helper.createSpreadsheetData(5, 5),
-        hiddenColumns: {
-          columns: [2, 4]
-        }
-      });
-
-      const copyEvent = getClipboardEventMock('copy');
-      const plugin = hot.getPlugin('CopyPaste');
-
-      selectCell(0, 4);
-
-      plugin.setCopyableText();
-      plugin.onCopy(copyEvent);
-
-      expect(copyEvent.clipboardData.getData('text/plain')).toEqual('E1');
-    });
-
-    it('should allow to copy hidden columns, when "copyPasteEnabled" property is not set', () => {
-      const hot = handsontable({
-        data: getMultilineData(5, 10),
-        hiddenColumns: {
-          columns: [2, 4]
-        },
-        width: 500,
-        height: 300,
-      });
-=======
-          expect(actions.text()).toEqual(MENU_ITEM_HIDE_COLUMN);
-        });
-
-        it('should render proper context menu item for hiding a few selected columns', () => {
-          handsontable({
-            data: Handsontable.helper.createSpreadsheetData(1, 5),
-            colHeaders: true,
-            contextMenu: [CONTEXTMENU_ITEM_HIDE],
-            hiddenColumns: true,
-          });
->>>>>>> 0eb1eb67
-
-          const start = getCell(-1, 0);
-          const end = getCell(-1, 2);
-
-          mouseDown(start);
-          mouseOver(end);
-          mouseUp(end);
-
-          contextMenu();
-
-          const items = $('.htContextMenu tbody td');
-          const actions = items.not('.htSeparator');
-
-          expect(actions.text()).toEqual(MENU_ITEM_HIDE_COLUMNS);
-        });
-      });
-
-      describe('unhiding', () => {
-        it('should not render context menu item for unhiding if no column is selected', () => {
-          handsontable({
-            data: Handsontable.helper.createSpreadsheetData(1, 5),
-            colHeaders: true,
-            contextMenu: [CONTEXTMENU_ITEM_SHOW],
-            hiddenColumns: true,
-          });
-
-          selectCell(0, 0);
-          contextMenu();
-
-          const items = $('.htContextMenu tbody td');
-          const actions = items.not('.htSeparator');
-
-          expect(actions.text()).toBe(MENU_NO_ITEMS);
-        });
-
-<<<<<<< HEAD
-    it('should skip hidden columns, while copying data, when "copyPasteEnabled" property is set to false', () => {
-      handsontable({
-        data: getMultilineData(5, 10),
-        hiddenColumns: {
-          columns: [2, 4],
-          copyPasteEnabled: false
-        },
-        width: 500,
-        height: 300
-      });
-
-      const copyEvent = getClipboardEventMock('copy');
-      const plugin = getPlugin('CopyPaste');
-=======
-        it('should not render context menu item for unhiding if the first visible column is selected and no column before is hidden', () => {
-          handsontable({
-            data: Handsontable.helper.createSpreadsheetData(1, 5),
-            colHeaders: true,
-            contextMenu: [CONTEXTMENU_ITEM_SHOW],
-            hiddenColumns: {
-              columns: [1, 2, 3]
-            },
-          });
-
-          const header = getCell(-1, 0);
->>>>>>> 0eb1eb67
-
-          mouseDown(header);
-          mouseUp(header);
-          contextMenu(header);
-
-          const items = $('.htContextMenu tbody td');
-          const actions = items.not('.htSeparator');
-
-          expect(actions.text()).toBe(MENU_NO_ITEMS);
-        });
-
-<<<<<<< HEAD
-    it('should skip hidden columns, while pasting data, when "copyPasteEnabled" property is set to false', () => {
-      handsontable({
-        data: Handsontable.helper.createSpreadsheetData(5, 10),
-        hiddenColumns: {
-          columns: [2, 4],
-          copyPasteEnabled: false
-        },
-        width: 500,
-        height: 300
-      });
-=======
-        it('should not render context menu item for unhiding if the last visible column is selected and no column after is hidden', () => {
-          handsontable({
-            data: Handsontable.helper.createSpreadsheetData(1, 5),
-            colHeaders: true,
-            contextMenu: [CONTEXTMENU_ITEM_SHOW],
-            hiddenColumns: {
-              columns: [1, 2, 3],
-            },
-          });
->>>>>>> 0eb1eb67
-
-          const header = getCell(-1, 4);
-
-<<<<<<< HEAD
-      const plugin = getPlugin('CopyPaste');
-      plugin.paste('a\tb\tc\td\te\nf\tg\th\ti\tj');
-=======
-          mouseDown(header);
-          mouseUp(header);
-          contextMenu(header);
->>>>>>> 0eb1eb67
-
-          const items = $('.htContextMenu tbody td');
-          const actions = items.not('.htSeparator');
-
-<<<<<<< HEAD
-  describe('navigation', () => {
-    it('should go to the closest not hidden cell on the right side while navigating by right arrow', () => {
-      handsontable({
-        data: Handsontable.helper.createSpreadsheetData(5, 5),
-        hiddenColumns: {
-          columns: [1, 2, 3],
-        },
-      });
-
-      selectCell(0, 0);
-
-      keyDownUp(Handsontable.helper.KEY_CODES.ARROW_RIGHT);
-
-      expect(getSelected()).toEqual([[0, 4, 0, 4]]);
-      expect(getCell(0, 4)).toHaveClass('current');
-      expect(`
-      |   : # |
-      |   :   |
-      |   :   |
-      |   :   |
-      |   :   |
-      `).toBeMatchToSelectionPattern();
-      expect(getSelectedRangeLast().highlight.row).toBe(0);
-      expect(getSelectedRangeLast().highlight.col).toBe(4);
-    });
-
-    it('should go to the closest not hidden cell on the left side while navigating by left arrow', () => {
-      handsontable({
-        data: Handsontable.helper.createSpreadsheetData(5, 5),
-        hiddenColumns: {
-          columns: [1, 2, 3],
-        },
-      });
-
-      selectCell(0, 4);
-
-      keyDownUp(Handsontable.helper.KEY_CODES.ARROW_LEFT);
-
-      expect(getCell(0, 0)).toHaveClass('current');
-      expect(`
-      | # :   |
-      |   :   |
-      |   :   |
-      |   :   |
-      |   :   |
-      `).toBeMatchToSelectionPattern();
-      expect(getSelected()).toEqual([[0, 0, 0, 0]]);
-      expect(getSelectedRangeLast().highlight.row).toBe(0);
-      expect(getSelectedRangeLast().highlight.col).toBe(0);
-      expect(getSelectedRangeLast().from.row).toBe(0);
-      expect(getSelectedRangeLast().from.col).toBe(0);
-      expect(getSelectedRangeLast().to.row).toBe(0);
-      expect(getSelectedRangeLast().to.col).toBe(0);
-    });
-
-    it('should go to the first visible cell in the next row while navigating by right arrow if all column on the right side are hidden', () => {
-      handsontable({
-        data: Handsontable.helper.createSpreadsheetData(5, 5),
-        hiddenColumns: {
-          columns: [3, 4],
-        },
-      });
-
-      selectCell(0, 2);
-=======
-          expect(actions.text()).toBe(MENU_NO_ITEMS);
-        });
-
-        it('should not render context menu item for unhiding if selected column is not the first one and is not the last one', () => {
-          handsontable({
-            data: Handsontable.helper.createSpreadsheetData(1, 5),
-            colHeaders: true,
-            contextMenu: [CONTEXTMENU_ITEM_SHOW],
-            hiddenColumns: {
-              columns: [1, 3],
-            },
-          });
-
-          const header = getCell(-1, 2);
-
-          mouseDown(header);
-          mouseUp(header);
-          contextMenu(header);
-
-          const items = $('.htContextMenu tbody td');
-          const actions = items.not('.htSeparator');
->>>>>>> 0eb1eb67
-
-          expect(actions.text()).toBe(MENU_NO_ITEMS);
-        });
-
-<<<<<<< HEAD
-      expect(getCell(1, 0)).toHaveClass('current');
-      expect(`
-      |   :   :   |
-      | # :   :   |
-      |   :   :   |
-      |   :   :   |
-      |   :   :   |
-      `).toBeMatchToSelectionPattern();
-      expect(getSelected()).toEqual([[1, 0, 1, 0]]);
-      expect(getSelectedRangeLast().highlight.row).toBe(1);
-      expect(getSelectedRangeLast().highlight.col).toBe(0);
-      expect(getSelectedRangeLast().from.row).toBe(1);
-      expect(getSelectedRangeLast().from.col).toBe(0);
-      expect(getSelectedRangeLast().to.row).toBe(1);
-      expect(getSelectedRangeLast().to.col).toBe(0);
-    });
-
-    it('should go to the last visible cell in the previous row while navigating by left arrow if all column on the left side are hidden', () => {
-      handsontable({
-        data: Handsontable.helper.createSpreadsheetData(5, 5),
-        hiddenColumns: {
-          columns: [0, 1],
-        },
-      });
-
-      selectCell(1, 2);
-
-      keyDownUp(Handsontable.helper.KEY_CODES.ARROW_LEFT);
-
-      expect(getCell(0, 4)).toHaveClass('current');
-      expect(`
-      |   :   : # |
-      |   :   :   |
-      |   :   :   |
-      |   :   :   |
-      |   :   :   |
-      `).toBeMatchToSelectionPattern();
-      expect(getSelected()).toEqual([[0, 4, 0, 4]]);
-      expect(getSelectedRangeLast().highlight.row).toBe(0);
-      expect(getSelectedRangeLast().highlight.col).toBe(4);
-      expect(getSelectedRangeLast().from.row).toBe(0);
-      expect(getSelectedRangeLast().from.col).toBe(4);
-      expect(getSelectedRangeLast().to.row).toBe(0);
-      expect(getSelectedRangeLast().to.col).toBe(4);
-    });
-
-    it('should go to the first cell in the next visible column while navigating by down arrow if column on the right side is hidden', () => {
-      handsontable({
-        data: Handsontable.helper.createSpreadsheetData(5, 5),
-        hiddenColumns: {
-          columns: [1, 2, 3],
-        },
-      });
-
-      selectCell(4, 0);
-
-      keyDownUp(Handsontable.helper.KEY_CODES.ARROW_DOWN);
-
-      expect(getCell(0, 4)).toHaveClass('current');
-      expect(`
-      |   : # |
-      |   :   |
-      |   :   |
-      |   :   |
-      |   :   |
-      `).toBeMatchToSelectionPattern();
-      expect(getSelected()).toEqual([[0, 4, 0, 4]]);
-      expect(getSelectedRangeLast().highlight.row).toBe(0);
-      expect(getSelectedRangeLast().highlight.col).toBe(4);
-      expect(getSelectedRangeLast().from.row).toBe(0);
-      expect(getSelectedRangeLast().from.col).toBe(4);
-      expect(getSelectedRangeLast().to.row).toBe(0);
-      expect(getSelectedRangeLast().to.col).toBe(4);
-    });
-
-    it('should go to the last cell in the previous visible column while navigating by up arrow if column on the left side is hidden', () => {
-      handsontable({
-        data: Handsontable.helper.createSpreadsheetData(5, 5),
-        hiddenColumns: {
-          columns: [1, 2, 3],
-        },
-      });
-
-      selectCell(0, 4);
-
-      keyDownUp(Handsontable.helper.KEY_CODES.ARROW_UP);
-
-      expect(getCell(4, 0)).toHaveClass('current');
-      expect(`
-      |   :   |
-      |   :   |
-      |   :   |
-      |   :   |
-      | # :   |
-      `).toBeMatchToSelectionPattern();
-      expect(getSelected()).toEqual([[4, 0, 4, 0]]);
-      expect(getSelectedRangeLast().highlight.row).toBe(4);
-      expect(getSelectedRangeLast().highlight.col).toBe(0);
-      expect(getSelectedRangeLast().from.row).toBe(4);
-      expect(getSelectedRangeLast().from.col).toBe(0);
-      expect(getSelectedRangeLast().to.row).toBe(4);
-      expect(getSelectedRangeLast().to.col).toBe(0);
-    });
-
-    describe('should go to the proper cell while navigating if row header is selected and', () => {
-      it('first columns are hidden', () => {
-        handsontable({
-          data: Handsontable.helper.createSpreadsheetData(5, 5),
-          rowHeaders: true,
-          colHeaders: true,
-          hiddenColumns: {
-            columns: [0, 1],
-          },
-        });
-
-        const header = getCell(0, -1);
-
-        simulateClick(header, 'LMB');
-        keyDownUp(Handsontable.helper.KEY_CODES.ARROW_RIGHT);
-
-        expect(`
-        |   ║   : - :   |
-        |===:===:===:===|
-        | - ║   : # :   |
-        |   ║   :   :   |
-        |   ║   :   :   |
-        |   ║   :   :   |
-        |   ║   :   :   |
-        `).toBeMatchToSelectionPattern();
-        expect(getSelected()).toEqual([[0, 3, 0, 3]]);
-        expect(getSelectedRangeLast().highlight.row).toBe(0);
-        expect(getSelectedRangeLast().highlight.col).toBe(3);
-        expect(getSelectedRangeLast().from.row).toBe(0);
-        expect(getSelectedRangeLast().from.col).toBe(3);
-        expect(getSelectedRangeLast().to.row).toBe(0);
-        expect(getSelectedRangeLast().to.col).toBe(3);
-      });
-
-      it('last columns are hidden', () => {
-        handsontable({
-          data: Handsontable.helper.createSpreadsheetData(5, 5),
-          rowHeaders: true,
-          colHeaders: true,
-          hiddenColumns: {
-            columns: [3, 4],
-          },
-        });
-
-        const header = getCell(0, -1);
-
-        simulateClick(header, 'LMB');
-        keyDownUp(Handsontable.helper.KEY_CODES.ARROW_LEFT);
-
-        expect(`
-        |   ║   :   : - |
-        |===:===:===:===|
-        |   ║   :   :   |
-        |   ║   :   :   |
-        |   ║   :   :   |
-        |   ║   :   :   |
-        | - ║   :   : # |
-        `).toBeMatchToSelectionPattern();
-        expect(getSelected()).toEqual([[4, 2, 4, 2]]);
-        expect(getSelectedRangeLast().highlight.row).toBe(4);
-        expect(getSelectedRangeLast().highlight.col).toBe(2);
-        expect(getSelectedRangeLast().from.row).toBe(4);
-        expect(getSelectedRangeLast().from.col).toBe(2);
-        expect(getSelectedRangeLast().to.row).toBe(4);
-        expect(getSelectedRangeLast().to.col).toBe(2);
-      });
-
-      it('just one column is visible (column at the start is not hidden)', () => {
-        handsontable({
-          data: Handsontable.helper.createSpreadsheetData(5, 5),
-          rowHeaders: true,
-          colHeaders: true,
-          hiddenColumns: {
-            columns: [1, 2, 3, 4],
-          },
-        });
-
-        let header = getCell(0, -1); // first visible cell
-
-        simulateClick(header, 'LMB');
-        keyDownUp(Handsontable.helper.KEY_CODES.ARROW_UP);
-
-        expect(`
-        |   ║ - |
-        |===:===|
-        |   ║   |
-        |   ║   |
-        |   ║   |
-        |   ║   |
-        | - ║ # |
-        `).toBeMatchToSelectionPattern();
-        expect(getSelected()).toEqual([[4, 0, 4, 0]]);
-        expect(getSelectedRangeLast().highlight.row).toBe(4);
-        expect(getSelectedRangeLast().highlight.col).toBe(0);
-        expect(getSelectedRangeLast().from.row).toBe(4);
-        expect(getSelectedRangeLast().from.col).toBe(0);
-        expect(getSelectedRangeLast().to.row).toBe(4);
-        expect(getSelectedRangeLast().to.col).toBe(0);
-
-        header = getCell(0, -1); // first visible cell
-
-        simulateClick(header, 'LMB');
-        keyDownUp(Handsontable.helper.KEY_CODES.ARROW_DOWN);
-
-        expect(`
-        |   ║ - |
-        |===:===|
-        |   ║   |
-        | - ║ # |
-        |   ║   |
-        |   ║   |
-        |   ║   |
-        `).toBeMatchToSelectionPattern();
-        expect(getSelected()).toEqual([[1, 0, 1, 0]]);
-        expect(getSelectedRangeLast().highlight.row).toBe(1);
-        expect(getSelectedRangeLast().highlight.col).toBe(0);
-        expect(getSelectedRangeLast().from.row).toBe(1);
-        expect(getSelectedRangeLast().from.col).toBe(0);
-        expect(getSelectedRangeLast().to.row).toBe(1);
-        expect(getSelectedRangeLast().to.col).toBe(0);
-
-        header = getCell(0, -1); // first visible cell
-
-        simulateClick(header, 'LMB');
-        keyDownUp(Handsontable.helper.KEY_CODES.ARROW_LEFT);
-
-        expect(`
-        |   ║ - |
-        |===:===|
-        |   ║   |
-        |   ║   |
-        |   ║   |
-        |   ║   |
-        | - ║ # |
-        `).toBeMatchToSelectionPattern();
-        expect(getSelected()).toEqual([[4, 0, 4, 0]]);
-        expect(getSelectedRangeLast().highlight.row).toBe(4);
-        expect(getSelectedRangeLast().highlight.col).toBe(0);
-        expect(getSelectedRangeLast().from.row).toBe(4);
-        expect(getSelectedRangeLast().from.col).toBe(0);
-        expect(getSelectedRangeLast().to.row).toBe(4);
-        expect(getSelectedRangeLast().to.col).toBe(0);
-
-        header = getCell(0, -1); // first visible cell
-
-        simulateClick(header, 'LMB');
-        keyDownUp(Handsontable.helper.KEY_CODES.ARROW_RIGHT);
-
-        expect(`
-        |   ║ - |
-        |===:===|
-        |   ║   |
-        | - ║ # |
-        |   ║   |
-        |   ║   |
-        |   ║   |
-        `).toBeMatchToSelectionPattern();
-        expect(getSelected()).toEqual([[1, 0, 1, 0]]);
-        expect(getSelectedRangeLast().highlight.row).toBe(1);
-        expect(getSelectedRangeLast().highlight.col).toBe(0);
-        expect(getSelectedRangeLast().from.row).toBe(1);
-        expect(getSelectedRangeLast().from.col).toBe(0);
-        expect(getSelectedRangeLast().to.row).toBe(1);
-        expect(getSelectedRangeLast().to.col).toBe(0);
-
-        header = getCell(4, -1); // last visible cell
-
-        simulateClick(header, 'LMB');
-        keyDownUp(Handsontable.helper.KEY_CODES.ARROW_UP);
-
-        expect(getSelected()).toEqual([[3, 0, 3, 0]]);
-        expect(`
-        |   ║ - |
-        |===:===|
-        |   ║   |
-        |   ║   |
-        |   ║   |
-        | - ║ # |
-        |   ║   |
-        `).toBeMatchToSelectionPattern();
-        expect(getSelectedRangeLast().highlight.row).toBe(3);
-        expect(getSelectedRangeLast().highlight.col).toBe(0);
-
-        header = getCell(4, -1); // last visible cell
-
-        simulateClick(header, 'LMB');
-        keyDownUp(Handsontable.helper.KEY_CODES.ARROW_DOWN);
-
-        expect(`
-        |   ║ - |
-        |===:===|
-        | - ║ # |
-        |   ║   |
-        |   ║   |
-        |   ║   |
-        |   ║   |
-        `).toBeMatchToSelectionPattern();
-        expect(getSelected()).toEqual([[0, 0, 0, 0]]);
-        expect(getSelectedRangeLast().highlight.row).toBe(0);
-        expect(getSelectedRangeLast().highlight.col).toBe(0);
-        expect(getSelectedRangeLast().from.row).toBe(0);
-        expect(getSelectedRangeLast().from.col).toBe(0);
-        expect(getSelectedRangeLast().to.row).toBe(0);
-        expect(getSelectedRangeLast().to.col).toBe(0);
-
-        header = getCell(4, -1); // last visible cell
-
-        simulateClick(header, 'LMB');
-        keyDownUp(Handsontable.helper.KEY_CODES.ARROW_LEFT);
-
-        expect(`
-        |   ║ - |
-        |===:===|
-        |   ║   |
-        |   ║   |
-        |   ║   |
-        | - ║ # |
-        |   ║   |
-        `).toBeMatchToSelectionPattern();
-        expect(getSelected()).toEqual([[3, 0, 3, 0]]);
-        expect(getSelectedRangeLast().highlight.row).toBe(3);
-        expect(getSelectedRangeLast().highlight.col).toBe(0);
-        expect(getSelectedRangeLast().from.row).toBe(3);
-        expect(getSelectedRangeLast().from.col).toBe(0);
-        expect(getSelectedRangeLast().to.row).toBe(3);
-        expect(getSelectedRangeLast().to.col).toBe(0);
-
-        header = getCell(4, -1); // last visible cell
-
-        simulateClick(header, 'LMB');
-        keyDownUp(Handsontable.helper.KEY_CODES.ARROW_RIGHT);
-
-        expect(`
-        |   ║ - |
-        |===:===|
-        | - ║ # |
-        |   ║   |
-        |   ║   |
-        |   ║   |
-        |   ║   |
-        `).toBeMatchToSelectionPattern();
-        expect(getSelected()).toEqual([[0, 0, 0, 0]]);
-        expect(getSelectedRangeLast().highlight.row).toBe(0);
-        expect(getSelectedRangeLast().highlight.col).toBe(0);
-        expect(getSelectedRangeLast().from.row).toBe(0);
-        expect(getSelectedRangeLast().from.col).toBe(0);
-        expect(getSelectedRangeLast().to.row).toBe(0);
-        expect(getSelectedRangeLast().to.col).toBe(0);
-      });
-
-      it('just one column is visible (column at the end is not hidden)', () => {
-        handsontable({
-          data: Handsontable.helper.createSpreadsheetData(5, 5),
-          rowHeaders: true,
-          colHeaders: true,
-          hiddenColumns: {
-            columns: [0, 1, 2, 3],
-          },
-        });
-
-        let header = getCell(0, -1); // first visible cell
-
-        simulateClick(header, 'LMB');
-        keyDownUp(Handsontable.helper.KEY_CODES.ARROW_UP);
-
-        expect(`
-        |   ║ - |
-        |===:===|
-        |   ║   |
-        |   ║   |
-        |   ║   |
-        |   ║   |
-        | - ║ # |
-        `).toBeMatchToSelectionPattern();
-        expect(getSelected()).toEqual([[4, 4, 4, 4]]);
-        expect(getSelectedRangeLast().highlight.row).toBe(4);
-        expect(getSelectedRangeLast().highlight.col).toBe(4);
-        expect(getSelectedRangeLast().from.row).toBe(4);
-        expect(getSelectedRangeLast().from.col).toBe(4);
-        expect(getSelectedRangeLast().to.row).toBe(4);
-        expect(getSelectedRangeLast().to.col).toBe(4);
-
-        header = getCell(0, -1); // first visible cell
-
-        simulateClick(header, 'LMB');
-        keyDownUp(Handsontable.helper.KEY_CODES.ARROW_DOWN);
-
-        expect(`
-        |   ║ - |
-        |===:===|
-        |   ║   |
-        | - ║ # |
-        |   ║   |
-        |   ║   |
-        |   ║   |
-        `).toBeMatchToSelectionPattern();
-        expect(getSelected()).toEqual([[1, 4, 1, 4]]);
-        expect(getSelectedRangeLast().highlight.row).toBe(1);
-        expect(getSelectedRangeLast().highlight.col).toBe(4);
-        expect(getSelectedRangeLast().from.row).toBe(1);
-        expect(getSelectedRangeLast().from.col).toBe(4);
-        expect(getSelectedRangeLast().to.row).toBe(1);
-        expect(getSelectedRangeLast().to.col).toBe(4);
-
-        header = getCell(0, -1); // first visible cell
-
-        simulateClick(header, 'LMB');
-        keyDownUp(Handsontable.helper.KEY_CODES.ARROW_LEFT);
-
-        expect(`
-        |   ║ - |
-        |===:===|
-        |   ║   |
-        |   ║   |
-        |   ║   |
-        |   ║   |
-        | - ║ # |
-        `).toBeMatchToSelectionPattern();
-        expect(getSelected()).toEqual([[4, 4, 4, 4]]);
-        expect(getSelectedRangeLast().highlight.row).toBe(4);
-        expect(getSelectedRangeLast().highlight.col).toBe(4);
-        expect(getSelectedRangeLast().from.row).toBe(4);
-        expect(getSelectedRangeLast().from.col).toBe(4);
-        expect(getSelectedRangeLast().to.row).toBe(4);
-        expect(getSelectedRangeLast().to.col).toBe(4);
-
-        header = getCell(0, -1); // first visible cell
-
-        simulateClick(header, 'LMB');
-        keyDownUp(Handsontable.helper.KEY_CODES.ARROW_RIGHT);
-
-        expect(`
-        |   ║ - |
-        |===:===|
-        |   ║   |
-        | - ║ # |
-        |   ║   |
-        |   ║   |
-        |   ║   |
-        `).toBeMatchToSelectionPattern();
-        expect(getSelected()).toEqual([[1, 4, 1, 4]]);
-        expect(getSelectedRangeLast().highlight.row).toBe(1);
-        expect(getSelectedRangeLast().highlight.col).toBe(4);
-        expect(getSelectedRangeLast().from.row).toBe(1);
-        expect(getSelectedRangeLast().from.col).toBe(4);
-        expect(getSelectedRangeLast().to.row).toBe(1);
-        expect(getSelectedRangeLast().to.col).toBe(4);
-
-        header = getCell(4, -1); // last visible cell
-
-        simulateClick(header, 'LMB');
-        keyDownUp(Handsontable.helper.KEY_CODES.ARROW_UP);
-
-        expect(`
-        |   ║ - |
-        |===:===|
-        |   ║   |
-        |   ║   |
-        |   ║   |
-        | - ║ # |
-        |   ║   |
-        `).toBeMatchToSelectionPattern();
-        expect(getSelected()).toEqual([[3, 4, 3, 4]]);
-        expect(getSelectedRangeLast().highlight.row).toBe(3);
-        expect(getSelectedRangeLast().highlight.col).toBe(4);
-        expect(getSelectedRangeLast().from.row).toBe(3);
-        expect(getSelectedRangeLast().from.col).toBe(4);
-        expect(getSelectedRangeLast().to.row).toBe(3);
-        expect(getSelectedRangeLast().to.col).toBe(4);
-
-        header = getCell(4, -1); // last visible cell
-
-        simulateClick(header, 'LMB');
-        keyDownUp(Handsontable.helper.KEY_CODES.ARROW_DOWN);
-
-        expect(`
-        |   ║ - |
-        |===:===|
-        | - ║ # |
-        |   ║   |
-        |   ║   |
-        |   ║   |
-        |   ║   |
-        `).toBeMatchToSelectionPattern();
-        expect(getSelected()).toEqual([[0, 4, 0, 4]]);
-        expect(getSelectedRangeLast().highlight.row).toBe(0);
-        expect(getSelectedRangeLast().highlight.col).toBe(4);
-        expect(getSelectedRangeLast().from.row).toBe(0);
-        expect(getSelectedRangeLast().from.col).toBe(4);
-        expect(getSelectedRangeLast().to.row).toBe(0);
-        expect(getSelectedRangeLast().to.col).toBe(4);
-
-        header = getCell(4, -1); // last visible cell
-
-        simulateClick(header, 'LMB');
-        keyDownUp(Handsontable.helper.KEY_CODES.ARROW_LEFT);
-
-        expect(`
-        |   ║ - |
-        |===:===|
-        |   ║   |
-        |   ║   |
-        |   ║   |
-        | - ║ # |
-        |   ║   |
-        `).toBeMatchToSelectionPattern();
-        expect(getSelected()).toEqual([[3, 4, 3, 4]]);
-        expect(getSelectedRangeLast().highlight.row).toBe(3);
-        expect(getSelectedRangeLast().highlight.col).toBe(4);
-        expect(getSelectedRangeLast().from.row).toBe(3);
-        expect(getSelectedRangeLast().from.col).toBe(4);
-        expect(getSelectedRangeLast().to.row).toBe(3);
-        expect(getSelectedRangeLast().to.col).toBe(4);
-
-        header = getCell(4, -1); // last visible cell
-
-        simulateClick(header, 'LMB');
-        keyDownUp(Handsontable.helper.KEY_CODES.ARROW_RIGHT);
-
-        expect(`
-        |   ║ - |
-        |===:===|
-        | - ║ # |
-        |   ║   |
-        |   ║   |
-        |   ║   |
-        |   ║   |
-        `).toBeMatchToSelectionPattern();
-        expect(getSelected()).toEqual([[0, 4, 0, 4]]);
-        expect(getSelectedRangeLast().highlight.row).toBe(0);
-        expect(getSelectedRangeLast().highlight.col).toBe(4);
-        expect(getSelectedRangeLast().from.row).toBe(0);
-        expect(getSelectedRangeLast().from.col).toBe(4);
-        expect(getSelectedRangeLast().to.row).toBe(0);
-        expect(getSelectedRangeLast().to.col).toBe(4);
-      });
-    });
-
-    describe('should not change position and call hook when single hidden cell was selected and navigating by any arrow key', () => {
-      describe('without shift key pressed', () => {
-        it('hidden cell at the table start', () => {
-          const hot = handsontable({
-            data: Handsontable.helper.createSpreadsheetData(5, 5),
-            hiddenColumns: {
-              columns: [0],
-            },
-          });
-
-          const hookSpy1 = jasmine.createSpy('beforeModifyTransformStart');
-          const hookSpy2 = jasmine.createSpy('afterModifyTransformStart');
-
-          hot.addHook('modifyTransformStart', hookSpy1);
-          hot.addHook('afterModifyTransformStart', hookSpy2);
-
-          selectCell(1, 0);
-
-          keyDownUp(Handsontable.helper.KEY_CODES.ARROW_UP);
-
-          expect(getSelected()).toEqual([[1, 0, 1, 0]]);
-          expect(hookSpy1.calls.mostRecent().args[0].row).toEqual(-1);
-          expect(hookSpy1.calls.mostRecent().args[0].col).toEqual(0);
-          expect(hookSpy2.calls.mostRecent().args[0].row).toEqual(1);
-          expect(hookSpy2.calls.mostRecent().args[0].col).toEqual(0);
-          expect(hookSpy2.calls.mostRecent().args[1]).toEqual(0);
-          expect(hookSpy2.calls.mostRecent().args[2]).toEqual(0);
-
-          keyDownUp(Handsontable.helper.KEY_CODES.ARROW_DOWN);
-
-          expect(getSelected()).toEqual([[1, 0, 1, 0]]);
-          expect(hookSpy1.calls.mostRecent().args[0].row).toEqual(1);
-          expect(hookSpy1.calls.mostRecent().args[0].col).toEqual(0);
-          expect(hookSpy2.calls.mostRecent().args[0].row).toEqual(1);
-          expect(hookSpy2.calls.mostRecent().args[0].col).toEqual(0);
-          expect(hookSpy2.calls.mostRecent().args[1]).toEqual(0);
-          expect(hookSpy2.calls.mostRecent().args[2]).toEqual(0);
-
-          keyDownUp(Handsontable.helper.KEY_CODES.ARROW_LEFT);
-
-          expect(getSelected()).toEqual([[1, 0, 1, 0]]);
-          expect(hookSpy1.calls.mostRecent().args[0].row).toEqual(0);
-          expect(hookSpy1.calls.mostRecent().args[0].col).toEqual(-1);
-          expect(hookSpy2.calls.mostRecent().args[0].row).toEqual(1);
-          expect(hookSpy2.calls.mostRecent().args[0].col).toEqual(0);
-          expect(hookSpy2.calls.mostRecent().args[1]).toEqual(0);
-          expect(hookSpy2.calls.mostRecent().args[2]).toEqual(0);
-
-          keyDownUp(Handsontable.helper.KEY_CODES.ARROW_RIGHT);
-
-          expect(getSelected()).toEqual([[1, 0, 1, 0]]);
-          expect(hookSpy1.calls.mostRecent().args[0].row).toEqual(0);
-          expect(hookSpy1.calls.mostRecent().args[0].col).toEqual(1);
-          expect(hookSpy2.calls.mostRecent().args[0].row).toEqual(1);
-          expect(hookSpy2.calls.mostRecent().args[0].col).toEqual(0);
-          expect(hookSpy2.calls.mostRecent().args[1]).toEqual(0);
-          expect(hookSpy2.calls.mostRecent().args[2]).toEqual(0);
-        });
-
-        it('hidden cell in the table middle', () => {
-          const hot = handsontable({
-            data: Handsontable.helper.createSpreadsheetData(5, 5),
-            hiddenColumns: {
-              columns: [2],
-            },
-          });
-
-          const hookSpy1 = jasmine.createSpy('modifyTransformStart');
-          const hookSpy2 = jasmine.createSpy('afterModifyTransformStart');
-
-          hot.addHook('modifyTransformStart', hookSpy1);
-          hot.addHook('afterModifyTransformStart', hookSpy2);
-
-          selectCell(1, 2);
-
-          keyDownUp(Handsontable.helper.KEY_CODES.ARROW_UP);
-
-          expect(getSelected()).toEqual([[1, 2, 1, 2]]);
-          expect(hookSpy1.calls.mostRecent().args[0].row).toEqual(-1);
-          expect(hookSpy1.calls.mostRecent().args[0].col).toEqual(0);
-          expect(hookSpy2.calls.mostRecent().args[0].row).toEqual(1);
-          expect(hookSpy2.calls.mostRecent().args[0].col).toEqual(2);
-          expect(hookSpy2.calls.mostRecent().args[1]).toEqual(0);
-          expect(hookSpy2.calls.mostRecent().args[2]).toEqual(0);
-
-          keyDownUp(Handsontable.helper.KEY_CODES.ARROW_DOWN);
-
-          expect(getSelected()).toEqual([[1, 2, 1, 2]]);
-          expect(hookSpy1.calls.mostRecent().args[0].row).toEqual(1);
-          expect(hookSpy1.calls.mostRecent().args[0].col).toEqual(0);
-          expect(hookSpy2.calls.mostRecent().args[0].row).toEqual(1);
-          expect(hookSpy2.calls.mostRecent().args[0].col).toEqual(2);
-          expect(hookSpy2.calls.mostRecent().args[1]).toEqual(0);
-          expect(hookSpy2.calls.mostRecent().args[2]).toEqual(0);
-
-          keyDownUp(Handsontable.helper.KEY_CODES.ARROW_LEFT);
-
-          expect(getSelected()).toEqual([[1, 2, 1, 2]]);
-          expect(hookSpy1.calls.mostRecent().args[0].row).toEqual(0);
-          expect(hookSpy1.calls.mostRecent().args[0].col).toEqual(-1);
-          expect(hookSpy2.calls.mostRecent().args[0].row).toEqual(1);
-          expect(hookSpy2.calls.mostRecent().args[0].col).toEqual(2);
-          expect(hookSpy2.calls.mostRecent().args[1]).toEqual(0);
-          expect(hookSpy2.calls.mostRecent().args[2]).toEqual(0);
-
-          keyDownUp(Handsontable.helper.KEY_CODES.ARROW_RIGHT);
-
-          expect(getSelected()).toEqual([[1, 2, 1, 2]]);
-          expect(hookSpy1.calls.mostRecent().args[0].row).toEqual(0);
-          expect(hookSpy1.calls.mostRecent().args[0].col).toEqual(1);
-          expect(hookSpy2.calls.mostRecent().args[0].row).toEqual(1);
-          expect(hookSpy2.calls.mostRecent().args[0].col).toEqual(2);
-          expect(hookSpy2.calls.mostRecent().args[1]).toEqual(0);
-          expect(hookSpy2.calls.mostRecent().args[2]).toEqual(0);
-        });
-
-        it('hidden cell at the table end', () => {
-          const hot = handsontable({
-            data: Handsontable.helper.createSpreadsheetData(5, 5),
-            hiddenColumns: {
-              columns: [4],
-            },
-          });
-
-          const hookSpy1 = jasmine.createSpy('modifyTransformStart');
-          const hookSpy2 = jasmine.createSpy('afterModifyTransformStart');
-
-          hot.addHook('modifyTransformStart', hookSpy1);
-          hot.addHook('afterModifyTransformStart', hookSpy2);
-
-          selectCell(1, 4);
-
-          keyDownUp(Handsontable.helper.KEY_CODES.ARROW_UP);
-
-          expect(getSelected()).toEqual([[1, 4, 1, 4]]);
-          expect(hookSpy1.calls.mostRecent().args[0].row).toEqual(-1);
-          expect(hookSpy1.calls.mostRecent().args[0].col).toEqual(0);
-          expect(hookSpy2.calls.mostRecent().args[0].row).toEqual(1);
-          expect(hookSpy2.calls.mostRecent().args[0].col).toEqual(4);
-          expect(hookSpy2.calls.mostRecent().args[1]).toEqual(0);
-          expect(hookSpy2.calls.mostRecent().args[2]).toEqual(0);
-
-          keyDownUp(Handsontable.helper.KEY_CODES.ARROW_DOWN);
-
-          expect(getSelected()).toEqual([[1, 4, 1, 4]]);
-          expect(hookSpy1.calls.mostRecent().args[0].row).toEqual(1);
-          expect(hookSpy1.calls.mostRecent().args[0].col).toEqual(0);
-          expect(hookSpy2.calls.mostRecent().args[0].row).toEqual(1);
-          expect(hookSpy2.calls.mostRecent().args[0].col).toEqual(4);
-          expect(hookSpy2.calls.mostRecent().args[1]).toEqual(0);
-          expect(hookSpy2.calls.mostRecent().args[2]).toEqual(0);
-
-          keyDownUp(Handsontable.helper.KEY_CODES.ARROW_LEFT);
-
-          expect(getSelected()).toEqual([[1, 4, 1, 4]]);
-          expect(hookSpy1.calls.mostRecent().args[0].row).toEqual(0);
-          expect(hookSpy1.calls.mostRecent().args[0].col).toEqual(-1);
-          expect(hookSpy2.calls.mostRecent().args[0].row).toEqual(1);
-          expect(hookSpy2.calls.mostRecent().args[0].col).toEqual(4);
-          expect(hookSpy2.calls.mostRecent().args[1]).toEqual(0);
-          expect(hookSpy2.calls.mostRecent().args[2]).toEqual(0);
-
-          keyDownUp(Handsontable.helper.KEY_CODES.ARROW_RIGHT);
-
-          expect(getSelected()).toEqual([[1, 4, 1, 4]]);
-          expect(hookSpy1.calls.mostRecent().args[0].row).toEqual(0);
-          expect(hookSpy1.calls.mostRecent().args[0].col).toEqual(1);
-          expect(hookSpy2.calls.mostRecent().args[0].row).toEqual(1);
-          expect(hookSpy2.calls.mostRecent().args[0].col).toEqual(4);
-          expect(hookSpy2.calls.mostRecent().args[1]).toEqual(0);
-          expect(hookSpy2.calls.mostRecent().args[2]).toEqual(0);
-        });
-      });
-
-      describe('with shift key pressed', () => {
-        it('hidden cell at the table start', () => {
-          const hot = handsontable({
-            data: Handsontable.helper.createSpreadsheetData(5, 5),
-            hiddenColumns: {
-              columns: [0],
-            },
-          });
-
-          const hookSpy1 = jasmine.createSpy('modifyTransformEnd');
-          const hookSpy2 = jasmine.createSpy('afterModifyTransformEnd');
-
-          hot.addHook('modifyTransformEnd', hookSpy1);
-          hot.addHook('afterModifyTransformEnd', hookSpy2);
-
-          selectCell(1, 0);
-
-          keyDownUp('shift+arrow_up');
-
-          expect(getSelected()).toEqual([[1, 0, 1, 0]]);
-          expect(hookSpy1.calls.mostRecent().args[0].row).toEqual(-1);
-          expect(hookSpy1.calls.mostRecent().args[0].col).toEqual(0);
-          expect(hookSpy2.calls.mostRecent().args[0].row).toEqual(1);
-          expect(hookSpy2.calls.mostRecent().args[0].col).toEqual(0);
-          expect(hookSpy2.calls.mostRecent().args[1]).toEqual(0);
-          expect(hookSpy2.calls.mostRecent().args[2]).toEqual(0);
-
-          keyDownUp('shift+arrow_down');
-
-          expect(getSelected()).toEqual([[1, 0, 1, 0]]);
-          expect(hookSpy1.calls.mostRecent().args[0].row).toEqual(1);
-          expect(hookSpy1.calls.mostRecent().args[0].col).toEqual(0);
-          expect(hookSpy2.calls.mostRecent().args[0].row).toEqual(1);
-          expect(hookSpy2.calls.mostRecent().args[0].col).toEqual(0);
-          expect(hookSpy2.calls.mostRecent().args[1]).toEqual(0);
-          expect(hookSpy2.calls.mostRecent().args[2]).toEqual(0);
-
-          keyDownUp('shift+arrow_left');
-
-          expect(getSelected()).toEqual([[1, 0, 1, 0]]);
-          expect(hookSpy1.calls.mostRecent().args[0].row).toEqual(0);
-          expect(hookSpy1.calls.mostRecent().args[0].col).toEqual(-1);
-          expect(hookSpy2.calls.mostRecent().args[0].row).toEqual(1);
-          expect(hookSpy2.calls.mostRecent().args[0].col).toEqual(0);
-          expect(hookSpy2.calls.mostRecent().args[1]).toEqual(0);
-          expect(hookSpy2.calls.mostRecent().args[2]).toEqual(0);
-
-          keyDownUp('shift+arrow_right');
-
-          expect(getSelected()).toEqual([[1, 0, 1, 0]]);
-          expect(hookSpy1.calls.mostRecent().args[0].row).toEqual(0);
-          expect(hookSpy1.calls.mostRecent().args[0].col).toEqual(1);
-          expect(hookSpy2.calls.mostRecent().args[0].row).toEqual(1);
-          expect(hookSpy2.calls.mostRecent().args[0].col).toEqual(0);
-          expect(hookSpy2.calls.mostRecent().args[1]).toEqual(0);
-          expect(hookSpy2.calls.mostRecent().args[2]).toEqual(0);
-        });
-
-        it('hidden cell in the table middle', () => {
-          const hot = handsontable({
-            data: Handsontable.helper.createSpreadsheetData(5, 5),
-            hiddenColumns: {
-              columns: [2],
-            },
-          });
-
-          const hookSpy1 = jasmine.createSpy('modifyTransformEnd');
-          const hookSpy2 = jasmine.createSpy('afterModifyTransformEnd');
-
-          hot.addHook('modifyTransformEnd', hookSpy1);
-          hot.addHook('afterModifyTransformEnd', hookSpy2);
-
-          selectCell(1, 2);
-
-          keyDownUp('shift+arrow_up');
-
-          expect(getSelected()).toEqual([[1, 2, 1, 2]]);
-          expect(hookSpy1.calls.mostRecent().args[0].row).toEqual(-1);
-          expect(hookSpy1.calls.mostRecent().args[0].col).toEqual(0);
-          expect(hookSpy2.calls.mostRecent().args[1]).toEqual(0);
-          expect(hookSpy2.calls.mostRecent().args[0].row).toEqual(1);
-          expect(hookSpy2.calls.mostRecent().args[0].col).toEqual(2);
-          expect(hookSpy2.calls.mostRecent().args[2]).toEqual(0);
-
-          keyDownUp('shift+arrow_down');
-
-          expect(getSelected()).toEqual([[1, 2, 1, 2]]);
-          expect(hookSpy1.calls.mostRecent().args[0].row).toEqual(1);
-          expect(hookSpy1.calls.mostRecent().args[0].col).toEqual(0);
-          expect(hookSpy2.calls.mostRecent().args[0].row).toEqual(1);
-          expect(hookSpy2.calls.mostRecent().args[0].col).toEqual(2);
-          expect(hookSpy2.calls.mostRecent().args[1]).toEqual(0);
-          expect(hookSpy2.calls.mostRecent().args[2]).toEqual(0);
-
-          keyDownUp('shift+arrow_left');
-
-          expect(getSelected()).toEqual([[1, 2, 1, 2]]);
-          expect(hookSpy1.calls.mostRecent().args[0].row).toEqual(0);
-          expect(hookSpy1.calls.mostRecent().args[0].col).toEqual(-1);
-          expect(hookSpy2.calls.mostRecent().args[0].row).toEqual(1);
-          expect(hookSpy2.calls.mostRecent().args[0].col).toEqual(2);
-          expect(hookSpy2.calls.mostRecent().args[1]).toEqual(0);
-          expect(hookSpy2.calls.mostRecent().args[2]).toEqual(0);
-
-          keyDownUp('shift+arrow_right');
-
-          expect(getSelected()).toEqual([[1, 2, 1, 2]]);
-          expect(hookSpy1.calls.mostRecent().args[0].row).toEqual(0);
-          expect(hookSpy1.calls.mostRecent().args[0].col).toEqual(1);
-          expect(hookSpy2.calls.mostRecent().args[0].row).toEqual(1);
-          expect(hookSpy2.calls.mostRecent().args[0].col).toEqual(2);
-          expect(hookSpy2.calls.mostRecent().args[1]).toEqual(0);
-          expect(hookSpy2.calls.mostRecent().args[2]).toEqual(0);
-        });
-
-        it('hidden cell at the table end', () => {
-          const hot = handsontable({
-            data: Handsontable.helper.createSpreadsheetData(5, 5),
-            hiddenColumns: {
-              columns: [4],
-            },
-          });
-
-          const hookSpy1 = jasmine.createSpy('modifyTransformEnd');
-          const hookSpy2 = jasmine.createSpy('afterModifyTransformEnd');
-
-          hot.addHook('modifyTransformEnd', hookSpy1);
-          hot.addHook('afterModifyTransformEnd', hookSpy2);
-
-          selectCell(1, 4);
-
-          keyDownUp('shift+arrow_up');
-
-          expect(getSelected()).toEqual([[1, 4, 1, 4]]);
-          expect(hookSpy1.calls.mostRecent().args[0].row).toEqual(-1);
-          expect(hookSpy1.calls.mostRecent().args[0].col).toEqual(0);
-          expect(hookSpy2.calls.mostRecent().args[0].row).toEqual(1);
-          expect(hookSpy2.calls.mostRecent().args[0].col).toEqual(4);
-          expect(hookSpy2.calls.mostRecent().args[1]).toEqual(0);
-          expect(hookSpy2.calls.mostRecent().args[2]).toEqual(0);
-
-          keyDownUp('shift+arrow_down');
-
-          expect(getSelected()).toEqual([[1, 4, 1, 4]]);
-          expect(hookSpy1.calls.mostRecent().args[0].row).toEqual(1);
-          expect(hookSpy1.calls.mostRecent().args[0].col).toEqual(0);
-          expect(hookSpy2.calls.mostRecent().args[0].row).toEqual(1);
-          expect(hookSpy2.calls.mostRecent().args[0].col).toEqual(4);
-          expect(hookSpy2.calls.mostRecent().args[1]).toEqual(0);
-          expect(hookSpy2.calls.mostRecent().args[2]).toEqual(0);
-
-          keyDownUp('shift+arrow_left');
-
-          expect(getSelected()).toEqual([[1, 4, 1, 4]]);
-          expect(hookSpy1.calls.mostRecent().args[0].row).toEqual(0);
-          expect(hookSpy1.calls.mostRecent().args[0].col).toEqual(-1);
-          expect(hookSpy2.calls.mostRecent().args[0].row).toEqual(1);
-          expect(hookSpy2.calls.mostRecent().args[0].col).toEqual(4);
-          expect(hookSpy2.calls.mostRecent().args[1]).toEqual(0);
-          expect(hookSpy2.calls.mostRecent().args[2]).toEqual(0);
-
-          keyDownUp('shift+arrow_right');
-
-          expect(getSelected()).toEqual([[1, 4, 1, 4]]);
-          expect(hookSpy1.calls.mostRecent().args[0].row).toEqual(0);
-          expect(hookSpy1.calls.mostRecent().args[0].col).toEqual(1);
-          expect(hookSpy2.calls.mostRecent().args[0].row).toEqual(1);
-          expect(hookSpy2.calls.mostRecent().args[0].col).toEqual(4);
-          expect(hookSpy2.calls.mostRecent().args[1]).toEqual(0);
-          expect(hookSpy2.calls.mostRecent().args[2]).toEqual(0);
-        });
-      });
-    });
-  });
-
-  describe('manualColumnMove', () => {
-    it('should properly render hidden ranges after moving action (moving not hidden columns just before the hidden one)', () => {
-      const hot = handsontable({
-        data: Handsontable.helper.createSpreadsheetData(2, 5),
-        colHeaders: true,
-        hiddenColumns: {
-          columns: [0],
-          indicators: true
-        },
-        manualColumnMove: true
-      });
-
-      getPlugin('manualColumnMove').moveColumns([2, 3, 4], 0);
-      render();
-
-      expect(hot.getData()).toEqual([
-        ['C1', 'D1', 'E1', 'A1', 'B1'],
-        ['C2', 'D2', 'E2', 'A2', 'B2'],
-      ]);
-      expect(hot.getColWidth(3)).toEqual(0);
-      expect(getPlugin('hiddenColumns').isHidden(3)).toBeTruthy();
-      expect(getCell(-1, 2)).toHaveClass(CSS_CLASS_BEFORE_HIDDEN);
-      expect(getCell(-1, 3)).toBe(null);
-      expect(getCell(-1, 4)).toHaveClass(CSS_CLASS_AFTER_HIDDEN);
-      expect(spec().$container.find('tbody tr:eq(0) td:eq(0)').text()).toEqual('C1');
-      expect(spec().$container.find('tbody tr:eq(0) td:eq(1)').text()).toEqual('D1');
-      expect(spec().$container.find('tbody tr:eq(0) td:eq(2)').text()).toEqual('E1');
-      expect(spec().$container.find('tbody tr:eq(0) td:eq(3)').text()).toEqual('B1');
-    });
-
-    it('should properly render hidden ranges after moving action (moving not hidden columns just after the hidden one)', () => {
-      const hot = handsontable({
-        data: Handsontable.helper.createSpreadsheetData(2, 5),
-        colHeaders: true,
-        hiddenColumns: {
-          columns: [4],
-          indicators: true
-        },
-        manualColumnMove: true
-      });
-
-      getPlugin('manualColumnMove').moveColumns([0, 1, 2], 2);
-      render();
-
-      expect(hot.getData()).toEqual([
-        ['D1', 'E1', 'A1', 'B1', 'C1'],
-        ['D2', 'E2', 'A2', 'B2', 'C2'],
-      ]);
-      expect(hot.getColWidth(1)).toEqual(0);
-      expect(getPlugin('hiddenColumns').isHidden(1)).toBeTruthy();
-      expect(getCell(-1, 0)).toHaveClass(CSS_CLASS_BEFORE_HIDDEN);
-      expect(getCell(-1, 1)).toBe(null);
-      expect(getCell(-1, 2)).toHaveClass(CSS_CLASS_AFTER_HIDDEN);
-      expect(spec().$container.find('tbody tr:eq(0) td:eq(0)').text()).toEqual('D1');
-      expect(spec().$container.find('tbody tr:eq(0) td:eq(1)').text()).toEqual('A1');
-      expect(spec().$container.find('tbody tr:eq(0) td:eq(2)').text()).toEqual('B1');
-      expect(spec().$container.find('tbody tr:eq(0) td:eq(3)').text()).toEqual('C1');
-    });
-
-    it('should properly render hidden ranges after moving action (moving only hidden column)', () => {
-      const hot = handsontable({
-        data: Handsontable.helper.createSpreadsheetData(2, 5),
-        colHeaders: true,
-        hiddenColumns: {
-          columns: [4],
-          indicators: true
-        },
-        manualColumnMove: true
-      });
-
-      getPlugin('manualColumnMove').moveColumns([4], 1);
-      render();
-
-      expect(hot.getData()).toEqual([
-        ['A1', 'E1', 'B1', 'C1', 'D1'],
-        ['A2', 'E2', 'B2', 'C2', 'D2'],
-      ]);
-      expect(hot.getColWidth(1)).toEqual(0);
-      expect(getPlugin('hiddenColumns').isHidden(1)).toBeTruthy();
-      expect(getCell(-1, 0)).toHaveClass(CSS_CLASS_BEFORE_HIDDEN);
-      expect(getCell(-1, 1)).toBe(null);
-      expect(getCell(-1, 2)).toHaveClass(CSS_CLASS_AFTER_HIDDEN);
-      expect(spec().$container.find('tbody tr:eq(0) td:eq(0)').text()).toEqual('A1');
-      expect(spec().$container.find('tbody tr:eq(0) td:eq(1)').text()).toEqual('B1');
-      expect(spec().$container.find('tbody tr:eq(0) td:eq(2)').text()).toEqual('C1');
-      expect(spec().$container.find('tbody tr:eq(0) td:eq(3)').text()).toEqual('D1');
-    });
-
-    it('should properly render hidden ranges after moving action (moving range of columns containing a hidden column)', () => {
-      const hot = handsontable({
-        data: Handsontable.helper.createSpreadsheetData(2, 5),
-        colHeaders: true,
-        hiddenColumns: {
-          columns: [3],
-          indicators: true
-        },
-        manualColumnMove: true
-      });
-
-      getPlugin('manualColumnMove').moveColumns([2, 3, 4], 1);
-      render();
-
-      expect(hot.getData()).toEqual([
-        ['A1', 'C1', 'D1', 'E1', 'B1'],
-        ['A2', 'C2', 'D2', 'E2', 'B2'],
-      ]);
-      expect(hot.getColWidth(2)).toEqual(0);
-      expect(getPlugin('hiddenColumns').isHidden(2)).toBeTruthy();
-      expect(getCell(-1, 1)).toHaveClass(CSS_CLASS_BEFORE_HIDDEN);
-      expect(getCell(-1, 2)).toBe(null);
-      expect(getCell(-1, 3)).toHaveClass(CSS_CLASS_AFTER_HIDDEN);
-      expect(spec().$container.find('tbody tr:eq(0) td:eq(0)').text()).toEqual('A1');
-      expect(spec().$container.find('tbody tr:eq(0) td:eq(1)').text()).toEqual('C1');
-      expect(spec().$container.find('tbody tr:eq(0) td:eq(2)').text()).toEqual('E1');
-      expect(spec().$container.find('tbody tr:eq(0) td:eq(3)').text()).toEqual('B1');
-    });
-
-    it('should properly render hidden ranges after moving action (shifts between hidden columns)', () => {
-      const hot = handsontable({
-        data: Handsontable.helper.createSpreadsheetData(2, 5),
-        colHeaders: true,
-        hiddenColumns: {
-          columns: [1, 2, 3],
-          indicators: true
-        },
-        manualColumnMove: true
-      });
-
-      getPlugin('manualColumnMove').moveColumns([3, 1, 2], 1);
-      render();
-
-      expect(hot.getData()).toEqual([
-        ['A1', 'D1', 'B1', 'C1', 'E1'],
-        ['A2', 'D2', 'B2', 'C2', 'E2'],
-      ]);
-      expect(hot.getColWidth(2)).toEqual(0);
-      expect(getPlugin('hiddenColumns').isHidden(2)).toBeTruthy();
-      expect(getCell(-1, 0)).toHaveClass(CSS_CLASS_BEFORE_HIDDEN);
-      expect(getCell(-1, 1)).toBe(null);
-      expect(getCell(-1, 2)).toBe(null);
-      expect(getCell(-1, 3)).toBe(null);
-      expect(getCell(-1, 4)).toHaveClass(CSS_CLASS_AFTER_HIDDEN);
-      expect(spec().$container.find('tbody tr:eq(0) td:eq(0)').text()).toEqual('A1');
-      expect(spec().$container.find('tbody tr:eq(0) td:eq(1)').text()).toEqual('E1');
-    });
-
-    it('should properly render hidden ranges after moving action (moving part of hidden columns)', () => {
-      const hot = handsontable({
-        data: Handsontable.helper.createSpreadsheetData(2, 5),
-        colHeaders: true,
-        hiddenColumns: {
-          columns: [1, 3, 4],
-          indicators: true
-        },
-        manualColumnMove: true
-      });
-
-      getPlugin('manualColumnMove').moveColumns([3, 4], 0);
-      render();
-
-      expect(hot.getData()).toEqual([
-        ['D1', 'E1', 'A1', 'B1', 'C1'],
-        ['D2', 'E2', 'A2', 'B2', 'C2'],
-      ]);
-      expect(hot.getColWidth(1)).toEqual(0);
-      expect(hot.getColWidth(1)).toEqual(0);
-      expect(hot.getColWidth(3)).toEqual(0);
-      expect(getPlugin('hiddenColumns').isHidden(0)).toBeTruthy();
-      expect(getPlugin('hiddenColumns').isHidden(1)).toBeTruthy();
-      expect(getPlugin('hiddenColumns').isHidden(3)).toBeTruthy();
-      expect(getCell(-1, 0)).toBe(null);
-      expect(getCell(-1, 1)).toBe(null);
-      expect(getCell(-1, 2)).toHaveClass(CSS_CLASS_AFTER_HIDDEN);
-      expect(getCell(-1, 2)).toHaveClass(CSS_CLASS_BEFORE_HIDDEN);
-      expect(getCell(-1, 3)).toBe(null);
-      expect(getCell(-1, 4)).toHaveClass(CSS_CLASS_AFTER_HIDDEN);
-      expect(spec().$container.find('tbody tr:eq(0) td:eq(0)').text()).toEqual('A1');
-      expect(spec().$container.find('tbody tr:eq(0) td:eq(1)').text()).toEqual('C1');
-=======
-        it('should render proper context menu item for unhiding if the first visible column is selected and every column before is hidden', () => {
-          handsontable({
-            data: Handsontable.helper.createSpreadsheetData(1, 5),
-            colHeaders: true,
-            contextMenu: [CONTEXTMENU_ITEM_SHOW],
-            hiddenColumns: {
-              columns: [0, 1],
-            },
-          });
-
-          const $header = $(getCell(-1, 2));
-
-          $header.simulate('mousedown');
-          $header.simulate('mouseup');
-          contextMenu();
-
-          const items = $('.htContextMenu tbody td');
-          const actions = items.not('.htSeparator');
-
-          expect(actions.text()).toEqual(MENU_ITEM_SHOW_COLUMNS);
-        });
-
-        it('should render proper context menu item for unhiding if the last visible column is selected and every column after is hidden', () => {
-          handsontable({
-            data: Handsontable.helper.createSpreadsheetData(1, 5),
-            colHeaders: true,
-            contextMenu: [CONTEXTMENU_ITEM_SHOW],
-            hiddenColumns: {
-              columns: [3, 4],
-            },
-          });
-
-          const $header = $(getCell(-1, 2));
-
-          $header.simulate('mousedown');
-          $header.simulate('mouseup');
-          contextMenu();
-
-          const items = $('.htContextMenu tbody td');
-          const actions = items.not('.htSeparator');
-
-          expect(actions.text()).toEqual(MENU_ITEM_SHOW_COLUMNS);
-        });
-
-        it('should render proper context menu item for unhiding a few columns', () => {
-          handsontable({
-            data: Handsontable.helper.createSpreadsheetData(1, 5),
-            colHeaders: true,
-            contextMenu: [CONTEXTMENU_ITEM_SHOW],
-            hiddenColumns: {
-              columns: [1, 3],
-            },
-          });
-
-          const start = getCell(-1, 0);
-          const end = getCell(-1, 4);
-
-          mouseDown(start);
-          mouseOver(end);
-          mouseUp(end);
-
-          contextMenu();
-
-          const items = $('.htContextMenu tbody td');
-          const actions = items.not('.htSeparator');
-
-          expect(actions.text()).toEqual(MENU_ITEM_SHOW_COLUMNS);
-        });
-
-        it('should render proper context menu item for unhiding only one column', () => {
-          handsontable({
-            data: Handsontable.helper.createSpreadsheetData(1, 5),
-            colHeaders: true,
-            contextMenu: [CONTEXTMENU_ITEM_SHOW],
-            hiddenColumns: {
-              columns: [1],
-            },
-          });
-
-          const start = getCell(-1, 0);
-          const end = getCell(-1, 4);
-
-          mouseDown(start);
-          mouseOver(end);
-          mouseUp(end);
-
-          contextMenu();
-
-          const items = $('.htContextMenu tbody td');
-          const actions = items.not('.htSeparator');
-
-          expect(actions.text()).toEqual(MENU_ITEM_SHOW_COLUMN);
-        });
-      });
->>>>>>> 0eb1eb67
     });
 
     describe('commands', () => {
@@ -9666,683 +6077,4 @@
     expect($(getCell(-1, 3).querySelector('span')).text()).toBe('DD');
     expect($(getCell(-1, 4).querySelector('span')).text()).toBe('EE');
   });
-
-  describe('cooperation with the AutoColumnSize', () => {
-    it('should display proper column width (when indicator is enabled) #1', async() => {
-      handsontable({
-        data: Handsontable.helper.createSpreadsheetData(3, 3),
-        rowHeaders: true,
-        colHeaders: true,
-        autoColumnSize: true,
-        hiddenColumns: {
-          columns: [0, 1],
-          indicators: true,
-        }
-      });
-
-      // Default column width + 15 px from the plugin (when `indicators` option is set).
-      expect(colWidth(spec().$container, 0)).toBeAroundValue(65, 3);
-    });
-
-    it('should display proper column width (when indicator is enabled) #2', async() => {
-      handsontable({
-        data: Handsontable.helper.createSpreadsheetData(3, 3),
-        rowHeaders: true,
-        colHeaders: true,
-        autoColumnSize: true,
-        hiddenColumns: {
-          columns: [0, 2],
-          indicators: true,
-        }
-      });
-
-      // Default column width + 15 px from the plugin (when `indicators` option is set).
-      expect(colWidth(spec().$container, 0)).toBeAroundValue(65, 3);
-    });
-
-    it('should display proper column width (when indicator is enabled) #3', async() => {
-      handsontable({
-        data: Handsontable.helper.createSpreadsheetData(3, 3),
-        rowHeaders: true,
-        colHeaders: true,
-        autoColumnSize: true,
-        hiddenColumns: {
-          columns: [1, 2],
-          indicators: true,
-        }
-      });
-
-      // Default column width + 15 px from the plugin (when `indicators` option is set).
-      expect(colWidth(spec().$container, 0)).toBeAroundValue(65, 3);
-    });
-
-    it('should display proper column width (when indicator is disabled)', () => {
-      handsontable({
-        data: Handsontable.helper.createSpreadsheetData(3, 3),
-        rowHeaders: true,
-        colHeaders: true,
-        autoColumnSize: true,
-        hiddenColumns: {
-          columns: [0, 1]
-        }
-      });
-
-      // Default column width + 15 px from the plugin (when `indicators` option is unset).
-      expect(colWidth(spec().$container, 0)).toBeAroundValue(50, 3);
-    });
-
-    it('should return proper values from the `getColWidth` function (when indicator is enabled)', () => {
-      const hot = handsontable({
-        data: [{ id: 'Short', name: 'Somewhat long', lastName: 'The very very very longest one' }],
-        rowHeaders: true,
-        colHeaders: true,
-        hiddenColumns: {
-          columns: [0, 1],
-          indicators: true,
-        },
-        columns: [
-          { data: 'id', title: 'Identifier' },
-          { data: 'name', title: 'Name' },
-          { data: 'lastName', title: 'Last Name' },
-        ],
-        autoColumnSize: true,
-      });
-
-      expect(hot.getColWidth(0)).toBe(0);
-      expect(hot.getColWidth(1)).toBe(0);
-      expect([216 + 15, 229 + 15, 247 + 15, 260 + 15, 261 + 15]).toEqual(jasmine.arrayContaining([hot.getColWidth(2)]));
-    });
-
-    it('should return proper values from the `getColWidth` function (when indicator is disabled)', () => {
-      const hot = handsontable({
-        data: [{ id: 'Short', name: 'Somewhat long', lastName: 'The very very very longest one' }],
-        rowHeaders: true,
-        colHeaders: true,
-        hiddenColumns: {
-          columns: [0, 1],
-        },
-        columns: [
-          { data: 'id', title: 'Identifier' },
-          { data: 'name', title: 'Name' },
-          { data: 'lastName', title: 'Last Name' },
-        ],
-        autoColumnSize: true,
-      });
-
-      expect(hot.getColWidth(0)).toBe(0);
-      expect(hot.getColWidth(1)).toBe(0);
-      expect([216, 229, 247, 260, 261]).toEqual(jasmine.arrayContaining([hot.getColWidth(2)]));
-    });
-
-    it('should return proper values from the `getColWidth` function when the `ManualColumnResize` plugin define sizes for some columns', () => {
-      const hot = handsontable({
-        data: Handsontable.helper.createSpreadsheetData(1, 5),
-        hiddenColumns: {
-          columns: [0, 2],
-        },
-        stretchH: 'all',
-        manualColumnResize: [10, 11, 12, 13, 14],
-      });
-
-      expect(hot.getColWidth(0)).toBe(0);
-      expect(hot.getColWidth(1)).toBe(11);
-      expect(hot.getColWidth(2)).toBe(0);
-      expect(hot.getColWidth(3)).toBe(13);
-      expect(hot.getColWidth(4)).toBe(14);
-    });
-
-    it('should return proper values from the `getColHeader` function', () => {
-      const hot = handsontable({
-        data: [{ id: 'Short', name: 'Somewhat long', lastName: 'The very very very longest one' }],
-        rowHeaders: true,
-        colHeaders: true,
-        hiddenColumns: {
-          columns: [0, 1],
-        },
-        columns: [
-          { data: 'id', title: 'Identifier' },
-          { data: 'name', title: 'Name' },
-          { data: 'lastName', title: 'Last Name' },
-        ],
-        autoColumnSize: true,
-      });
-
-      expect(hot.getColHeader(0)).toBe('Identifier');
-      expect(hot.getColHeader(1)).toBe('Name');
-      expect(hot.getColHeader(2)).toBe('Last Name');
-    });
-  });
-
-  describe('cooperation with the `stretchH` option', () => {
-    it('should stretch all columns to a window size', () => {
-      const stretchedColumns = new Set();
-
-      handsontable({
-        data: Handsontable.helper.createSpreadsheetData(1, 5),
-        hiddenColumns: {
-          columns: [0, 2],
-        },
-        stretchH: 'all',
-        beforeStretchingColumnWidth(width, column) {
-          stretchedColumns.add(column);
-        }
-      });
-
-      expect($(getHtCore()).find('td')[0].offsetWidth).toBeAroundValue(document.documentElement.clientWidth / 3, 2);
-      expect($(getHtCore()).find('td')[1].offsetWidth).toBeAroundValue(document.documentElement.clientWidth / 3, 2);
-      expect($(getHtCore()).find('td')[2].offsetWidth).toBeAroundValue(document.documentElement.clientWidth / 3, 2);
-      expect(Array.from(stretchedColumns.values())).toEqual([1, 3, 4]);
-    });
-
-    it('should work properly when the `ManualColumnResize` plugin define sizes for some columns', () => {
-      const hot = handsontable({
-        data: Handsontable.helper.createSpreadsheetData(1, 5),
-        hiddenColumns: {
-          columns: [0, 2],
-        },
-        stretchH: 'all',
-        manualColumnResize: [10, 11, 12, 13, 14],
-      });
-
-      expect(hot.getColWidth(0)).toBe(0);
-      // Rendered index: 0, visual index: 1
-      expect($(getHtCore()).find('td')[0].offsetWidth).toBe(11);
-      expect(hot.getColWidth(1)).toBe(11);
-      expect(hot.getColWidth(2)).toBe(0);
-      // Rendered index: 1, visual index: 3
-      expect($(getHtCore()).find('td')[1].offsetWidth).toBe(13);
-      expect(hot.getColWidth(3)).toBe(13);
-    });
-  });
-
-  describe('cooperation with the `MergeCells` plugin', () => {
-    it('should display properly merged area basing on the settings', () => {
-      handsontable({
-        data: Handsontable.helper.createSpreadsheetObjectData(5, 5),
-        mergeCells: [
-          { row: 0, col: 0, rowspan: 2, colspan: 3 }
-        ],
-        hiddenColumns: {
-          columns: [1],
-        }
-      });
-
-      expect(getData()).toEqual([
-        ['A1', null, null, 'D1', 'E1'],
-        [null, null, null, 'D2', 'E2'],
-        ['A3', 'B3', 'C3', 'D3', 'E3'],
-        ['A4', 'B4', 'C4', 'D4', 'E4'],
-        ['A5', 'B5', 'C5', 'D5', 'E5'],
-      ]);
-
-      expect($(getHtCore())[0].offsetWidth).toBe(200);
-      expect($(getHtCore()).find('td')[0].offsetWidth).toBe(100);
-
-      getPlugin('hiddenColumns').showColumns([1]);
-      render();
-
-      expect($(getHtCore())[0].offsetWidth).toBe(250);
-      expect($(getHtCore()).find('td')[0].offsetWidth).toBe(150);
-
-      getPlugin('hiddenColumns').hideColumns([1]);
-      render();
-
-      expect($(getHtCore())[0].offsetWidth).toBe(200);
-      expect($(getHtCore()).find('td')[0].offsetWidth).toBe(100);
-    });
-
-    it('should display properly merged area containing hidden columns (start from visible cell, merging to visible cell)', () => {
-      handsontable({
-        data: Handsontable.helper.createSpreadsheetData(1, 5),
-        hiddenColumns: {
-          columns: [0, 2, 4],
-        },
-        mergeCells: true
-      });
-
-      getPlugin('mergeCells').merge(0, 1, 0, 3);
-
-      // Merged from visual column index 1 (visible) to visual column index 3 (visible).
-      //                                     |     merge    |
-      expect(getData()).toEqual([['A1', 'B1', null, null, 'E1']]);
-      expect($(getHtCore()).find('td')[0].innerText).toBe('B1');
-      // Only two columns have been visible from the start.
-      expect($(getHtCore())[0].offsetWidth).toBe(100);
-      expect($(getHtCore()).find('td')[0].offsetWidth).toBe(100);
-
-      getPlugin('hiddenColumns').showColumns([2]);
-      render();
-
-      expect($(getHtCore())[0].offsetWidth).toBe(150);
-      expect($(getHtCore()).find('td')[0].offsetWidth).toBe(150);
-
-      getPlugin('hiddenColumns').hideColumns([2]);
-      render();
-
-      expect($(getHtCore())[0].offsetWidth).toBe(100);
-      expect($(getHtCore()).find('td')[0].offsetWidth).toBe(100);
-
-      getPlugin('hiddenColumns').showColumns([0, 2, 4]);
-      render();
-
-      expect($(getHtCore())[0].offsetWidth).toBe(250);
-      expect($(getHtCore()).find('td')[1].offsetWidth).toBe(150);
-    });
-
-    it('should display properly merged area containing hidden columns (start from invisible cell, merging to visible cell)', () => {
-      handsontable({
-        data: Handsontable.helper.createSpreadsheetData(1, 5),
-        hiddenColumns: {
-          columns: [0, 2, 4],
-        },
-        mergeCells: true
-      });
-
-      getPlugin('mergeCells').merge(0, 0, 0, 3);
-
-      // Merged from visual column index 0 (invisible) to visual column index 3 (visible).
-      //                              |        merge        |
-      expect(getData()).toEqual([['A1', null, null, null, 'E1']]);
-
-      // TODO: It should show value from the hidden column?
-      // expect($(getHtCore()).find('td')[0].innerText).toBe('A1');
-
-      // Only two columns have been visible from the start.
-      expect($(getHtCore())[0].offsetWidth).toBe(100);
-      expect($(getHtCore()).find('td')[0].offsetWidth).toBe(100);
-
-      getPlugin('hiddenColumns').showColumns([0]);
-      render();
-
-      expect($(getHtCore())[0].offsetWidth).toBe(150);
-      expect($(getHtCore()).find('td')[0].offsetWidth).toBe(150);
-
-      getPlugin('hiddenColumns').showColumns([2]);
-      render();
-
-      expect($(getHtCore())[0].offsetWidth).toBe(200);
-      expect($(getHtCore()).find('td')[0].offsetWidth).toBe(200);
-
-      getPlugin('hiddenColumns').hideColumns([0, 2]);
-      render();
-
-      expect($(getHtCore())[0].offsetWidth).toBe(100);
-      expect($(getHtCore()).find('td')[0].offsetWidth).toBe(100);
-
-      getPlugin('hiddenColumns').showColumns([0, 2, 4]);
-      render();
-
-      expect($(getHtCore())[0].offsetWidth).toBe(250);
-      expect($(getHtCore()).find('td')[0].offsetWidth).toBe(200);
-    });
-
-    it('should display properly merged area containing hidden columns (start from visible cell, merging to invisible cell)', () => {
-      handsontable({
-        data: Handsontable.helper.createSpreadsheetData(1, 5),
-        hiddenColumns: {
-          columns: [0, 2, 4],
-        },
-        mergeCells: true
-      });
-
-      getPlugin('mergeCells').merge(0, 1, 0, 4);
-
-      // Merged from visual column index 1 (visible) to visual column index 4 (invisible).
-      //                                    |        merge        |
-      expect(getData()).toEqual([['A1', 'B1', null, null, null]]);
-      expect($(getHtCore()).find('td')[0].innerText).toBe('B1');
-      // Only two columns have been visible from the start.
-      expect($(getHtCore())[0].offsetWidth).toBe(100);
-      expect($(getHtCore()).find('td')[0].offsetWidth).toBe(100);
-
-      getPlugin('hiddenColumns').showColumns([2]);
-      render();
-
-      expect($(getHtCore())[0].offsetWidth).toBe(150);
-      expect($(getHtCore()).find('td')[0].offsetWidth).toBe(150);
-
-      getPlugin('hiddenColumns').showColumns([4]);
-      render();
-
-      expect($(getHtCore())[0].offsetWidth).toBe(200);
-      expect($(getHtCore()).find('td')[0].offsetWidth).toBe(200);
-
-      getPlugin('hiddenColumns').hideColumns([2, 4]);
-      render();
-
-      expect($(getHtCore())[0].offsetWidth).toBe(100);
-      expect($(getHtCore()).find('td')[0].offsetWidth).toBe(100);
-
-      getPlugin('hiddenColumns').showColumns([0, 2, 4]);
-      render();
-
-      expect($(getHtCore())[0].offsetWidth).toBe(250);
-      expect($(getHtCore()).find('td')[1].offsetWidth).toBe(200);
-    });
-
-    it('should display properly merged area containing hidden columns (start from invisible cell, merging to invisible cell)', () => {
-      handsontable({
-        data: Handsontable.helper.createSpreadsheetData(1, 5),
-        hiddenColumns: {
-          columns: [0, 2, 4],
-        },
-        mergeCells: true
-      });
-
-      getPlugin('mergeCells').merge(0, 0, 0, 4);
-
-      // Merged from visual column index 0 (invisible) to visual column index 4 (invisible).
-      //                              |           merge           |
-      expect(getData()).toEqual([['A1', null, null, null, null]]);
-
-      // TODO: It should show value from the hidden column?
-      // expect($(getHtCore()).find('td')[0].innerText).toBe('A1');
-
-      // Only two columns have been visible from the start.
-      expect($(getHtCore())[0].offsetWidth).toBe(100);
-      expect($(getHtCore()).find('td')[0].offsetWidth).toBe(100);
-
-      getPlugin('hiddenColumns').showColumns([0]);
-      render();
-
-      expect($(getHtCore())[0].offsetWidth).toBe(150);
-      expect($(getHtCore()).find('td')[0].offsetWidth).toBe(150);
-
-      getPlugin('hiddenColumns').showColumns([2]);
-      render();
-
-      expect($(getHtCore())[0].offsetWidth).toBe(200);
-      expect($(getHtCore()).find('td')[0].offsetWidth).toBe(200);
-
-      getPlugin('hiddenColumns').showColumns([4]);
-      render();
-
-      expect($(getHtCore())[0].offsetWidth).toBe(250);
-      expect($(getHtCore()).find('td')[0].offsetWidth).toBe(250);
-
-      getPlugin('hiddenColumns').hideColumns([0, 2, 4]);
-      render();
-
-      expect($(getHtCore())[0].offsetWidth).toBe(100);
-      expect($(getHtCore()).find('td')[0].offsetWidth).toBe(100);
-
-      getPlugin('hiddenColumns').showColumns([0, 2, 4]);
-      render();
-
-      expect($(getHtCore())[0].offsetWidth).toBe(250);
-      expect($(getHtCore()).find('td')[0].offsetWidth).toBe(250);
-    });
-
-    it('should return proper values from the `getCell` function', () => {
-      handsontable({
-        data: Handsontable.helper.createSpreadsheetData(1, 5),
-        hiddenColumns: {
-          columns: [0, 2, 4],
-        },
-        mergeCells: true
-      });
-
-      getPlugin('mergeCells').merge(0, 1, 0, 3);
-
-      expect(getCell(0, 0)).toBe(null);
-      expect(getCell(0, 1)).toBe($(getHtCore()).find('td')[0]);
-      expect(getCell(0, 2)).toBe(null);
-      expect(getCell(0, 3)).toBe($(getHtCore()).find('td')[0]);
-      expect(getCell(0, 4)).toBe(null);
-
-      getPlugin('hiddenColumns').showColumns([2]);
-      render();
-
-      expect(getCell(0, 0)).toBe(null);
-      expect(getCell(0, 1)).toBe($(getHtCore()).find('td')[0]);
-      expect(getCell(0, 2)).toBe($(getHtCore()).find('td')[0]);
-      expect(getCell(0, 3)).toBe($(getHtCore()).find('td')[0]);
-      expect(getCell(0, 4)).toBe(null);
-    });
-
-    it('should translate column indexes properly - regression check', () => {
-      // An error have been thrown and too many columns have been drawn in the specific case. There haven't been done
-      // index translation (from renderable to visual columns indexes and the other way around).
-
-      handsontable({
-        data: Handsontable.helper.createSpreadsheetData(1, 7),
-        hiddenColumns: {
-          columns: [0, 2],
-        },
-        mergeCells: true
-      });
-
-      getPlugin('mergeCells').merge(0, 3, 0, 5);
-
-      // The same as at the start.
-      expect($(getHtCore()).find('td').length).toBe(5);
-      // Still the same width for the whole table.
-      expect($(getHtCore())[0].offsetWidth).toBe(250);
-      expect($(getHtCore()).find('td')[1].offsetWidth).toBe(150);
-    });
-
-    it('should select proper cell when calling the `selectCell` within area of merge', () => {
-      handsontable({
-        data: Handsontable.helper.createSpreadsheetData(1, 5),
-        hiddenColumns: {
-          columns: [0, 2],
-        },
-        mergeCells: [
-          { row: 0, col: 1, rowspan: 1, colspan: 4 }
-        ]
-      });
-
-      selectCell(0, 1);
-
-      // Second and third columns are not displayed (CSS - display: none).
-      expect(`
-      | # :   :   |
-      `).toBeMatchToSelectionPattern();
-      expect(getSelected()).toEqual([[0, 1, 0, 4]]);
-      expect(getSelectedRangeLast().highlight.row).toBe(0);
-      expect(getSelectedRangeLast().highlight.col).toBe(1);
-      expect(getSelectedRangeLast().from.row).toBe(0);
-      expect(getSelectedRangeLast().from.col).toBe(1);
-      expect(getSelectedRangeLast().to.row).toBe(0);
-      expect(getSelectedRangeLast().to.col).toBe(4);
-
-      deselectCell();
-      selectCell(0, 2);
-
-      // Second and third columns are not displayed (CSS - display: none).
-      expect(`
-      | # :   :   |
-      `).toBeMatchToSelectionPattern();
-      expect(getSelected()).toEqual([[0, 1, 0, 4]]);
-      expect(getSelectedRangeLast().highlight.row).toBe(0);
-      expect(getSelectedRangeLast().highlight.col).toBe(1);
-      expect(getSelectedRangeLast().from.row).toBe(0);
-      expect(getSelectedRangeLast().from.col).toBe(1);
-      expect(getSelectedRangeLast().to.row).toBe(0);
-      expect(getSelectedRangeLast().to.col).toBe(4);
-
-      deselectCell();
-      selectCell(0, 3);
-
-      // Second and third columns are not displayed (CSS - display: none).
-      expect(`
-      | # :   :   |
-      `).toBeMatchToSelectionPattern();
-      expect(getSelected()).toEqual([[0, 1, 0, 4]]);
-      expect(getSelectedRangeLast().highlight.row).toBe(0);
-      expect(getSelectedRangeLast().highlight.col).toBe(1);
-      expect(getSelectedRangeLast().from.row).toBe(0);
-      expect(getSelectedRangeLast().from.col).toBe(1);
-      expect(getSelectedRangeLast().to.row).toBe(0);
-      expect(getSelectedRangeLast().to.col).toBe(4);
-
-      // TODO: `selectCell(0, 4)` should give the same effect. There is bug at least from Handsontable 7.
-    });
-  });
-
-  describe('alter actions', () => {
-    it('should update hidden column indexes after columns removal (removing not hidden columns)', () => {
-      const hot = handsontable({
-        data: Handsontable.helper.createSpreadsheetData(1, 10),
-        hiddenColumns: true,
-        manualColumnMove: [4, 0, 8, 5, 2, 6, 1, 7, 3, 9]
-      });
-
-      const plugin = getPlugin('hiddenColumns');
-
-      plugin.hideColumns([6, 7, 8]); // visual column indexes after move (physical indexes: 1, 7, 3)
-      alter('remove_col', 2, 3); // visual column index
-
-      expect(plugin.isHidden(3)).toBe(true); // 6 -> 3
-      expect(hot.getColWidth(3)).toEqual(0);
-      expect(plugin.isHidden(4)).toBe(true); // 7 -> 4
-      expect(hot.getColWidth(4)).toEqual(0);
-      expect(plugin.isHidden(5)).toBe(true); // 8 -> 5
-      expect(hot.getColWidth(5)).toEqual(0);
-
-      expect(plugin.isHidden(6)).toBe(false);
-      expect(hot.getColWidth(6)).toEqual(50);
-      expect(plugin.isHidden(7)).toBe(false);
-      expect(hot.getColWidth(7)).toEqual(50);
-      expect(plugin.isHidden(8)).toBe(false);
-      expect(hot.getColWidth(8)).toEqual(50);
-
-      expect(spec().$container.find('tbody tr:eq(0) td:eq(0)').text()).toEqual('E1');
-      expect(spec().$container.find('tbody tr:eq(0) td:eq(1)').text()).toEqual('A1');
-      expect(spec().$container.find('tbody tr:eq(0) td:eq(2)').text()).toEqual('G1');
-      expect(spec().$container.find('tbody tr:eq(0) td:eq(3)').text()).toEqual('J1');
-      expect(getDataAtRow(0)).toEqual(['E1', 'A1', 'G1', 'B1', 'H1', 'D1', 'J1']);
-    });
-
-    it('should update hidden column indexes after columns removal (removing part of hidden columns)', () => {
-      const hot = handsontable({
-        data: Handsontable.helper.createSpreadsheetData(1, 10),
-        colHeaders: true,
-        hiddenColumns: {
-          indicators: true,
-        },
-        manualColumnMove: [4, 0, 8, 5, 2, 6, 1, 7, 3, 9]
-      });
-
-      const plugin = getPlugin('hiddenColumns');
-
-      plugin.hideColumns([6, 7, 8]); // visual column indexes after move (physical indexes: 1, 7, 3)
-      alter('remove_col', 6, 2); // visual column index
-
-      expect(plugin.isHidden(6)).toBe(true); // 8 -> 6
-      expect(hot.getColWidth(6)).toEqual(0);
-
-      expect(getCell(-1, 5)).toHaveClass(CSS_CLASS_BEFORE_HIDDEN);
-      expect(getCell(-1, 6)).toBe(null);
-      expect(getCell(-1, 7)).toHaveClass(CSS_CLASS_AFTER_HIDDEN);
-
-      expect(plugin.isHidden(5)).toBe(false);
-      expect(hot.getColWidth(5)).toEqual(65);
-      expect(plugin.isHidden(7)).toBe(false);
-      expect(hot.getColWidth(7)).toEqual(65);
-      expect(plugin.isHidden(8)).toBe(false);
-      expect(hot.getColWidth(8)).toEqual(50);
-
-      expect(spec().$container.find('tbody tr:eq(0) td:eq(0)').text()).toEqual('E1');
-      expect(spec().$container.find('tbody tr:eq(0) td:eq(1)').text()).toEqual('A1');
-      expect(spec().$container.find('tbody tr:eq(0) td:eq(2)').text()).toEqual('I1');
-      expect(spec().$container.find('tbody tr:eq(0) td:eq(3)').text()).toEqual('F1');
-      expect(spec().$container.find('tbody tr:eq(0) td:eq(4)').text()).toEqual('C1');
-      expect(spec().$container.find('tbody tr:eq(0) td:eq(5)').text()).toEqual('G1');
-      expect(spec().$container.find('tbody tr:eq(0) td:eq(6)').text()).toEqual('J1');
-      expect(getDataAtRow(0)).toEqual(['E1', 'A1', 'I1', 'F1', 'C1', 'G1', 'D1', 'J1']);
-    });
-
-    it('should update hidden column indexes after columns insertion (inserting columns before already hidden columns)', () => {
-      const hot = handsontable({
-        data: Handsontable.helper.createSpreadsheetData(1, 10),
-        hiddenColumns: true,
-        manualColumnMove: [4, 0, 8, 5, 2, 6, 1, 7, 3, 9]
-      });
-
-      const plugin = getPlugin('hiddenColumns');
-
-      plugin.hideColumns([6, 7, 8]); // visual column indexes after move (physical indexes: 1, 7, 3)
-      alter('insert_col', 0, 3); // visual column index
-
-      expect(plugin.isHidden(9)).toBe(true); // 6 -> 9
-      expect(hot.getColWidth(9)).toEqual(0);
-      expect(plugin.isHidden(10)).toBe(true); // 7 -> 10
-      expect(hot.getColWidth(10)).toEqual(0);
-      expect(plugin.isHidden(11)).toBe(true); // 8 -> 11
-      expect(hot.getColWidth(11)).toEqual(0);
-
-      expect(plugin.isHidden(6)).toBe(false);
-      expect(hot.getColWidth(6)).toEqual(50);
-      expect(plugin.isHidden(7)).toBe(false);
-      expect(hot.getColWidth(7)).toEqual(50);
-      expect(plugin.isHidden(8)).toBe(false);
-      expect(hot.getColWidth(8)).toEqual(50);
-
-      expect(spec().$container.find('tbody tr:eq(0) td:eq(0)').text()).toEqual('');
-      expect(spec().$container.find('tbody tr:eq(0) td:eq(1)').text()).toEqual('');
-      expect(spec().$container.find('tbody tr:eq(0) td:eq(2)').text()).toEqual('');
-      expect(spec().$container.find('tbody tr:eq(0) td:eq(3)').text()).toEqual('E1');
-      expect(spec().$container.find('tbody tr:eq(0) td:eq(4)').text()).toEqual('A1');
-      expect(spec().$container.find('tbody tr:eq(0) td:eq(5)').text()).toEqual('I1');
-      expect(spec().$container.find('tbody tr:eq(0) td:eq(6)').text()).toEqual('F1');
-      expect(spec().$container.find('tbody tr:eq(0) td:eq(7)').text()).toEqual('C1');
-      expect(spec().$container.find('tbody tr:eq(0) td:eq(8)').text()).toEqual('G1');
-      expect(spec().$container.find('tbody tr:eq(0) td:eq(9)').text()).toEqual('J1');
-      expect(getDataAtRow(0)).toEqual([null, null, null, 'E1', 'A1', 'I1', 'F1', 'C1', 'G1', 'B1', 'H1', 'D1', 'J1']);
-    });
-
-    it('should update hidden column indexes after columns insertion (inserting columns between already hidden columns)', () => {
-      const hot = handsontable({
-        data: Handsontable.helper.createSpreadsheetData(1, 10),
-        colHeaders: true,
-        hiddenColumns: {
-          indicators: true,
-        },
-        manualColumnMove: [4, 0, 8, 5, 2, 6, 1, 7, 3, 9]
-      });
-
-      const plugin = getPlugin('hiddenColumns');
-
-      plugin.hideColumns([6, 7, 8]); // visual column indexes after move (physical indexes: 1, 7, 3)
-      alter('insert_col', 7, 2); // visual column index
-
-      expect(plugin.isHidden(6)).toBe(true);
-      expect(hot.getColWidth(6)).toEqual(0);
-      expect(plugin.isHidden(9)).toBe(true); // 7 -> 9
-      expect(hot.getColWidth(9)).toEqual(0);
-      expect(plugin.isHidden(10)).toBe(true); // 8 -> 10
-      expect(hot.getColWidth(10)).toEqual(0);
-
-      expect(getCell(-1, 5)).toHaveClass(CSS_CLASS_BEFORE_HIDDEN);
-      expect(getCell(-1, 6)).toBe(null);
-      expect(getCell(-1, 7)).toHaveClass(CSS_CLASS_AFTER_HIDDEN);
-      expect(getCell(-1, 8)).toHaveClass(CSS_CLASS_BEFORE_HIDDEN);
-      expect(getCell(-1, 9)).toBe(null);
-      expect(getCell(-1, 10)).toBe(null);
-      expect(getCell(-1, 11)).toHaveClass(CSS_CLASS_AFTER_HIDDEN);
-
-      expect(plugin.isHidden(5)).toBe(false);
-      expect(hot.getColWidth(5)).toEqual(65);
-      expect(plugin.isHidden(7)).toBe(false);
-      expect(hot.getColWidth(7)).toEqual(65);
-      expect(plugin.isHidden(8)).toBe(false);
-      expect(hot.getColWidth(8)).toEqual(65);
-      expect(plugin.isHidden(11)).toBe(false);
-      expect(hot.getColWidth(11)).toEqual(65);
-
-      expect(spec().$container.find('tbody tr:eq(0) td:eq(0)').text()).toEqual('E1');
-      expect(spec().$container.find('tbody tr:eq(0) td:eq(1)').text()).toEqual('A1');
-      expect(spec().$container.find('tbody tr:eq(0) td:eq(2)').text()).toEqual('I1');
-      expect(spec().$container.find('tbody tr:eq(0) td:eq(3)').text()).toEqual('F1');
-      expect(spec().$container.find('tbody tr:eq(0) td:eq(4)').text()).toEqual('C1');
-      expect(spec().$container.find('tbody tr:eq(0) td:eq(5)').text()).toEqual('G1');
-      // Hidden B1
-      expect(spec().$container.find('tbody tr:eq(0) td:eq(6)').text()).toEqual('');
-      expect(spec().$container.find('tbody tr:eq(0) td:eq(7)').text()).toEqual('');
-      // Hidden H1
-      expect(spec().$container.find('tbody tr:eq(0) td:eq(8)').text()).toEqual('J1');
-      expect(getDataAtRow(0)).toEqual(['E1', 'A1', 'I1', 'F1', 'C1', 'G1', 'B1', null, null, 'H1', 'D1', 'J1']);
-    });
-  });
 });