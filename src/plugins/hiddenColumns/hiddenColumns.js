--- conflicted
+++ resolved
@@ -1,11 +1,7 @@
 import BasePlugin from '../_base';
 import { addClass } from '../../helpers/dom/element';
 import { rangeEach } from '../../helpers/number';
-<<<<<<< HEAD
-import { arrayEach } from '../../helpers/array';
-=======
 import { arrayEach, arrayMap } from '../../helpers/array';
->>>>>>> 0eb1eb67
 import { isObject } from '../../helpers/object';
 import { isUndefined } from '../../helpers/mixed';
 import { registerPlugin } from '../../plugins';
@@ -15,11 +11,7 @@
 import showColumnItem from './contextMenuItem/showColumn';
 import { HidingMap } from '../../translations';
 
-import { HidingMap } from '../../translations';
-
 import './hiddenColumns.css';
-
-const PLUGIN_NAME = 'hiddenColumns';
 
 Hooks.getSingleton().register('beforeHideColumns');
 Hooks.getSingleton().register('afterHideColumns');
@@ -77,25 +69,6 @@
  * ```
  */
 class HiddenColumns extends BasePlugin {
-<<<<<<< HEAD
-  constructor(hotInstance) {
-    super(hotInstance);
-    /**
-     * Cached plugin settings.
-     *
-     * @private
-     * @type {object}
-     */
-    this.settings = {};
-    /**
-     * Map of hidden columns by the plugin.
-     *
-     * @private
-     * @type {null|HidingMap}
-     */
-    this.hiddenColumnsMap = null;
-  }
-=======
   /**
    * Cached plugin settings.
    *
@@ -110,7 +83,6 @@
    * @type {null|HidingMap}
    */
   #hiddenColumnsMap = null;
->>>>>>> 0eb1eb67
 
   /**
    * Checks if the plugin is enabled in the handsontable settings. This method is executed in {@link Hooks#beforeInit}
@@ -130,12 +102,6 @@
       return;
     }
 
-<<<<<<< HEAD
-    this.hiddenColumnsMap = new HidingMap();
-    this.hiddenColumnsMap.addLocalHook('init', () => this.onMapInit());
-    this.hot.columnIndexMapper.registerMap(PLUGIN_NAME, this.hiddenColumnsMap);
-
-=======
     const pluginSettings = this.hot.getSettings().hiddenColumns;
 
     if (isObject(pluginSettings)) {
@@ -150,7 +116,6 @@
     this.#hiddenColumnsMap.addLocalHook('init', () => this.onMapInit());
     this.hot.columnIndexMapper.registerMap(this.pluginName, this.#hiddenColumnsMap);
 
->>>>>>> 0eb1eb67
     this.addHook('afterContextMenuDefaultOptions', (...args) => this.onAfterContextMenuDefaultOptions(...args));
     this.addHook('afterGetCellMeta', (row, col, cellProperties) => this.onAfterGetCellMeta(row, col, cellProperties));
     this.addHook('modifyColWidth', (width, col) => this.onModifyColWidth(width, col));
@@ -174,13 +139,8 @@
    * Disables the plugin functionality for this Handsontable instance.
    */
   disablePlugin() {
-<<<<<<< HEAD
-    this.hot.columnIndexMapper.unregisterMap(PLUGIN_NAME);
-    this.settings = {};
-=======
     this.hot.columnIndexMapper.unregisterMap(this.pluginName);
     this.#settings = {};
->>>>>>> 0eb1eb67
 
     super.disablePlugin();
     this.resetCellsMeta();
@@ -200,12 +160,8 @@
       destinationHideConfig = currentHideConfig.filter(column => columns.includes(column) === false);
     }
 
-<<<<<<< HEAD
-    const continueHiding = this.hot.runHooks('beforeUnhideColumns', currentHideConfig, destinationHideConfig, isConfigValid);
-=======
     const continueHiding = this.hot
       .runHooks('beforeUnhideColumns', currentHideConfig, destinationHideConfig, isConfigValid);
->>>>>>> 0eb1eb67
 
     if (continueHiding === false) {
       return;
@@ -214,11 +170,7 @@
     if (isConfigValid) {
       this.hot.executeBatchOperations(() => {
         arrayEach(columns, (visualColumn) => {
-<<<<<<< HEAD
-          this.hiddenColumnsMap.setValueAtIndex(this.hot.toPhysicalColumn(visualColumn), false);
-=======
           this.#hiddenColumnsMap.setValueAtIndex(this.hot.toPhysicalColumn(visualColumn), false);
->>>>>>> 0eb1eb67
         });
       });
     }
@@ -250,12 +202,8 @@
       destinationHideConfig = Array.from(new Set(currentHideConfig.concat(columns)));
     }
 
-<<<<<<< HEAD
-    const continueHiding = this.hot.runHooks('beforeHideColumns', currentHideConfig, destinationHideConfig, isConfigValid);
-=======
     const continueHiding = this.hot
       .runHooks('beforeHideColumns', currentHideConfig, destinationHideConfig, isConfigValid);
->>>>>>> 0eb1eb67
 
     if (continueHiding === false) {
       return;
@@ -264,11 +212,7 @@
     if (isConfigValid) {
       this.hot.executeBatchOperations(() => {
         arrayEach(columns, (visualColumn) => {
-<<<<<<< HEAD
-          this.hiddenColumnsMap.setValueAtIndex(this.hot.toPhysicalColumn(visualColumn), true);
-=======
           this.#hiddenColumnsMap.setValueAtIndex(this.hot.toPhysicalColumn(visualColumn), true);
->>>>>>> 0eb1eb67
         });
       });
     }
@@ -287,22 +231,14 @@
   }
 
   /**
-<<<<<<< HEAD
-   * Returns an array of physical indexes of hidden columns.
-=======
    * Returns an array of visual indexes of hidden columns.
->>>>>>> 0eb1eb67
    *
    * @returns {number[]}
    */
   getHiddenColumns() {
-<<<<<<< HEAD
-    return this.hiddenColumnsMap.getHiddenIndexes();
-=======
     return arrayMap(this.#hiddenColumnsMap.getHiddenIndexes(), (physicalColumnIndex) => {
       return this.hot.toVisualColumn(physicalColumnIndex);
     });
->>>>>>> 0eb1eb67
   }
 
   /**
@@ -312,11 +248,7 @@
    * @returns {boolean}
    */
   isHidden(column) {
-<<<<<<< HEAD
-    return this.hiddenColumnsMap.getValueAtIndex(this.hot.toPhysicalColumn(column)) || false;
-=======
     return this.#hiddenColumnsMap.getValueAtIndex(this.hot.toPhysicalColumn(column)) || false;
->>>>>>> 0eb1eb67
   }
 
   /**
@@ -328,16 +260,12 @@
   isValidConfig(hiddenColumns) {
     const nrOfColumns = this.hot.countCols();
 
-<<<<<<< HEAD
-    return hiddenColumns.every(visualColumn => Number.isInteger(visualColumn) && visualColumn >= 0 && visualColumn < nrOfColumns);
-=======
     if (Array.isArray(hiddenColumns) && hiddenColumns.length > 0) {
       return hiddenColumns
         .every(visualColumn => Number.isInteger(visualColumn) && visualColumn >= 0 && visualColumn < nrOfColumns);
     }
 
     return false;
->>>>>>> 0eb1eb67
   }
 
   /**
@@ -357,11 +285,7 @@
    * Adds the additional column width for the hidden column indicators.
    *
    * @private
-<<<<<<< HEAD
-   * @param {number} width Column width.
-=======
    * @param {number|undefined} width Column width.
->>>>>>> 0eb1eb67
    * @param {number} column Visual column index.
    * @returns {number}
    */
@@ -372,17 +296,10 @@
       return 0;
     }
 
-<<<<<<< HEAD
-    if (this.settings.indicators && (this.isHidden(column + 1) || this.isHidden(column - 1))) {
-
-      // Add additional space for hidden column indicator.
-      if (this.hot.hasColHeaders()) {
-=======
     if (this.#settings.indicators && (this.isHidden(column + 1) || this.isHidden(column - 1))) {
 
       // Add additional space for hidden column indicator.
       if (typeof width === 'number' && this.hot.hasColHeaders()) {
->>>>>>> 0eb1eb67
         return width + 15;
       }
     }
@@ -397,20 +314,12 @@
    * @param {object} cellProperties Object containing the cell properties.
    */
   onAfterGetCellMeta(row, column, cellProperties) {
-<<<<<<< HEAD
-    if (this.settings.copyPasteEnabled === false && this.isHidden(column)) {
-=======
     if (this.#settings.copyPasteEnabled === false && this.isHidden(column)) {
->>>>>>> 0eb1eb67
       // Cell property handled by the `Autofill` and the `CopyPaste` plugins.
       cellProperties.skipColumnOnPaste = true;
     }
 
-<<<<<<< HEAD
-    if (this.isHidden(cellProperties.visualCol - 1)) {
-=======
     if (this.isHidden(column - 1)) {
->>>>>>> 0eb1eb67
       cellProperties.className = cellProperties.className || '';
 
       if (cellProperties.className.indexOf('afterHiddenColumn') === -1) {
@@ -439,15 +348,8 @@
    * @returns {Array}
    */
   onModifyCopyableRange(ranges) {
-<<<<<<< HEAD
-    const pluginSettings = this.hot.getSettings().hiddenColumns;
-
-    // Ranges shouldn't be modified when `copyPasteEnabled` option is set to `true` (by default).
-    if (!isObject(pluginSettings) || pluginSettings.copyPasteEnabled) {
-=======
     // Ranges shouldn't be modified when `copyPasteEnabled` option is set to `true` (by default).
     if (this.#settings.copyPasteEnabled) {
->>>>>>> 0eb1eb67
       return ranges;
     }
 
@@ -494,8 +396,7 @@
    * @param {HTMLElement} TH Header's TH element.
    */
   onAfterGetColHeader(column, TH) {
-<<<<<<< HEAD
-    if (!this.settings.indicators || column === -1) {
+    if (!this.#settings.indicators || column < 0) {
       return;
     }
 
@@ -509,22 +410,6 @@
       classList.push('beforeHiddenColumn');
     }
 
-=======
-    if (!this.#settings.indicators || column < 0) {
-      return;
-    }
-
-    const classList = [];
-
-    if (column >= 1 && this.isHidden(column - 1)) {
-      classList.push('afterHiddenColumn');
-    }
-
-    if (column < this.hot.countCols() - 1 && this.isHidden(column + 1)) {
-      classList.push('beforeHiddenColumn');
-    }
-
->>>>>>> 0eb1eb67
     addClass(TH, classList);
   }
 
@@ -550,23 +435,8 @@
    * @private
    */
   onMapInit() {
-<<<<<<< HEAD
-    const pluginSettings = this.hot.getSettings().hiddenColumns;
-
-    if (isObject(pluginSettings)) {
-      this.settings = pluginSettings;
-
-      if (isUndefined(pluginSettings.copyPasteEnabled)) {
-        pluginSettings.copyPasteEnabled = true;
-      }
-
-      if (Array.isArray(pluginSettings.columns)) {
-        this.hideColumns(pluginSettings.columns);
-      }
-=======
     if (Array.isArray(this.#settings.columns)) {
       this.hideColumns(this.#settings.columns);
->>>>>>> 0eb1eb67
     }
   }
 
@@ -574,18 +444,14 @@
    * Destroys the plugin instance.
    */
   destroy() {
-<<<<<<< HEAD
-    this.hot.columnIndexMapper.unregisterMap(PLUGIN_NAME);
-=======
     this.hot.columnIndexMapper.unregisterMap(this.pluginName);
     this.#settings = null;
     this.#hiddenColumnsMap = null;
->>>>>>> 0eb1eb67
 
     super.destroy();
   }
 }
 
-registerPlugin(PLUGIN_NAME, HiddenColumns);
+registerPlugin('hiddenColumns', HiddenColumns);
 
 export default HiddenColumns;