--- conflicted
+++ resolved
@@ -466,13 +466,9 @@
       .clear()
       .add(this.hot.getSelectedRangeLast().from)
       .add(this.hot.getSelectedRangeLast().to)
-<<<<<<< HEAD
       .add(range.from)
-      .add(range.to);
-=======
-      .add(coords)
+      .add(range.to)
       .commit();
->>>>>>> 929b22cf
 
     this.hot.view.render();
   }
