
import * as dom from './../dom.js';
import * as helper from './../helpers.js';
import {autoResize} from './../3rdparty/autoResize.js';
import {BaseEditor} from './_baseEditor.js';
import {eventManager as eventManagerObject} from './../eventManager.js';
import {getEditor, registerEditor} from './../editors.js';

var TextEditor = BaseEditor.prototype.extend();

export {TextEditor};

Handsontable.editors = Handsontable.editors || {};
/**
 * @editor
 * @class TextEditor
 */
Handsontable.editors.TextEditor = TextEditor;

TextEditor.prototype.init = function(){
  var that = this;
  this.createElements();

  this.eventManager = eventManagerObject(this);
  this.bindEvents();
  this.autoResize = autoResize();

  this.instance.addHook('afterDestroy', function () {
    that.destroy();
  });
};

TextEditor.prototype.getValue = function(){
  return this.TEXTAREA.value;
};

TextEditor.prototype.setValue = function(newValue){
  this.TEXTAREA.value = newValue;
};

var onBeforeKeyDown =  function onBeforeKeyDown(event){

  var instance = this;
  var that = instance.getActiveEditor();

  var keyCodes = helper.keyCode;
  var ctrlDown = (event.ctrlKey || event.metaKey) && !event.altKey; //catch CTRL but not right ALT (which in some systems triggers ALT+CTRL)

  dom.enableImmediatePropagation(event);

  //Process only events that have been fired in the editor
  if (event.target !== that.TEXTAREA || event.isImmediatePropagationStopped()){
    return;
  }

  if (event.keyCode === 17 || event.keyCode === 224 || event.keyCode === 91 || event.keyCode === 93) {
    //when CTRL or its equivalent is pressed and cell is edited, don't prepare selectable text in textarea
    event.stopImmediatePropagation();
    return;
  }

  switch (event.keyCode) {
    case keyCodes.ARROW_RIGHT:
      if (dom.getCaretPosition(that.TEXTAREA) !== that.TEXTAREA.value.length) {
        event.stopImmediatePropagation();
      }
      break;

    case keyCodes.ARROW_LEFT: /* arrow left */
      if (dom.getCaretPosition(that.TEXTAREA) !== 0) {
        event.stopImmediatePropagation();
      }
      break;

    case keyCodes.ENTER:
      var selected = that.instance.getSelected();
      var isMultipleSelection = !(selected[0] === selected[2] && selected[1] === selected[3]);
      if ((ctrlDown && !isMultipleSelection) || event.altKey) { //if ctrl+enter or alt+enter, add new line
        if (that.isOpened()) {
          var caretPosition = dom.getCaretPosition(that.TEXTAREA),
            value = that.getValue();

          var newValue = value.slice(0, caretPosition) + '\n' + value.slice(caretPosition);

          that.setValue(newValue);
          dom.setCaretPosition(that.TEXTAREA, caretPosition + 1);
        }
        else {
          that.beginEditing(that.originalValue + '\n');
        }
        event.stopImmediatePropagation();
      }
      event.preventDefault(); //don't add newline to field
      break;

    case keyCodes.A:
    case keyCodes.X:
    case keyCodes.C:
    case keyCodes.V:
      if(ctrlDown){
        event.stopImmediatePropagation(); //CTRL+A, CTRL+C, CTRL+V, CTRL+X should only work locally when cell is edited (not in table context)
      }
<<<<<<< HEAD
    }
  };

  TextEditor.prototype.getEditedCell = function () {
    var editorSection = this.checkEditorSection()
      , editedCell;

    switch (editorSection) {
      case 'top':
        editedCell = this.instance.view.wt.wtOverlays.topOverlay.clone.wtTable.getCell({row: this.row, col: this.col});
        this.textareaParentStyle.zIndex = 101;
        break;
      case 'corner':
        editedCell = this.instance.view.wt.wtOverlays.topLeftCornerOverlay.clone.wtTable.getCell({row: this.row, col: this.col});
        this.textareaParentStyle.zIndex = 103;
        break;
      case 'left':
        editedCell = this.instance.view.wt.wtOverlays.leftOverlay.clone.wtTable.getCell({row: this.row, col: this.col});
        this.textareaParentStyle.zIndex = 102;
        break;
      default :
        editedCell = this.instance.getCell(this.row, this.col);
        this.textareaParentStyle.zIndex = "";
        break;
    }

    return editedCell != -1 && editedCell != -2 ? editedCell : void 0;
  };


  TextEditor.prototype.refreshDimensions = function () {
    if (this.state !== Handsontable.EditorState.EDITING) {
      return;
    }

    ///start prepare textarea position
//    this.TD = this.instance.getCell(this.row, this.col);
    this.TD = this.getEditedCell();

    if (!this.TD) {
      //TD is outside of the viewport. Otherwise throws exception when scrolling the table while a cell is edited
      return;
    }
    //var $td = $(this.TD); //because old td may have been scrolled out with scrollViewport

    var currentOffset = Handsontable.Dom.offset(this.TD),
      containerOffset = Handsontable.Dom.offset(this.instance.rootElement),
	  scrollableContainer = Handsontable.Dom.getScrollableElement(this.TD),
      editTop = currentOffset.top - containerOffset.top - 1 - (scrollableContainer.scrollTop || 0),
      editLeft = currentOffset.left - containerOffset.left - 1 - (scrollableContainer.scrollLeft || 0),

      settings = this.instance.getSettings(),
      rowHeadersCount = settings.rowHeaders  ? 1 : 0,
      colHeadersCount = settings.colHeaders  ? 1 : 0,
      editorSection = this.checkEditorSection(),
      backgroundColor = this.TD.style.backgroundColor,
      cssTransformOffset;

    // TODO: Refactor this to the new instance.getCell method (from #ply-59), after 0.12.1 is released
    switch(editorSection) {
      case 'top':
        cssTransformOffset = Handsontable.Dom.getCssTransform(this.instance.view.wt.wtOverlays.topOverlay.clone.wtTable.holder.parentNode);
        break;
      case 'left':
        cssTransformOffset = Handsontable.Dom.getCssTransform(this.instance.view.wt.wtOverlays.leftOverlay.clone.wtTable.holder.parentNode);
        break;
      case 'corner':
        cssTransformOffset = Handsontable.Dom.getCssTransform(this.instance.view.wt.wtOverlays.topLeftCornerOverlay.clone.wtTable.holder.parentNode);
        break;
    }

    if (editTop < 0) {
      editTop = 0;
    }
    if (editLeft < 0) {
      editLeft = 0;
    }

    if(colHeadersCount && this.instance.getSelected()[0] === 0) {
      editTop += 1;
    }

    if(cssTransformOffset && cssTransformOffset != -1) {
      this.textareaParentStyle[cssTransformOffset[0]] = cssTransformOffset[1];
    } else {
      Handsontable.Dom.resetCssTransform(this.textareaParentStyle);
    }
=======
      break;

    case keyCodes.BACKSPACE:
    case keyCodes.DELETE:
    case keyCodes.HOME:
    case keyCodes.END:
      event.stopImmediatePropagation(); //backspace, delete, home, end should only work locally when cell is edited (not in table context)
      break;
  }

  that.autoResize.resize(String.fromCharCode(event.keyCode));
};


>>>>>>> e6881ab0

TextEditor.prototype.open = function(){
  this.refreshDimensions(); //need it instantly, to prevent https://github.com/handsontable/handsontable/issues/348

  this.instance.addHook('beforeKeyDown', onBeforeKeyDown);
};

TextEditor.prototype.close = function(){
  this.textareaParentStyle.display = 'none';

  this.autoResize.unObserve();

  if (document.activeElement === this.TEXTAREA) {
    this.instance.listen(); //don't refocus the table if user focused some cell outside of HT on purpose
  }

<<<<<<< HEAD
    var cellTopOffset = this.TD.offsetTop - this.instance.view.wt.wtOverlays.topOverlay.getScrollPosition(),
        cellLeftOffset = this.TD.offsetLeft - this.instance.view.wt.wtOverlays.leftOverlay.getScrollPosition();

    var width = Handsontable.Dom.innerWidth(this.TD) - 8  //$td.width()
      , maxWidth = this.instance.view.maximumVisibleElementWidth(cellLeftOffset) - 10 //10 is TEXTAREAs padding

      , height = this.TD.scrollHeight + 1
      , maxHeight = this.instance.view.maximumVisibleElementHeight(cellTopOffset) - 2; //10 is TEXTAREAs border and padding

    if (parseInt(this.TD.style.borderTopWidth, 10) > 0) {
      height -= 1;
    }
    if (parseInt(this.TD.style.borderLeftWidth, 10) > 0) {
      if (rowHeadersCount > 0) {
        width -= 1;
      }
    }

    this.TEXTAREA.style.fontSize = Handsontable.Dom.getComputedStyle(this.TD).fontSize;
    this.TEXTAREA.style.fontFamily = Handsontable.Dom.getComputedStyle(this.TD).fontFamily;

    this.TEXTAREA.style.backgroundColor = ''; //RESET STYLE

    this.TEXTAREA.style.backgroundColor = backgroundColor ? backgroundColor : Handsontable.Dom.getComputedStyle(this.TEXTAREA).backgroundColor;

    this.autoResize.init(this.TEXTAREA, {
      minHeight: Math.min(height, maxHeight),
      maxHeight: maxHeight, //TEXTAREA should never be wider than visible part of the viewport (should not cover the scrollbar)
      minWidth: Math.min(width, maxWidth),
      maxWidth: maxWidth //TEXTAREA should never be wider than visible part of the viewport (should not cover the scrollbar)
    }, true);

    this.textareaParentStyle.display = 'block';
  };

  TextEditor.prototype.bindEvents = function () {
    var editor = this;

    this.eventManager.addEventListener(this.TEXTAREA, 'cut',function (event){
      Handsontable.helper.stopPropagation(event);
      //event.stopPropagation();
    });
=======
  this.instance.removeHook('beforeKeyDown', onBeforeKeyDown);
};

TextEditor.prototype.focus = function(){
  this.TEXTAREA.focus();
  dom.setCaretPosition(this.TEXTAREA, this.TEXTAREA.value.length);
};

TextEditor.prototype.createElements = function () {
//    this.$body = $(document.body);
>>>>>>> e6881ab0

  this.TEXTAREA = document.createElement('TEXTAREA');

  dom.addClass(this.TEXTAREA, 'handsontableInput');

  this.textareaStyle = this.TEXTAREA.style;
  this.textareaStyle.width = 0;
  this.textareaStyle.height = 0;

  this.TEXTAREA_PARENT = document.createElement('DIV');
  dom.addClass(this.TEXTAREA_PARENT, 'handsontableInputHolder');

  this.textareaParentStyle = this.TEXTAREA_PARENT.style;
  this.textareaParentStyle.top = 0;
  this.textareaParentStyle.left = 0;
  this.textareaParentStyle.display = 'none';

  this.TEXTAREA_PARENT.appendChild(this.TEXTAREA);

  this.instance.rootElement.appendChild(this.TEXTAREA_PARENT);

  var that = this;
  this.instance._registerTimeout(setTimeout(function () {
    that.refreshDimensions();
  }, 0));
};

TextEditor.prototype.checkEditorSection = function () {
  if(this.row < this.instance.getSettings().fixedRowsTop) {
    if(this.col < this.instance.getSettings().fixedColumnsLeft) {
      return 'corner';
    } else {
      return 'top';
    }
  } else {
    if(this.col < this.instance.getSettings().fixedColumnsLeft) {
      return 'left';
    }
  }
};

TextEditor.prototype.getEditedCell = function () {
  var editorSection = this.checkEditorSection()
    , editedCell;

  switch (editorSection) {
    case 'top':
      editedCell = this.instance.view.wt.wtScrollbars.vertical.clone.wtTable.getCell({row: this.row, col: this.col});
      this.textareaParentStyle.zIndex = 101;
      break;
    case 'corner':
      editedCell = this.instance.view.wt.wtScrollbars.corner.clone.wtTable.getCell({row: this.row, col: this.col});
      this.textareaParentStyle.zIndex = 103;
      break;
    case 'left':
      editedCell = this.instance.view.wt.wtScrollbars.horizontal.clone.wtTable.getCell({row: this.row, col: this.col});
      this.textareaParentStyle.zIndex = 102;
      break;
    default :
      editedCell = this.instance.getCell(this.row, this.col);
      this.textareaParentStyle.zIndex = "";
      break;
  }

  return editedCell != -1 && editedCell != -2 ? editedCell : void 0;
};


TextEditor.prototype.refreshDimensions = function () {
  if (this.state !== Handsontable.EditorState.EDITING) {
    return;
  }

  ///start prepare textarea position
//    this.TD = this.instance.getCell(this.row, this.col);
  this.TD = this.getEditedCell();

  if (!this.TD) {
    //TD is outside of the viewport. Otherwise throws exception when scrolling the table while a cell is edited
    return;
  }
  //var $td = $(this.TD); //because old td may have been scrolled out with scrollViewport

  var currentOffset = dom.offset(this.TD);
  var containerOffset = dom.offset(this.instance.rootElement);
  var editTop = currentOffset.top - containerOffset.top - 1;
  var editLeft = currentOffset.left - containerOffset.left - 1;

  var settings = this.instance.getSettings();
  var rowHeadersCount = settings.rowHeaders === false ? 0 : 1;
  var colHeadersCount = settings.colHeaders === false ? 0 : 1;
  var editorSection = this.checkEditorSection();
  var cssTransformOffset;

  // TODO: Refactor this to the new instance.getCell method (from #ply-59), after 0.12.1 is released
  switch(editorSection) {
    case 'top':
      cssTransformOffset = dom.getCssTransform(this.instance.view.wt.wtScrollbars.vertical.clone.wtTable.holder.parentNode);
      break;
    case 'left':
      cssTransformOffset = dom.getCssTransform(this.instance.view.wt.wtScrollbars.horizontal.clone.wtTable.holder.parentNode);
      break;
    case 'corner':
      cssTransformOffset = dom.getCssTransform(this.instance.view.wt.wtScrollbars.corner.clone.wtTable.holder.parentNode);
      break;
  }

  if (editTop < 0) {
    editTop = 0;
  }
  if (editLeft < 0) {
    editLeft = 0;
  }
  if (rowHeadersCount > 0 && parseInt(this.TD.style.borderTopWidth, 10) > 0) {
    editTop += 1;
  }
  if (colHeadersCount > 0 && parseInt(this.TD.style.borderLeftWidth, 10) > 0) {
    editLeft += 1;
  }
  if(rowHeadersCount && this.instance.getSelected()[0] === 0) {
    editTop += 1;
  }


  if(cssTransformOffset && cssTransformOffset != -1) {
    this.textareaParentStyle[cssTransformOffset[0]] = cssTransformOffset[1];
  } else {
    dom.resetCssTransform(this.textareaParentStyle);
  }

  this.textareaParentStyle.top = editTop + 'px';
  this.textareaParentStyle.left = editLeft + 'px';

  ///end prepare textarea position


  var cellTopOffset = this.TD.offsetTop - this.instance.view.wt.wtScrollbars.vertical.getScrollPosition(),
    cellLeftOffset = this.TD.offsetLeft - this.instance.view.wt.wtScrollbars.horizontal.getScrollPosition();

  var width = dom.innerWidth(this.TD) - 8  //$td.width()
    , maxWidth = this.instance.view.maximumVisibleElementWidth(cellLeftOffset) - 10 //10 is TEXTAREAs border and padding
    , height = dom.outerHeight(this.TD) - 4  //$td.outerHeight() - 4
    , maxHeight = this.instance.view.maximumVisibleElementHeight(cellTopOffset) - 2; //10 is TEXTAREAs border and padding

  if (parseInt(this.TD.style.borderTopWidth, 10) > 0) {
    height -= 1;
  }
  if (parseInt(this.TD.style.borderLeftWidth, 10) > 0) {
    if (rowHeadersCount > 0) {
      width -= 1;
    }
  }

  this.TEXTAREA.style.fontSize = dom.getComputedStyle(this.TD).fontSize;
  this.TEXTAREA.style.fontFamily = dom.getComputedStyle(this.TD).fontFamily;

  this.autoResize.init(this.TEXTAREA, {
    minHeight: Math.min(height, maxHeight),
    maxHeight: maxHeight, //TEXTAREA should never be wider than visible part of the viewport (should not cover the scrollbar)
    minWidth: Math.min(width, maxWidth),
    maxWidth: maxWidth //TEXTAREA should never be wider than visible part of the viewport (should not cover the scrollbar)
  }, true);

  this.textareaParentStyle.display = 'block';
};

TextEditor.prototype.bindEvents = function () {
  var editor = this;

  this.eventManager.addEventListener(this.TEXTAREA, 'cut',function (event){
    helper.stopPropagation(event);
    //event.stopPropagation();
  });

  this.eventManager.addEventListener(this.TEXTAREA, 'paste', function (event){
    helper.stopPropagation(event);
    //event.stopPropagation();
  });

  this.instance.addHook('afterScrollVertically', function () {
    editor.refreshDimensions();
  });

  this.instance.addHook('afterColumnResize', function () {
    editor.refreshDimensions();
    editor.focus();
  });

  this.instance.addHook('afterRowResize', function () {
    editor.refreshDimensions();
    editor.focus();
  });

  this.instance.addHook('afterDestroy', function () {
    editor.eventManager.clear();
  });
};

TextEditor.prototype.destroy = function () {
  this.eventManager.clear();
};

registerEditor('text', TextEditor);<|MERGE_RESOLUTION|>--- conflicted
+++ resolved
@@ -17,39 +17,37 @@
  */
 Handsontable.editors.TextEditor = TextEditor;
 
-TextEditor.prototype.init = function(){
+TextEditor.prototype.init = function() {
   var that = this;
   this.createElements();
-
   this.eventManager = eventManagerObject(this);
   this.bindEvents();
   this.autoResize = autoResize();
 
-  this.instance.addHook('afterDestroy', function () {
+  this.instance.addHook('afterDestroy', function() {
     that.destroy();
   });
 };
 
-TextEditor.prototype.getValue = function(){
+TextEditor.prototype.getValue = function() {
   return this.TEXTAREA.value;
 };
 
-TextEditor.prototype.setValue = function(newValue){
+TextEditor.prototype.setValue = function(newValue) {
   this.TEXTAREA.value = newValue;
 };
 
-var onBeforeKeyDown =  function onBeforeKeyDown(event){
-
-  var instance = this;
-  var that = instance.getActiveEditor();
-
-  var keyCodes = helper.keyCode;
-  var ctrlDown = (event.ctrlKey || event.metaKey) && !event.altKey; //catch CTRL but not right ALT (which in some systems triggers ALT+CTRL)
-
+var onBeforeKeyDown = function onBeforeKeyDown(event) {
+  var instance = this,
+    that = instance.getActiveEditor(),
+    keyCodes, ctrlDown;
+
+  keyCodes = helper.keyCode;
+  ctrlDown = (event.ctrlKey || event.metaKey) && !event.altKey; //catch CTRL but not right ALT (which in some systems triggers ALT+CTRL)
   dom.enableImmediatePropagation(event);
 
   //Process only events that have been fired in the editor
-  if (event.target !== that.TEXTAREA || event.isImmediatePropagationStopped()){
+  if (event.target !== that.TEXTAREA || event.isImmediatePropagationStopped()) {
     return;
   }
 
@@ -66,7 +64,8 @@
       }
       break;
 
-    case keyCodes.ARROW_LEFT: /* arrow left */
+    case keyCodes.ARROW_LEFT:
+      /* arrow left */
       if (dom.getCaretPosition(that.TEXTAREA) !== 0) {
         event.stopImmediatePropagation();
       }
@@ -83,9 +82,10 @@
           var newValue = value.slice(0, caretPosition) + '\n' + value.slice(caretPosition);
 
           that.setValue(newValue);
+
           dom.setCaretPosition(that.TEXTAREA, caretPosition + 1);
-        }
-        else {
+
+        } else {
           that.beginEditing(that.originalValue + '\n');
         }
         event.stopImmediatePropagation();
@@ -97,98 +97,9 @@
     case keyCodes.X:
     case keyCodes.C:
     case keyCodes.V:
-      if(ctrlDown){
+      if (ctrlDown) {
         event.stopImmediatePropagation(); //CTRL+A, CTRL+C, CTRL+V, CTRL+X should only work locally when cell is edited (not in table context)
       }
-<<<<<<< HEAD
-    }
-  };
-
-  TextEditor.prototype.getEditedCell = function () {
-    var editorSection = this.checkEditorSection()
-      , editedCell;
-
-    switch (editorSection) {
-      case 'top':
-        editedCell = this.instance.view.wt.wtOverlays.topOverlay.clone.wtTable.getCell({row: this.row, col: this.col});
-        this.textareaParentStyle.zIndex = 101;
-        break;
-      case 'corner':
-        editedCell = this.instance.view.wt.wtOverlays.topLeftCornerOverlay.clone.wtTable.getCell({row: this.row, col: this.col});
-        this.textareaParentStyle.zIndex = 103;
-        break;
-      case 'left':
-        editedCell = this.instance.view.wt.wtOverlays.leftOverlay.clone.wtTable.getCell({row: this.row, col: this.col});
-        this.textareaParentStyle.zIndex = 102;
-        break;
-      default :
-        editedCell = this.instance.getCell(this.row, this.col);
-        this.textareaParentStyle.zIndex = "";
-        break;
-    }
-
-    return editedCell != -1 && editedCell != -2 ? editedCell : void 0;
-  };
-
-
-  TextEditor.prototype.refreshDimensions = function () {
-    if (this.state !== Handsontable.EditorState.EDITING) {
-      return;
-    }
-
-    ///start prepare textarea position
-//    this.TD = this.instance.getCell(this.row, this.col);
-    this.TD = this.getEditedCell();
-
-    if (!this.TD) {
-      //TD is outside of the viewport. Otherwise throws exception when scrolling the table while a cell is edited
-      return;
-    }
-    //var $td = $(this.TD); //because old td may have been scrolled out with scrollViewport
-
-    var currentOffset = Handsontable.Dom.offset(this.TD),
-      containerOffset = Handsontable.Dom.offset(this.instance.rootElement),
-	  scrollableContainer = Handsontable.Dom.getScrollableElement(this.TD),
-      editTop = currentOffset.top - containerOffset.top - 1 - (scrollableContainer.scrollTop || 0),
-      editLeft = currentOffset.left - containerOffset.left - 1 - (scrollableContainer.scrollLeft || 0),
-
-      settings = this.instance.getSettings(),
-      rowHeadersCount = settings.rowHeaders  ? 1 : 0,
-      colHeadersCount = settings.colHeaders  ? 1 : 0,
-      editorSection = this.checkEditorSection(),
-      backgroundColor = this.TD.style.backgroundColor,
-      cssTransformOffset;
-
-    // TODO: Refactor this to the new instance.getCell method (from #ply-59), after 0.12.1 is released
-    switch(editorSection) {
-      case 'top':
-        cssTransformOffset = Handsontable.Dom.getCssTransform(this.instance.view.wt.wtOverlays.topOverlay.clone.wtTable.holder.parentNode);
-        break;
-      case 'left':
-        cssTransformOffset = Handsontable.Dom.getCssTransform(this.instance.view.wt.wtOverlays.leftOverlay.clone.wtTable.holder.parentNode);
-        break;
-      case 'corner':
-        cssTransformOffset = Handsontable.Dom.getCssTransform(this.instance.view.wt.wtOverlays.topLeftCornerOverlay.clone.wtTable.holder.parentNode);
-        break;
-    }
-
-    if (editTop < 0) {
-      editTop = 0;
-    }
-    if (editLeft < 0) {
-      editLeft = 0;
-    }
-
-    if(colHeadersCount && this.instance.getSelected()[0] === 0) {
-      editTop += 1;
-    }
-
-    if(cssTransformOffset && cssTransformOffset != -1) {
-      this.textareaParentStyle[cssTransformOffset[0]] = cssTransformOffset[1];
-    } else {
-      Handsontable.Dom.resetCssTransform(this.textareaParentStyle);
-    }
-=======
       break;
 
     case keyCodes.BACKSPACE:
@@ -203,15 +114,14 @@
 };
 
 
->>>>>>> e6881ab0
-
-TextEditor.prototype.open = function(){
+
+TextEditor.prototype.open = function() {
   this.refreshDimensions(); //need it instantly, to prevent https://github.com/handsontable/handsontable/issues/348
 
   this.instance.addHook('beforeKeyDown', onBeforeKeyDown);
 };
 
-TextEditor.prototype.close = function(){
+TextEditor.prototype.close = function() {
   this.textareaParentStyle.display = 'none';
 
   this.autoResize.unObserve();
@@ -220,61 +130,16 @@
     this.instance.listen(); //don't refocus the table if user focused some cell outside of HT on purpose
   }
 
-<<<<<<< HEAD
-    var cellTopOffset = this.TD.offsetTop - this.instance.view.wt.wtOverlays.topOverlay.getScrollPosition(),
-        cellLeftOffset = this.TD.offsetLeft - this.instance.view.wt.wtOverlays.leftOverlay.getScrollPosition();
-
-    var width = Handsontable.Dom.innerWidth(this.TD) - 8  //$td.width()
-      , maxWidth = this.instance.view.maximumVisibleElementWidth(cellLeftOffset) - 10 //10 is TEXTAREAs padding
-
-      , height = this.TD.scrollHeight + 1
-      , maxHeight = this.instance.view.maximumVisibleElementHeight(cellTopOffset) - 2; //10 is TEXTAREAs border and padding
-
-    if (parseInt(this.TD.style.borderTopWidth, 10) > 0) {
-      height -= 1;
-    }
-    if (parseInt(this.TD.style.borderLeftWidth, 10) > 0) {
-      if (rowHeadersCount > 0) {
-        width -= 1;
-      }
-    }
-
-    this.TEXTAREA.style.fontSize = Handsontable.Dom.getComputedStyle(this.TD).fontSize;
-    this.TEXTAREA.style.fontFamily = Handsontable.Dom.getComputedStyle(this.TD).fontFamily;
-
-    this.TEXTAREA.style.backgroundColor = ''; //RESET STYLE
-
-    this.TEXTAREA.style.backgroundColor = backgroundColor ? backgroundColor : Handsontable.Dom.getComputedStyle(this.TEXTAREA).backgroundColor;
-
-    this.autoResize.init(this.TEXTAREA, {
-      minHeight: Math.min(height, maxHeight),
-      maxHeight: maxHeight, //TEXTAREA should never be wider than visible part of the viewport (should not cover the scrollbar)
-      minWidth: Math.min(width, maxWidth),
-      maxWidth: maxWidth //TEXTAREA should never be wider than visible part of the viewport (should not cover the scrollbar)
-    }, true);
-
-    this.textareaParentStyle.display = 'block';
-  };
-
-  TextEditor.prototype.bindEvents = function () {
-    var editor = this;
-
-    this.eventManager.addEventListener(this.TEXTAREA, 'cut',function (event){
-      Handsontable.helper.stopPropagation(event);
-      //event.stopPropagation();
-    });
-=======
   this.instance.removeHook('beforeKeyDown', onBeforeKeyDown);
 };
 
-TextEditor.prototype.focus = function(){
+TextEditor.prototype.focus = function() {
   this.TEXTAREA.focus();
   dom.setCaretPosition(this.TEXTAREA, this.TEXTAREA.value.length);
 };
 
-TextEditor.prototype.createElements = function () {
-//    this.$body = $(document.body);
->>>>>>> e6881ab0
+TextEditor.prototype.createElements = function() {
+  //    this.$body = $(document.body);
 
   this.TEXTAREA = document.createElement('TEXTAREA');
 
@@ -297,43 +162,52 @@
   this.instance.rootElement.appendChild(this.TEXTAREA_PARENT);
 
   var that = this;
-  this.instance._registerTimeout(setTimeout(function () {
+  this.instance._registerTimeout(setTimeout(function() {
     that.refreshDimensions();
   }, 0));
 };
 
-TextEditor.prototype.checkEditorSection = function () {
-  if(this.row < this.instance.getSettings().fixedRowsTop) {
-    if(this.col < this.instance.getSettings().fixedColumnsLeft) {
+TextEditor.prototype.checkEditorSection = function() {
+  if (this.row < this.instance.getSettings().fixedRowsTop) {
+    if (this.col < this.instance.getSettings().fixedColumnsLeft) {
       return 'corner';
     } else {
       return 'top';
     }
   } else {
-    if(this.col < this.instance.getSettings().fixedColumnsLeft) {
+    if (this.col < this.instance.getSettings().fixedColumnsLeft) {
       return 'left';
     }
   }
 };
 
-TextEditor.prototype.getEditedCell = function () {
-  var editorSection = this.checkEditorSection()
-    , editedCell;
+TextEditor.prototype.getEditedCell = function() {
+  var editorSection = this.checkEditorSection(),
+    editedCell;
 
   switch (editorSection) {
     case 'top':
-      editedCell = this.instance.view.wt.wtScrollbars.vertical.clone.wtTable.getCell({row: this.row, col: this.col});
+      editedCell = this.instance.view.wt.wtOverlays.topOverlay.clone.wtTable.getCell({
+        row: this.row,
+        col: this.col
+      });
       this.textareaParentStyle.zIndex = 101;
       break;
     case 'corner':
-      editedCell = this.instance.view.wt.wtScrollbars.corner.clone.wtTable.getCell({row: this.row, col: this.col});
+      editedCell = this.instance.view.wt.wtOverlays.topLeftCornerOverlay.clone.wtTable.getCell({
+        row: this.row,
+        col: this.col
+      });
       this.textareaParentStyle.zIndex = 103;
       break;
     case 'left':
-      editedCell = this.instance.view.wt.wtScrollbars.horizontal.clone.wtTable.getCell({row: this.row, col: this.col});
+      editedCell = this.instance.view.wt.wtOverlays.leftOverlay.clone.wtTable.getCell({
+        row: this.row,
+        col: this.col
+      });
       this.textareaParentStyle.zIndex = 102;
       break;
-    default :
+    default:
       editedCell = this.instance.getCell(this.row, this.col);
       this.textareaParentStyle.zIndex = "";
       break;
@@ -343,13 +217,13 @@
 };
 
 
-TextEditor.prototype.refreshDimensions = function () {
+TextEditor.prototype.refreshDimensions = function() {
   if (this.state !== Handsontable.EditorState.EDITING) {
     return;
   }
 
   ///start prepare textarea position
-//    this.TD = this.instance.getCell(this.row, this.col);
+  //    this.TD = this.instance.getCell(this.row, this.col);
   this.TD = this.getEditedCell();
 
   if (!this.TD) {
@@ -358,27 +232,29 @@
   }
   //var $td = $(this.TD); //because old td may have been scrolled out with scrollViewport
 
-  var currentOffset = dom.offset(this.TD);
-  var containerOffset = dom.offset(this.instance.rootElement);
-  var editTop = currentOffset.top - containerOffset.top - 1;
-  var editLeft = currentOffset.left - containerOffset.left - 1;
-
-  var settings = this.instance.getSettings();
-  var rowHeadersCount = settings.rowHeaders === false ? 0 : 1;
-  var colHeadersCount = settings.colHeaders === false ? 0 : 1;
-  var editorSection = this.checkEditorSection();
-  var cssTransformOffset;
+  var currentOffset = dom.offset(this.TD),
+    containerOffset = dom.offset(this.instance.rootElement),
+    scrollableContainer = dom.getScrollableElement(this.TD),
+    editTop = currentOffset.top - containerOffset.top - 1 - (scrollableContainer.scrollTop || 0),
+    editLeft = currentOffset.left - containerOffset.left - 1 - (scrollableContainer.scrollLeft || 0),
+
+    settings = this.instance.getSettings(),
+    rowHeadersCount = settings.rowHeaders ? 1 : 0,
+    colHeadersCount = settings.colHeaders ? 1 : 0,
+    editorSection = this.checkEditorSection(),
+    backgroundColor = this.TD.style.backgroundColor,
+    cssTransformOffset;
 
   // TODO: Refactor this to the new instance.getCell method (from #ply-59), after 0.12.1 is released
-  switch(editorSection) {
+  switch (editorSection) {
     case 'top':
-      cssTransformOffset = dom.getCssTransform(this.instance.view.wt.wtScrollbars.vertical.clone.wtTable.holder.parentNode);
+      cssTransformOffset = dom.getCssTransform(this.instance.view.wt.wtOverlays.topOverlay.clone.wtTable.holder.parentNode);
       break;
     case 'left':
-      cssTransformOffset = dom.getCssTransform(this.instance.view.wt.wtScrollbars.horizontal.clone.wtTable.holder.parentNode);
+      cssTransformOffset = dom.getCssTransform(this.instance.view.wt.wtOverlays.leftOverlay.clone.wtTable.holder.parentNode);
       break;
     case 'corner':
-      cssTransformOffset = dom.getCssTransform(this.instance.view.wt.wtScrollbars.corner.clone.wtTable.holder.parentNode);
+      cssTransformOffset = dom.getCssTransform(this.instance.view.wt.wtOverlays.topLeftCornerOverlay.clone.wtTable.holder.parentNode);
       break;
   }
 
@@ -388,36 +264,35 @@
   if (editLeft < 0) {
     editLeft = 0;
   }
-  if (rowHeadersCount > 0 && parseInt(this.TD.style.borderTopWidth, 10) > 0) {
+
+  if (colHeadersCount && this.instance.getSelected()[0] === 0) {
     editTop += 1;
   }
-  if (colHeadersCount > 0 && parseInt(this.TD.style.borderLeftWidth, 10) > 0) {
-    editLeft += 1;
-  }
-  if(rowHeadersCount && this.instance.getSelected()[0] === 0) {
-    editTop += 1;
-  }
-
-
-  if(cssTransformOffset && cssTransformOffset != -1) {
+
+  if (cssTransformOffset && cssTransformOffset != -1) {
     this.textareaParentStyle[cssTransformOffset[0]] = cssTransformOffset[1];
   } else {
     dom.resetCssTransform(this.textareaParentStyle);
   }
 
+
+
   this.textareaParentStyle.top = editTop + 'px';
   this.textareaParentStyle.left = editLeft + 'px';
 
   ///end prepare textarea position
 
 
-  var cellTopOffset = this.TD.offsetTop - this.instance.view.wt.wtScrollbars.vertical.getScrollPosition(),
-    cellLeftOffset = this.TD.offsetLeft - this.instance.view.wt.wtScrollbars.horizontal.getScrollPosition();
-
-  var width = dom.innerWidth(this.TD) - 8  //$td.width()
-    , maxWidth = this.instance.view.maximumVisibleElementWidth(cellLeftOffset) - 10 //10 is TEXTAREAs border and padding
-    , height = dom.outerHeight(this.TD) - 4  //$td.outerHeight() - 4
-    , maxHeight = this.instance.view.maximumVisibleElementHeight(cellTopOffset) - 2; //10 is TEXTAREAs border and padding
+  var cellTopOffset = this.TD.offsetTop - this.instance.view.wt.wtOverlays.topOverlay.getScrollPosition(),
+    cellLeftOffset = this.TD.offsetLeft - this.instance.view.wt.wtOverlays.leftOverlay.getScrollPosition();
+
+  var width = dom.innerWidth(this.TD) - 8 //$td.width()
+    ,
+    maxWidth = this.instance.view.maximumVisibleElementWidth(cellLeftOffset) - 10 //10 is TEXTAREAs padding
+
+    ,
+    height = this.TD.scrollHeight + 1,
+    maxHeight = this.instance.view.maximumVisibleElementHeight(cellTopOffset) - 2; //10 is TEXTAREAs border and padding
 
   if (parseInt(this.TD.style.borderTopWidth, 10) > 0) {
     height -= 1;
@@ -430,6 +305,10 @@
 
   this.TEXTAREA.style.fontSize = dom.getComputedStyle(this.TD).fontSize;
   this.TEXTAREA.style.fontFamily = dom.getComputedStyle(this.TD).fontFamily;
+
+  this.TEXTAREA.style.backgroundColor = ''; //RESET STYLE
+
+  this.TEXTAREA.style.backgroundColor = backgroundColor ? backgroundColor : dom.getComputedStyle(this.TEXTAREA).backgroundColor;
 
   this.autoResize.init(this.TEXTAREA, {
     minHeight: Math.min(height, maxHeight),
@@ -441,39 +320,39 @@
   this.textareaParentStyle.display = 'block';
 };
 
-TextEditor.prototype.bindEvents = function () {
+TextEditor.prototype.bindEvents = function() {
   var editor = this;
 
-  this.eventManager.addEventListener(this.TEXTAREA, 'cut',function (event){
+  this.eventManager.addEventListener(this.TEXTAREA, 'cut', function(event) {
     helper.stopPropagation(event);
     //event.stopPropagation();
   });
 
-  this.eventManager.addEventListener(this.TEXTAREA, 'paste', function (event){
+  this.eventManager.addEventListener(this.TEXTAREA, 'paste', function(event) {
     helper.stopPropagation(event);
     //event.stopPropagation();
   });
 
-  this.instance.addHook('afterScrollVertically', function () {
+  this.instance.addHook('afterScrollVertically', function() {
     editor.refreshDimensions();
   });
 
-  this.instance.addHook('afterColumnResize', function () {
+  this.instance.addHook('afterColumnResize', function() {
     editor.refreshDimensions();
     editor.focus();
   });
 
-  this.instance.addHook('afterRowResize', function () {
+  this.instance.addHook('afterRowResize', function() {
     editor.refreshDimensions();
     editor.focus();
   });
 
-  this.instance.addHook('afterDestroy', function () {
+  this.instance.addHook('afterDestroy', function() {
     editor.eventManager.clear();
   });
 };
 
-TextEditor.prototype.destroy = function () {
+TextEditor.prototype.destroy = function() {
   this.eventManager.clear();
 };
 
