--- conflicted
+++ resolved
@@ -481,6 +481,18 @@
   display: none;
 }
 
+.ht_clone_top {
+  z-index: 101 !important;
+}
+
+.ht_clone_left {
+  z-index: 102 !important;;
+}
+
+.ht_clone_corner {
+  z-index: 103 !important;;
+}
+
 .htContextMenu table.htCore {
   outline: 1px solid #bbb;
 }
@@ -545,28 +557,6 @@
   border-top-right-radius: 5px;
   border-bottom-right-radius: 5px;
 }
-<<<<<<< HEAD
-=======
-/*
-Context menu alignment buttons
-*/
-.htContextMenu button.Left{
-
-}
-
-.ht_clone_top {
-  z-index: 101 !important;
-}
-
-.ht_clone_left {
-  z-index: 102 !important;;
-}
-
-.ht_clone_corner {
-  z-index: 103 !important;;
-}
-
->>>>>>> 0ca0582a
 .handsontable td.htSearchResult {
   background: #fcedd9;
   color: #583707;
