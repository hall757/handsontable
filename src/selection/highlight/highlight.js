import { createHighlight, getDefaultBorderStyle } from './types';
import { arrayEach } from './../../helpers/array';
import { createBorderStyleClass } from './borderStyleFactory';

export const ACTIVE_HEADER_TYPE = 'active-header';
export const AREA_TYPE = 'area';
export const CELL_TYPE = 'cell';
export const FILL_TYPE = 'fill';
export const HEADER_TYPE = 'header';
export const CUSTOM_SELECTION = 'custom-selection';

/**
 * Highlight class responsible for managing Walkontable Selection classes.
 *
 * With Highlight object you can manipulate four different highlight types:
 *  - `cell` can be added only to a single cell at a time and it defines currently selected cell;
 *  - `fill` can occur only once and its highlight defines selection of autofill functionality (managed by the plugin with the same name);
 *  - `areas` can be added to multiple cells at a time. This type highlights selected cell or multiple cells.
 *    The multiple cells have to be defined as an uninterrupted order (regular shape). Otherwise, the new layer of
 *    that type should be created to manage not-consecutive selection;
 *  - `header` can occur multiple times. This type is designed to highlight only headers. Like `area` type it
 *    can appear with multiple highlights (accessed under different level layers).
 *
 * @class Highlight
 * @util
 */
class Highlight {
  constructor(options) {
    /**
     * Options consumed by Highlight class and Walkontable Selection classes.
     *
     * @type {object}
     */
    this.options = options;
    /**
     * The property which describes which layer level of the visual selection will be modified.
     * This option is valid only for `area` and `header` highlight types which occurs multiple times on
     * the table (as a non-consecutive selection).
     *
     * An order of the layers is the same as the order of added new non-consecutive selections.
     *
     * @type {number}
     * @default 0
     */
    this.layerLevel = 0;
    /**
     * The collection of BorderStyle classes, holder for border style of the Selection class.
     *
     * @type {Map<string, BorderStyle>}
     */
    this.borderStyles = new Map([
      [CELL_TYPE, this._createBorderStyleClass(CELL_TYPE)],
      [FILL_TYPE, this._createBorderStyleClass(FILL_TYPE)],
      [AREA_TYPE, this._createBorderStyleClass(AREA_TYPE)],
    ]);
    /**
     * `cell` highlight object which describes attributes for the currently selected cell.
     * It can only occur only once on the table.
     *
     * @type {Selection}
     */
    this.cell = createHighlight(CELL_TYPE, {
      BorderStyle: this.borderStyles.get(CELL_TYPE),
      ...options,
    });
    /**
     * `fill` highlight object which describes attributes for the borders for autofill functionality.
     * It can only occur only once on the table.
     *
     * @type {Selection}
     */
    this.fill = createHighlight(FILL_TYPE, {
      BorderStyle: this.borderStyles.get(FILL_TYPE),
      ...options,
    });
    /**
     * Collection of the `area` highlights. That objects describes attributes for the borders and selection of
     * the multiple selected cells. It can occur multiple times on the table.
     *
     * @type {Map.<number, Selection>}
     */
    this.areas = new Map();
    /**
     * Collection of the `header` highlights. That objects describes attributes for the selection of
     * the multiple selected rows and columns in the table header. It can occur multiple times on the table.
     *
     * @type {Map.<number, Selection>}
     */
    this.headers = new Map();
    /**
     * Collection of the `active-header` highlights. That objects describes attributes for the selection of
     * the multiple selected rows and columns in the table header. The table headers which have selected all items in
     * a row will be marked as `active-header`.
     *
     * @type {Map.<number, Selection>}
     */
    this.activeHeaders = new Map();
    /**
     * Collection of the `custom-selection`, holder for example borders added through CustomBorders plugin.
     *
     * @type {Map.<string, Selection>}
     */
    this.customSelections = new Map();
  }

  /**
   * Check if highlight cell rendering is disabled for specified highlight type.
   *
   * @param {string} highlightType Highlight type. Possible values are: `cell`, `area`, `fill` or `header`.
   * @returns {boolean}
   */
  isEnabledFor(highlightType) {
    // Legacy compatibility.
    const type = highlightType === 'current' ? CELL_TYPE : highlightType;
    let disableHighlight = this.options.disableHighlight;

    if (typeof disableHighlight === 'string') {
      disableHighlight = [disableHighlight];
    }

    return disableHighlight === false || Array.isArray(disableHighlight) && !disableHighlight.includes(type);
  }

  /**
   * Set a new layer level to make access to the desire `area` and `header` highlights.
   *
   * @param {number} [level=0] Layer level to use.
   * @returns {Highlight}
   */
  useLayerLevel(level = 0) {
    this.layerLevel = level;

    return this;
  }

  /**
   * Get Walkontable Selection instance created for controlling highlight of the currently selected/edited cell.
   *
   * @returns {Selection}
   */
  getCell() {
    return this.cell;
  }

  /**
   * Get Walkontable Selection instance created for controlling highlight of the autofill functionality.
   *
   * @returns {Selection}
   */
  getFill() {
    return this.fill;
  }

  /**
   * Get or create (if not exist in the cache) Walkontable Selection instance created for controlling highlight
   * of the multiple selected cells.
   *
   * @returns {Selection}
   */
  createOrGetArea() {
    const layerLevel = this.layerLevel;
    let area;

    if (this.areas.has(layerLevel)) {
      area = this.areas.get(layerLevel);
    } else {
      area = createHighlight(AREA_TYPE, {
        BorderStyle: this.borderStyles.get(AREA_TYPE),
        layerLevel,
        ...this.options,
      });

      this.areas.set(layerLevel, area);
    }

    return area;
  }

  /**
   * Get all Walkontable Selection instances which describes the state of the visual highlight of the cells.
   *
   * @returns {Selection[]}
   */
  getAreas() {
    return [...this.areas.values()];
  }

  /**
   * Get or create (if not exist in the cache) Walkontable Selection instance created for controlling highlight
   * of the multiple selected header cells.
   *
   * @returns {Selection}
   */
  createOrGetHeader() {
    const layerLevel = this.layerLevel;
    let header;

    if (this.headers.has(layerLevel)) {
      header = this.headers.get(layerLevel);
    } else {
      header = createHighlight(HEADER_TYPE, { ...this.options });

      this.headers.set(layerLevel, header);
    }

    return header;
  }

  /**
   * Get all Walkontable Selection instances which describes the state of the visual highlight of the headers.
   *
   * @returns {Selection[]}
   */
  getHeaders() {
    return [...this.headers.values()];
  }

  /**
   * Get or create (if not exist in the cache) Walkontable Selection instance created for controlling highlight
   * of the multiple selected active header cells.
   *
   * @returns {Selection}
   */
  createOrGetActiveHeader() {
    const layerLevel = this.layerLevel;
    let header;

    if (this.activeHeaders.has(layerLevel)) {
      header = this.activeHeaders.get(layerLevel);
    } else {
      header = createHighlight(ACTIVE_HEADER_TYPE, { ...this.options });

      this.activeHeaders.set(layerLevel, header);
    }

    return header;
  }

  /**
   * Gets prototype of the border class. That layer provides ability to change properties for
   * all border style instances used within specific highlight type without noticing
   * that instances about the changes.
   *
   * @param {string} highlightType The selection type.
   * @returns {object|undefined}
   */
  getCommonBorderStyle(highlightType) {
    return this.borderStyles.get(highlightType)?.prototype;
  }

  /**
   * Get all Walkontable Selection instances which describes the state of the visual highlight of the active headers.
   *
   * @returns {Selection[]}
   */
  getActiveHeaders() {
    return [...this.activeHeaders.values()];
  }

  /**
   * Get Walkontable Selection instance created for controlling highlight of the custom selection functionality.
   *
   * @returns {Selection}
   */
  getCustomSelections() {
    return [...this.customSelections.values()];
  }

  /**
   * Add selection to the custom selection instance. The new selection are added to the end of the selection collection.
   *
   * @param {string} key Border ID.
   * @param {object} selectionInstance The selection instance.
   */
<<<<<<< HEAD
  addCustomSelection(key, selectionInstance) {
    this.customSelections.set(key, createHighlight(CUSTOM_SELECTION, { ...selectionInstance }));
=======
  addCustomSelection(selectionInstance) {
    this.customSelections.push(createHighlight(CUSTOM_SELECTION, { ...this.options, ...selectionInstance }));
>>>>>>> 929b22cf
  }

  /**
   * Perform cleaning visual highlights for the whole table.
   */
  clear() {
    this.cell.clear();
    this.fill.clear();

    arrayEach(this.areas.values(), highlight => void highlight.clear());
    arrayEach(this.headers.values(), highlight => void highlight.clear());
    arrayEach(this.activeHeaders.values(), highlight => void highlight.clear());
  }

  /**
   * This function returns an array that can be iterate over all kinds of highlight objects.
   *
   * @returns {Selection[]}
   */
  getAll() {
    return [
      this.cell,
      this.fill,
      ...this.areas.values(),
      ...this.headers.values(),
      ...this.activeHeaders.values(),
      ...this.customSelections.values(),
    ];
  }

  /**
   * Creates a border style class declaration for specyfic highlight type.
   *
   * @param {string} highlightType The selection type.
   * @returns {BorderStyle|undefined}
   */
  _createBorderStyleClass(highlightType) {
    const defaultBorderStyle = getDefaultBorderStyle(highlightType);

    if (!defaultBorderStyle) {
      return;
    }

    return createBorderStyleClass(defaultBorderStyle);
  }
}

export default Highlight;<|MERGE_RESOLUTION|>--- conflicted
+++ resolved
@@ -272,13 +272,8 @@
    * @param {string} key Border ID.
    * @param {object} selectionInstance The selection instance.
    */
-<<<<<<< HEAD
   addCustomSelection(key, selectionInstance) {
-    this.customSelections.set(key, createHighlight(CUSTOM_SELECTION, { ...selectionInstance }));
-=======
-  addCustomSelection(selectionInstance) {
-    this.customSelections.push(createHighlight(CUSTOM_SELECTION, { ...this.options, ...selectionInstance }));
->>>>>>> 929b22cf
+    this.customSelections.set(key, createHighlight(CUSTOM_SELECTION, { ...this.options, ...selectionInstance }));
   }
 
   /**
