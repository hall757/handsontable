import VisualSelection from '../visualSelection';

/**
 * Default border style used for fill selection highlight. The instance of
 * fill selection highlight uses this class as the fallback for the default values
 * through prototypal inheritance.
 */
const defaultBorderStyle = {
  width: 1,
  color: '#ff0000',
  strokeAlignment: 'inside',
};

export { defaultBorderStyle };

/**
 * Creates the new instance of Selection, responsible for highlighting cells which are covered by fill handle
 * functionality. This type of selection can present on the table only one at the time.
 *
 * @param {object} options Options object.
 * @returns {Selection}
 */
<<<<<<< HEAD
function createHighlight({ BorderStyle }) {
  const borderStyle = new BorderStyle();
  const s = new Selection({
=======
function createHighlight({ visualToRenderableCoords, renderableToVisualCoords }) {
  const s = new VisualSelection({
    visualToRenderableCoords,
    renderableToVisualCoords,
>>>>>>> 929b22cf
    className: 'fill',
    border: borderStyle,
  });

  return s;
}

export default createHighlight;<|MERGE_RESOLUTION|>--- conflicted
+++ resolved
@@ -20,16 +20,11 @@
  * @param {object} options Options object.
  * @returns {Selection}
  */
-<<<<<<< HEAD
-function createHighlight({ BorderStyle }) {
+function createHighlight({ BorderStyle, visualToRenderableCoords, renderableToVisualCoords }) {
   const borderStyle = new BorderStyle();
-  const s = new Selection({
-=======
-function createHighlight({ visualToRenderableCoords, renderableToVisualCoords }) {
   const s = new VisualSelection({
     visualToRenderableCoords,
     renderableToVisualCoords,
->>>>>>> 929b22cf
     className: 'fill',
     border: borderStyle,
   });
