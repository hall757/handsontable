import VisualSelection from '../visualSelection';

/**
 * Default border style used for single cell selection highlight. The instance of
 * single cell selection highlight uses this class as the fallback for the default values
 * through prototypal inheritance.
 */
const defaultBorderStyle = {
  width: 2,
  color: '#4b89ff',
  strokeAlignment: 'inside',
};

export { defaultBorderStyle };

/**
 * Creates the new instance of Selection responsible for highlighting currently selected cell. This type of selection
 * can present on the table only one at the time.
 *
 * @param {object} options Options object.
 * @returns {Selection}
 */
<<<<<<< HEAD
function createHighlight({ BorderStyle, cellCornerVisible }) {
  const borderStyle = new BorderStyle();

  borderStyle.cornerVisible = cellCornerVisible;

  const s = new Selection({
=======
function createHighlight({ visualToRenderableCoords, renderableToVisualCoords, cellCornerVisible }) {
  const s = new VisualSelection({
    visualToRenderableCoords,
    renderableToVisualCoords,
>>>>>>> 929b22cf
    className: 'current',
    border: borderStyle,
  });

  return s;
}

export default createHighlight;<|MERGE_RESOLUTION|>--- conflicted
+++ resolved
@@ -20,19 +20,14 @@
  * @param {object} options Options object.
  * @returns {Selection}
  */
-<<<<<<< HEAD
-function createHighlight({ BorderStyle, cellCornerVisible }) {
+function createHighlight({ BorderStyle, visualToRenderableCoords, renderableToVisualCoords, cellCornerVisible }) {
   const borderStyle = new BorderStyle();
 
   borderStyle.cornerVisible = cellCornerVisible;
 
-  const s = new Selection({
-=======
-function createHighlight({ visualToRenderableCoords, renderableToVisualCoords, cellCornerVisible }) {
   const s = new VisualSelection({
     visualToRenderableCoords,
     renderableToVisualCoords,
->>>>>>> 929b22cf
     className: 'current',
     border: borderStyle,
   });
