--- conflicted
+++ resolved
@@ -74,7 +74,6 @@
       <div class="columnLayout">
 
         <div class="rowLayout">
-<<<<<<< HEAD
           <div class="descLayout">
             <div class="pad" data-jsfiddle="example1">
               <h2>Date cell type</h2>
@@ -87,16 +86,14 @@
 
               <p>Note that Date cell requires additional files in your <code>&lt;head&gt;</code>:
 
-              <ul>
-                <li><code>dist/handsontable.full.js</code></li>
-                <li><code>dist/handsontable.full.css</code></li>
-                <li><code>demo/bower_components/pikaday/css/pikaday.css</code></li>
-                <li><code>demo/bower_components/moment/moment.js</code></li>
-                <li><code>demo/bower_components/pikaday/pikaday.js</code></li>
-              </ul>
 
-              <p>Date in the date-type cells is being validated to match the date format provided in the config (<code>MM/DD/YYYY</code>
-                by default).</p>
+          <ul>
+            <li><code>dist/handsontable.full.js</code></li>
+            <li><code>dist/handsontable.full.css</code></li>
+            <li><code>demo/js/pikaday/css/pikaday.css</code></li>
+            <li><code>demo/js/moment/moment.js</code></li>
+            <li><code>demo/js/pikaday/pikaday.js</code></li>
+          </ul>
 
               <p>If you enable the <code>correctFormat</code> config item, the dates will be automatically formatted to
                 match the desired format.</p>
@@ -111,43 +108,6 @@
                 </button>
               </p>
             </div>
-=======
-      <div class="descLayout">
-        <div class="pad" data-jsfiddle="example1">
-          <h2>Date cell type</h2>
-
-          <p>To trigger the Date cell type, use the option <code>type: 'date'</code> in <code>columns</code> array
-            or <code>cells</code> function.</p>
-
-          <p>The Date cell uses <a href="https://github.com/dbushell/Pikaday">Pikaday datepicker</a> as
-            the UI control.
-
-          <p>Note that Date cell requires additional files in your <code>&lt;head&gt;</code>:
-
-          <ul>
-            <li><code>dist/handsontable.full.js</code></li>
-            <li><code>dist/handsontable.full.css</code></li>
-            <li><code>demo/js/pikaday/css/pikaday.css</code></li>
-            <li><code>demo/js/moment/moment.js</code></li>
-            <li><code>demo/js/pikaday/pikaday.js</code></li>
-          </ul>
-
-          <div id="example1"></div>
-
-          <p>
-            <button name="dump" data-instance="hot" data-dump="#example1" title="Prints current data source to Firebug/Chrome Dev Tools">
-              Dump
-              data to console
-            </button>
-          </p>
-        </div>
-      </div>
-
-      <div class="codeLayout">
-        <div class="pad">
-          <div class="jsFiddle">
-            <button class="jsFiddleLink" data-runfiddle="example1">Edit in jsFiddle</button>
->>>>>>> 1de760b0
           </div>
 
           <div class="codeLayout">
