--- conflicted
+++ resolved
@@ -12,24 +12,6 @@
 ## [12.3.3] - 2023-03-28
 
 ### Added
-<<<<<<< HEAD
-- Added a Chinese (zh-CN) translation of the "Copy with headers" feature.
-  [#10273](https://github.com/handsontable/handsontable/pull/10273)
-- Added a new "Rows sorting" guide. [#10183](https://github.com/handsontable/handsontable/pull/10183)
-
-### Fixed
-
-- Fixed an issue where column-filter checkboxes were resetting when the table was scrolled out
-  of view. We solved this by preventing the table from triggering a complete render each time it
-  leaves the viewport. [#10206](https://github.com/handsontable/handsontable/pull/10206)
-- Fixed an issue where clicking on a cell scrolled the table sideways in certain RTL configurations.
-  [#10206](https://github.com/handsontable/handsontable/pull/10206)
-- Fixed an issue where calling
-  [`getDataAtCol()`](https://handsontable.com/docs/javascript-data-grid/api/core/#getdataatcol) or
-  [`getDataAtProp()`](https://handsontable.com/docs/javascript-data-grid/api/core/#getdataatprop) caused an error when the data set had more than 125 000 rows.
-  [#10226](https://github.com/handsontable/handsontable/pull/10226)
-- 
-=======
 
 - Added a Chinese (zh-CN) translation of the "Copy with headers" feature. [#10273](https://github.com/handsontable/handsontable/pull/10273)
 - Added a new guide: Rows sorting. [#10183](https://github.com/handsontable/handsontable/pull/10183)
@@ -50,7 +32,6 @@
 ## [12.3.2] - 2023-03-23
 
 Handsontable 12.3.2 may not work properly with React's functional components. If you're using React, you should upgrade to 12.3.3.
->>>>>>> e19badf6
 
 ## [12.3.1] - 2023-02-06
 
